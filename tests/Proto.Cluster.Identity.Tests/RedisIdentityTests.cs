﻿// ReSharper disable UnusedType.Global
// ReSharper disable UnusedMember.Global

using Proto.Cluster.Tests;
using StackExchange.Redis;
using Microsoft.Extensions.Configuration;
using Proto.Cluster.Identity.Redis;
using Proto.Cluster.IdentityLookup;
using Proto.TestFixtures;
using Xunit;
using Xunit.Abstractions;

namespace Proto.Cluster.Identity.Tests
{
    public class RedisIdentityClusterFixture : BaseInMemoryClusterFixture
    {
        public RedisIdentityClusterFixture() : base(3)
        {
        }

        protected override IIdentityLookup GetIdentityLookup(string clusterName)
        {
            var connectionString = TestConfig.Configuration.GetConnectionString("Redis");
            var multiplexer = ConnectionMultiplexer.Connect(connectionString);
            var identity = new IdentityStorageLookup(new RedisIdentityStorage(clusterName, multiplexer));
            return identity;
        }
    }

<<<<<<< HEAD
    public class RedisClusterTests : ClusterTests, IClassFixture<RedisIdentityClusterFixture>
    {
        // ReSharper disable once SuggestBaseTypeForParameter
        public RedisClusterTests(ITestOutputHelper testOutputHelper, RedisIdentityClusterFixture clusterFixture)
            : base(testOutputHelper, clusterFixture)
        {
        }
    }

    public class RedisStorageTests : IdentityStorageTests
    {
        public RedisStorageTests() : base(Init)
        {
        }

        private static IIdentityStorage Init(string clusterName)
        {
            return new RedisIdentityStorage(clusterName, ConnectionMultiplexer.Connect("localhost:6379"));
        }
    }
=======
    // public class RedisClusterTests : ClusterTests, IClassFixture<RedisIdentityClusterFixture>
    // {
    //     // ReSharper disable once SuggestBaseTypeForParameter
    //     public RedisClusterTests(ITestOutputHelper testOutputHelper, RedisIdentityClusterFixture clusterFixture)
    //         : base(testOutputHelper, clusterFixture)
    //     {
    //     }
    // }
    //
    // public class RedisStorageTests : IdentityStorageTests
    // {
    //     public RedisStorageTests() : base(Init)
    //     {
    //     }
    //
    //     private static IIdentityStorage Init(string clusterName)
    //     {
    //         return new RedisIdentityStorage(clusterName, ConnectionMultiplexer.Connect("localhost:6379"));
    //     }
    // }
>>>>>>> 9e201283
}<|MERGE_RESOLUTION|>--- conflicted
+++ resolved
@@ -27,28 +27,6 @@
         }
     }
 
-<<<<<<< HEAD
-    public class RedisClusterTests : ClusterTests, IClassFixture<RedisIdentityClusterFixture>
-    {
-        // ReSharper disable once SuggestBaseTypeForParameter
-        public RedisClusterTests(ITestOutputHelper testOutputHelper, RedisIdentityClusterFixture clusterFixture)
-            : base(testOutputHelper, clusterFixture)
-        {
-        }
-    }
-
-    public class RedisStorageTests : IdentityStorageTests
-    {
-        public RedisStorageTests() : base(Init)
-        {
-        }
-
-        private static IIdentityStorage Init(string clusterName)
-        {
-            return new RedisIdentityStorage(clusterName, ConnectionMultiplexer.Connect("localhost:6379"));
-        }
-    }
-=======
     // public class RedisClusterTests : ClusterTests, IClassFixture<RedisIdentityClusterFixture>
     // {
     //     // ReSharper disable once SuggestBaseTypeForParameter
@@ -69,5 +47,4 @@
     //         return new RedisIdentityStorage(clusterName, ConnectionMultiplexer.Connect("localhost:6379"));
     //     }
     // }
->>>>>>> 9e201283
 }