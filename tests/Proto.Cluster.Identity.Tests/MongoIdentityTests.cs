--- conflicted
+++ resolved
@@ -37,29 +37,6 @@
         }
     }
 
-<<<<<<< HEAD
-    public class MongoClusterTests : ClusterTests, IClassFixture<MongoIdentityClusterFixture>
-    {
-        // ReSharper disable once SuggestBaseTypeForParameter
-        public MongoClusterTests(ITestOutputHelper testOutputHelper, MongoIdentityClusterFixture clusterFixture)
-            : base(testOutputHelper, clusterFixture)
-        {
-        }
-    }
-
-    public class MongoStorageTests : IdentityStorageTests
-    {
-        public MongoStorageTests() : base(Init)
-        {
-        }
-
-        private static IIdentityStorage Init(string clusterName)
-        {
-            var db = MongoIdentityClusterFixture.GetMongo();
-            return new MongoIdentityStorage(clusterName, db.GetCollection<PidLookupEntity>("pids"));
-        }
-    }
-=======
     // public class MongoClusterTests : ClusterTests, IClassFixture<MongoIdentityClusterFixture>
     // {
     //     // ReSharper disable once SuggestBaseTypeForParameter
@@ -81,5 +58,4 @@
     //         return new MongoIdentityStorage(clusterName, db.GetCollection<PidLookupEntity>("pids"));
     //     }
     // }
->>>>>>> 9e201283
 }