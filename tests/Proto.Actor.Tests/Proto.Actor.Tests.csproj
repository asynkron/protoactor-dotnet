﻿<Project Sdk="Microsoft.NET.Sdk" ToolsVersion="15.0">
<<<<<<< HEAD
  <PropertyGroup>
    <RootNamespace>Proto.Tests</RootNamespace>
    <TargetFramework>netcoreapp3.1</TargetFramework>
=======
  <Import Project="../../netfx.props" />
  <PropertyGroup Label="Configuration">
    <RootNamespace>Proto.Tests</RootNamespace>
  </PropertyGroup>
  <PropertyGroup>
    <TargetFrameworks>netcoreapp2.0;net461</TargetFrameworks>
>>>>>>> 33a0e278
  </PropertyGroup>
  <ItemGroup>
    <ProjectReference Include="..\..\src\Proto.Actor\Proto.Actor.csproj" />
    <ProjectReference Include="..\..\src\Proto.Mailbox\Proto.Mailbox.csproj" />
    <ProjectReference Include="..\Proto.TestFixtures\Proto.TestFixtures.csproj" />
  </ItemGroup>
</Project><|MERGE_RESOLUTION|>--- conflicted
+++ resolved
@@ -1,20 +1,27 @@
 ﻿<Project Sdk="Microsoft.NET.Sdk" ToolsVersion="15.0">
-<<<<<<< HEAD
-  <PropertyGroup>
-    <RootNamespace>Proto.Tests</RootNamespace>
-    <TargetFramework>netcoreapp3.1</TargetFramework>
-=======
   <Import Project="../../netfx.props" />
   <PropertyGroup Label="Configuration">
     <RootNamespace>Proto.Tests</RootNamespace>
   </PropertyGroup>
   <PropertyGroup>
     <TargetFrameworks>netcoreapp2.0;net461</TargetFrameworks>
->>>>>>> 33a0e278
   </PropertyGroup>
+  <ItemGroup>
+    <Compile Remove="Fixture\**" />
+    <EmbeddedResource Remove="Fixture\**" />
+    <None Remove="Fixture\**" />
+  </ItemGroup>
+  <ItemGroup>
+    <PackageReference Include="Microsoft.NET.Test.Sdk" Version="15.5.0" />
+    <PackageReference Include="xunit" Version="2.3.1" />
+    <PackageReference Include="xunit.runner.visualstudio" Version="2.3.1" />
+  </ItemGroup>
   <ItemGroup>
     <ProjectReference Include="..\..\src\Proto.Actor\Proto.Actor.csproj" />
     <ProjectReference Include="..\..\src\Proto.Mailbox\Proto.Mailbox.csproj" />
     <ProjectReference Include="..\Proto.TestFixtures\Proto.TestFixtures.csproj" />
   </ItemGroup>
+  <ItemGroup>
+    <Service Include="{82a7f48d-3b50-4b1e-b82e-3ada8210c358}" />
+  </ItemGroup>
 </Project>