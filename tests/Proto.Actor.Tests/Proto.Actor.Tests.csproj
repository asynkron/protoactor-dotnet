﻿<Project Sdk="Microsoft.NET.Sdk" ToolsVersion="15.0">
  <PropertyGroup Label="Configuration">
    <RootNamespace>Proto.Tests</RootNamespace>
    <LangVersion>9</LangVersion>
    <OutputType>Library</OutputType>
    <TargetFrameworks>net5.0;netcoreapp3.1</TargetFrameworks>
<<<<<<< HEAD
    <Configurations>Debug;Release;CoreOnly</Configurations>
    <Platforms>AnyCPU</Platforms>
=======
    <Nullable>enable</Nullable>
>>>>>>> 20212b53
  </PropertyGroup>
  <ItemGroup>
    <ProjectReference Include="..\..\src\Proto.Actor\Proto.Actor.csproj" />
    <ProjectReference Include="..\Proto.TestFixtures\Proto.TestFixtures.csproj" />
  </ItemGroup>
</Project><|MERGE_RESOLUTION|>--- conflicted
+++ resolved
@@ -4,12 +4,7 @@
     <LangVersion>9</LangVersion>
     <OutputType>Library</OutputType>
     <TargetFrameworks>net5.0;netcoreapp3.1</TargetFrameworks>
-<<<<<<< HEAD
-    <Configurations>Debug;Release;CoreOnly</Configurations>
-    <Platforms>AnyCPU</Platforms>
-=======
     <Nullable>enable</Nullable>
->>>>>>> 20212b53
   </PropertyGroup>
   <ItemGroup>
     <ProjectReference Include="..\..\src\Proto.Actor\Proto.Actor.csproj" />
