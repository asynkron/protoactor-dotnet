--- conflicted
+++ resolved
@@ -123,21 +123,13 @@
         }
 
         [Fact]
-<<<<<<< HEAD
-        public async Task WhenActorStopped_DisposeIsCalled()
-=======
         public async void WhenActorStopped_DisposeIsCalled()
->>>>>>> 33a0e278
         {
             var disposeCalled = false;
             var props = Props.FromProducer(() => new DisposableActor(() => disposeCalled = true))
                 .WithMailbox(() => new TestMailbox());
             var pid = Context.Spawn(props);
-<<<<<<< HEAD
-            await pid.StopAsync();
-=======
             await Context.StopAsync(pid);
->>>>>>> 33a0e278
             Assert.True(disposeCalled);
         }
 
