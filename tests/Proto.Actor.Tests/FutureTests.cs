--- conflicted
+++ resolved
@@ -7,10 +7,6 @@
 {
     public class FutureTests
     {
-<<<<<<< HEAD
-        private static readonly RootContext Context = new RootContext();
-        
-=======
         private readonly ITestOutputHelper output;
 
         public FutureTests(ITestOutputHelper output)
@@ -20,7 +16,6 @@
 
         private static readonly RootContext Context = new RootContext();
 
->>>>>>> 33a0e278
         [Fact]
         public void Given_Actor_When_AwaitRequestAsync_Should_ReturnReply()
         {
@@ -58,10 +53,7 @@
                 }
             }));
 
-<<<<<<< HEAD
-=======
 
->>>>>>> 33a0e278
             var reply2 = Context.RequestAsync<string>(pid2, "hello").Result;
 
             Assert.Equal("hellohey", reply2);
@@ -80,10 +72,6 @@
             }));
 
             var reply = Context.RequestAsync<object>(pid, "hello", TimeSpan.FromSeconds(1)).Result;
-<<<<<<< HEAD
-
-            Assert.Null(reply);
-=======
 
             Assert.Null(reply);
         }
@@ -148,7 +136,6 @@
                 Assert.Null(reply2);
                 output.WriteLine("got response 2");
             }).Wait();
->>>>>>> 33a0e278
         }
     }
 }