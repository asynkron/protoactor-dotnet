﻿// -----------------------------------------------------------------------
//  <copyright file="MiddlewareTests.cs" company="Asynkron HB">
//      Copyright (C) 2015-2018 Asynkron HB All rights reserved
//  </copyright>
// -----------------------------------------------------------------------

using System;
using System.Collections.Generic;
using System.Threading.Tasks;
using Proto.TestFixtures;
using Xunit;

namespace Proto.Tests
{
    class TestContextDecorator : ActorContextDecorator
    {
        private readonly List<string> _logs;

        public TestContextDecorator(IContext context, List<string> logs) : base(context)
        {
            _logs = logs;
        }

        public override Task Receive(MessageEnvelope envelope)
        {
            //only inspect "middleware" message
            if (envelope.Message is string str && (str == "middleware" || str == "decorator"))
            {
                _logs.Add("decorator");
                return base.Receive(envelope.WithMessage("decorator"));
            }

            return base.Receive(envelope);
        }
    }

    public class MiddlewareTests
    {
        private static readonly RootContext Context = new RootContext();


        [Fact]
        public void Given_ContextDecorator_Should_Call_Decorator_Before_Actor_Receive()
        {
            var logs = new List<string>();
            var logs2 = new List<string>();
            var logs3 = new List<string>();

            var testMailbox = new TestMailbox();
            var props = Props.FromFunc(c =>
                {
                    switch (c.Message)
                    {
                        //only inspect "decorator" message
                        case string str when str == "decorator":
                            logs.Add("actor");
                            return Actor.Done;
                        default:
                            return Actor.Done;
                    }
                })
                .WithMailbox(() => testMailbox)
                .WithContextDecorator(c => new TestContextDecorator(c, logs), c => new TestContextDecorator(c, logs2))
                .WithContextDecorator(c => new TestContextDecorator(c, logs3));
            var pid = Context.Spawn(props);

            Context.Send(pid, "middleware");

            Assert.Equal(2, logs.Count);
            Assert.Equal("decorator", logs[0]);
            Assert.Equal("actor", logs[1]);

            foreach (var log in new[] { logs2, logs3 })
            {
                Assert.Single(log);
                Assert.Equal("decorator", log[0]);
            }
        }


<<<<<<< HEAD
        [Fact]
        public void Given_ReceiveMiddleware_and_ContextDecorator_Should_Call_Middleware_and_Decorator_Before_Actor_Receive()
        {
            var logs = new List<string>();
            var testMailbox = new TestMailbox();
            var props = Props.FromFunc(c =>
                {
                    switch (c.Message)
                    {
                        //only inspect "decorator" message
                        case string str when str == "decorator":
                            logs.Add("actor");
                            return Actor.Done;
                        default:
                            return Actor.Done;
                    }
                })
                .WithReceiveMiddleware(
                    next => async (c, env) =>
                    {
                        //only inspect "start" message
                        if (env.Message is string str && str == "start")
                        {
                            logs.Add("middleware");
                            await next(c, env.WithMessage("middleware"));
                            return;
                        }

                        await next(c, env);
                    })
                .WithMailbox(() => testMailbox)
                .WithContextDecorator(c => new TestContextDecorator(c, logs));
            var pid = Context.Spawn(props);

            Context.Send(pid, "start");

            Console.WriteLine(string.Join(", ", logs));

            Assert.Equal(3, logs.Count);
            Assert.Equal("middleware", logs[0]);
            Assert.Equal("decorator", logs[1]);
            Assert.Equal("actor", logs[2]);
        }

=======
>>>>>>> 33a0e278
        [Fact]
        public void Given_ReceiverMiddleware_and_ContextDecorator_Should_Call_Middleware_and_Decorator_Before_Actor_Receive()
        {
            var logs = new List<string>();
            var testMailbox = new TestMailbox();
            var props = Props.FromFunc(c =>
<<<<<<< HEAD
=======
                {
                    switch (c.Message)
                    {
                        //only inspect "decorator" message
                        case string str when str == "decorator":
                            logs.Add("actor");
                            return Actor.Done;
                        default:
                            return Actor.Done;
                    }
                })
                .WithReceiverMiddleware(
                    next => async (c, env) =>
                    {
                        //only inspect "start" message
                        if (env.Message is string str && str == "start")
                        {
                            logs.Add("middleware");
                            await next(c, env.WithMessage("middleware"));
                            return;
                        }

                        await next(c, env);
                    })
                .WithMailbox(() => testMailbox)
                .WithContextDecorator(c => new TestContextDecorator(c, logs));
            var pid = Context.Spawn(props);

            Context.Send(pid, "start");

            Console.WriteLine(string.Join(", ", logs));

            Assert.Equal(3, logs.Count);
            Assert.Equal("middleware", logs[0]);
            Assert.Equal("decorator", logs[1]);
            Assert.Equal("actor", logs[2]);
        }

        [Fact]
        public void Given_ReceiverMiddleware_Should_Call_Middleware_In_Order_Then_Actor_Receive()
        {
            var logs = new List<string>();
            var testMailbox = new TestMailbox();
            var props = Props.FromFunc(c =>
>>>>>>> 33a0e278
                {
                    if (c.Message is string)
                        logs.Add("actor");
                    return Actor.Done;
                })
<<<<<<< HEAD
                .WithReceiveMiddleware(
=======
                .WithReceiverMiddleware(
>>>>>>> 33a0e278
                    next => async (c, env) =>
                    {
                        if (env.Message is string)
                            logs.Add("middleware 1");
                        await next(c, env);
                    },
                    next => async (c, env) =>
                    {
                        if (env.Message is string)
                            logs.Add("middleware 2");
                        await next(c, env);
                    })
                .WithMailbox(() => testMailbox);
            var pid = Context.Spawn(props);

            Context.Send(pid, "");

            Assert.Equal(3, logs.Count);
            Assert.Equal("middleware 1", logs[0]);
            Assert.Equal("middleware 2", logs[1]);
            Assert.Equal("actor", logs[2]);
        }

        [Fact]
        public void Given_SenderMiddleware_Should_Call_Middleware_In_Order()
        {
            var logs = new List<string>();
            var pid1 = Context.Spawn(Props.FromProducer(() => new DoNothingActor()));
            var props = Props.FromFunc(c =>
                {
                    if (c.Message is string)
                        c.Send(pid1, "hey");
                    return Actor.Done;
                })
                .WithSenderMiddleware(
                    next => (c, t, e) =>
                    {
                        if (c.Message is string)
                            logs.Add("middleware 1");
                        return next(c, t, e);
                    },
                    next => (c, t, e) =>
                    {
                        if (c.Message is string)
                            logs.Add("middleware 2");
                        return next(c, t, e);
                    })
                .WithMailbox(() => new TestMailbox());
            var pid2 = Context.Spawn(props);

            Context.Send(pid2, "");

            Assert.Equal(2, logs.Count);
            Assert.Equal("middleware 1", logs[0]);
            Assert.Equal("middleware 2", logs[1]);
        }
    }
}<|MERGE_RESOLUTION|>--- conflicted
+++ resolved
@@ -1,248 +1,194 @@
-﻿// -----------------------------------------------------------------------
-//  <copyright file="MiddlewareTests.cs" company="Asynkron HB">
-//      Copyright (C) 2015-2018 Asynkron HB All rights reserved
-//  </copyright>
-// -----------------------------------------------------------------------
-
-using System;
-using System.Collections.Generic;
-using System.Threading.Tasks;
-using Proto.TestFixtures;
-using Xunit;
-
-namespace Proto.Tests
-{
-    class TestContextDecorator : ActorContextDecorator
-    {
-        private readonly List<string> _logs;
-
-        public TestContextDecorator(IContext context, List<string> logs) : base(context)
-        {
-            _logs = logs;
-        }
-
-        public override Task Receive(MessageEnvelope envelope)
-        {
-            //only inspect "middleware" message
-            if (envelope.Message is string str && (str == "middleware" || str == "decorator"))
-            {
-                _logs.Add("decorator");
-                return base.Receive(envelope.WithMessage("decorator"));
-            }
-
-            return base.Receive(envelope);
-        }
-    }
-
-    public class MiddlewareTests
-    {
-        private static readonly RootContext Context = new RootContext();
-
-
-        [Fact]
-        public void Given_ContextDecorator_Should_Call_Decorator_Before_Actor_Receive()
-        {
-            var logs = new List<string>();
-            var logs2 = new List<string>();
-            var logs3 = new List<string>();
-
-            var testMailbox = new TestMailbox();
-            var props = Props.FromFunc(c =>
-                {
-                    switch (c.Message)
-                    {
-                        //only inspect "decorator" message
-                        case string str when str == "decorator":
-                            logs.Add("actor");
-                            return Actor.Done;
-                        default:
-                            return Actor.Done;
-                    }
-                })
-                .WithMailbox(() => testMailbox)
-                .WithContextDecorator(c => new TestContextDecorator(c, logs), c => new TestContextDecorator(c, logs2))
-                .WithContextDecorator(c => new TestContextDecorator(c, logs3));
-            var pid = Context.Spawn(props);
-
-            Context.Send(pid, "middleware");
-
-            Assert.Equal(2, logs.Count);
-            Assert.Equal("decorator", logs[0]);
-            Assert.Equal("actor", logs[1]);
-
-            foreach (var log in new[] { logs2, logs3 })
-            {
-                Assert.Single(log);
-                Assert.Equal("decorator", log[0]);
-            }
-        }
-
-
-<<<<<<< HEAD
-        [Fact]
-        public void Given_ReceiveMiddleware_and_ContextDecorator_Should_Call_Middleware_and_Decorator_Before_Actor_Receive()
-        {
-            var logs = new List<string>();
-            var testMailbox = new TestMailbox();
-            var props = Props.FromFunc(c =>
-                {
-                    switch (c.Message)
-                    {
-                        //only inspect "decorator" message
-                        case string str when str == "decorator":
-                            logs.Add("actor");
-                            return Actor.Done;
-                        default:
-                            return Actor.Done;
-                    }
-                })
-                .WithReceiveMiddleware(
-                    next => async (c, env) =>
-                    {
-                        //only inspect "start" message
-                        if (env.Message is string str && str == "start")
-                        {
-                            logs.Add("middleware");
-                            await next(c, env.WithMessage("middleware"));
-                            return;
-                        }
-
-                        await next(c, env);
-                    })
-                .WithMailbox(() => testMailbox)
-                .WithContextDecorator(c => new TestContextDecorator(c, logs));
-            var pid = Context.Spawn(props);
-
-            Context.Send(pid, "start");
-
-            Console.WriteLine(string.Join(", ", logs));
-
-            Assert.Equal(3, logs.Count);
-            Assert.Equal("middleware", logs[0]);
-            Assert.Equal("decorator", logs[1]);
-            Assert.Equal("actor", logs[2]);
-        }
-
-=======
->>>>>>> 33a0e278
-        [Fact]
-        public void Given_ReceiverMiddleware_and_ContextDecorator_Should_Call_Middleware_and_Decorator_Before_Actor_Receive()
-        {
-            var logs = new List<string>();
-            var testMailbox = new TestMailbox();
-            var props = Props.FromFunc(c =>
-<<<<<<< HEAD
-=======
-                {
-                    switch (c.Message)
-                    {
-                        //only inspect "decorator" message
-                        case string str when str == "decorator":
-                            logs.Add("actor");
-                            return Actor.Done;
-                        default:
-                            return Actor.Done;
-                    }
-                })
-                .WithReceiverMiddleware(
-                    next => async (c, env) =>
-                    {
-                        //only inspect "start" message
-                        if (env.Message is string str && str == "start")
-                        {
-                            logs.Add("middleware");
-                            await next(c, env.WithMessage("middleware"));
-                            return;
-                        }
-
-                        await next(c, env);
-                    })
-                .WithMailbox(() => testMailbox)
-                .WithContextDecorator(c => new TestContextDecorator(c, logs));
-            var pid = Context.Spawn(props);
-
-            Context.Send(pid, "start");
-
-            Console.WriteLine(string.Join(", ", logs));
-
-            Assert.Equal(3, logs.Count);
-            Assert.Equal("middleware", logs[0]);
-            Assert.Equal("decorator", logs[1]);
-            Assert.Equal("actor", logs[2]);
-        }
-
-        [Fact]
-        public void Given_ReceiverMiddleware_Should_Call_Middleware_In_Order_Then_Actor_Receive()
-        {
-            var logs = new List<string>();
-            var testMailbox = new TestMailbox();
-            var props = Props.FromFunc(c =>
->>>>>>> 33a0e278
-                {
-                    if (c.Message is string)
-                        logs.Add("actor");
-                    return Actor.Done;
-                })
-<<<<<<< HEAD
-                .WithReceiveMiddleware(
-=======
-                .WithReceiverMiddleware(
->>>>>>> 33a0e278
-                    next => async (c, env) =>
-                    {
-                        if (env.Message is string)
-                            logs.Add("middleware 1");
-                        await next(c, env);
-                    },
-                    next => async (c, env) =>
-                    {
-                        if (env.Message is string)
-                            logs.Add("middleware 2");
-                        await next(c, env);
-                    })
-                .WithMailbox(() => testMailbox);
-            var pid = Context.Spawn(props);
-
-            Context.Send(pid, "");
-
-            Assert.Equal(3, logs.Count);
-            Assert.Equal("middleware 1", logs[0]);
-            Assert.Equal("middleware 2", logs[1]);
-            Assert.Equal("actor", logs[2]);
-        }
-
-        [Fact]
-        public void Given_SenderMiddleware_Should_Call_Middleware_In_Order()
-        {
-            var logs = new List<string>();
-            var pid1 = Context.Spawn(Props.FromProducer(() => new DoNothingActor()));
-            var props = Props.FromFunc(c =>
-                {
-                    if (c.Message is string)
-                        c.Send(pid1, "hey");
-                    return Actor.Done;
-                })
-                .WithSenderMiddleware(
-                    next => (c, t, e) =>
-                    {
-                        if (c.Message is string)
-                            logs.Add("middleware 1");
-                        return next(c, t, e);
-                    },
-                    next => (c, t, e) =>
-                    {
-                        if (c.Message is string)
-                            logs.Add("middleware 2");
-                        return next(c, t, e);
-                    })
-                .WithMailbox(() => new TestMailbox());
-            var pid2 = Context.Spawn(props);
-
-            Context.Send(pid2, "");
-
-            Assert.Equal(2, logs.Count);
-            Assert.Equal("middleware 1", logs[0]);
-            Assert.Equal("middleware 2", logs[1]);
-        }
-    }
+﻿// -----------------------------------------------------------------------
+//  <copyright file="MiddlewareTests.cs" company="Asynkron HB">
+//      Copyright (C) 2015-2018 Asynkron HB All rights reserved
+//  </copyright>
+// -----------------------------------------------------------------------
+
+using System;
+using System.Collections.Generic;
+using System.Threading.Tasks;
+using Proto.TestFixtures;
+using Xunit;
+
+namespace Proto.Tests
+{
+    class TestContextDecorator : ActorContextDecorator
+    {
+        private readonly List<string> _logs;
+
+        public TestContextDecorator(IContext context, List<string> logs) : base(context)
+        {
+            _logs = logs;
+        }
+
+        public override Task Receive(MessageEnvelope envelope)
+        {
+            //only inspect "middleware" message
+            if (envelope.Message is string str && (str == "middleware" || str == "decorator"))
+            {
+                _logs.Add("decorator");
+                return base.Receive(envelope.WithMessage("decorator"));
+            }
+
+            return base.Receive(envelope);
+        }
+    }
+
+    public class MiddlewareTests
+    {
+        private static readonly RootContext Context = new RootContext();
+
+
+        [Fact]
+        public void Given_ContextDecorator_Should_Call_Decorator_Before_Actor_Receive()
+        {
+            var logs = new List<string>();
+            var logs2 = new List<string>();
+            var logs3 = new List<string>();
+
+            var testMailbox = new TestMailbox();
+            var props = Props.FromFunc(c =>
+                {
+                    switch (c.Message)
+                    {
+                        //only inspect "decorator" message
+                        case string str when str == "decorator":
+                            logs.Add("actor");
+                            return Actor.Done;
+                        default:
+                            return Actor.Done;
+                    }
+                })
+                .WithMailbox(() => testMailbox)
+                .WithContextDecorator(c => new TestContextDecorator(c, logs), c => new TestContextDecorator(c, logs2))
+                .WithContextDecorator(c => new TestContextDecorator(c, logs3));
+            var pid = Context.Spawn(props);
+
+            Context.Send(pid, "middleware");
+
+            Assert.Equal(2, logs.Count);
+            Assert.Equal("decorator", logs[0]);
+            Assert.Equal("actor", logs[1]);
+
+            foreach (var log in new[] { logs2, logs3 })
+            {
+                Assert.Single(log);
+                Assert.Equal("decorator", log[0]);
+            }
+        }
+
+
+        [Fact]
+        public void Given_ReceiverMiddleware_and_ContextDecorator_Should_Call_Middleware_and_Decorator_Before_Actor_Receive()
+        {
+            var logs = new List<string>();
+            var testMailbox = new TestMailbox();
+            var props = Props.FromFunc(c =>
+                {
+                    switch (c.Message)
+                    {
+                        //only inspect "decorator" message
+                        case string str when str == "decorator":
+                            logs.Add("actor");
+                            return Actor.Done;
+                        default:
+                            return Actor.Done;
+                    }
+                })
+                .WithReceiverMiddleware(
+                    next => async (c, env) =>
+                    {
+                        //only inspect "start" message
+                        if (env.Message is string str && str == "start")
+                        {
+                            logs.Add("middleware");
+                            await next(c, env.WithMessage("middleware"));
+                            return;
+                        }
+
+                        await next(c, env);
+                    })
+                .WithMailbox(() => testMailbox)
+                .WithContextDecorator(c => new TestContextDecorator(c, logs));
+            var pid = Context.Spawn(props);
+
+            Context.Send(pid, "start");
+
+            Console.WriteLine(string.Join(", ", logs));
+
+            Assert.Equal(3, logs.Count);
+            Assert.Equal("middleware", logs[0]);
+            Assert.Equal("decorator", logs[1]);
+            Assert.Equal("actor", logs[2]);
+        }
+
+        [Fact]
+        public void Given_ReceiverMiddleware_Should_Call_Middleware_In_Order_Then_Actor_Receive()
+        {
+            var logs = new List<string>();
+            var testMailbox = new TestMailbox();
+            var props = Props.FromFunc(c =>
+                {
+                    if (c.Message is string)
+                        logs.Add("actor");
+                    return Actor.Done;
+                })
+                .WithReceiverMiddleware(
+                    next => async (c, env) =>
+                    {
+                        if (env.Message is string)
+                            logs.Add("middleware 1");
+                        await next(c, env);
+                    },
+                    next => async (c, env) =>
+                    {
+                        if (env.Message is string)
+                            logs.Add("middleware 2");
+                        await next(c, env);
+                    })
+                .WithMailbox(() => testMailbox);
+            var pid = Context.Spawn(props);
+
+            Context.Send(pid, "");
+
+            Assert.Equal(3, logs.Count);
+            Assert.Equal("middleware 1", logs[0]);
+            Assert.Equal("middleware 2", logs[1]);
+            Assert.Equal("actor", logs[2]);
+        }
+
+        [Fact]
+        public void Given_SenderMiddleware_Should_Call_Middleware_In_Order()
+        {
+            var logs = new List<string>();
+            var pid1 = Context.Spawn(Props.FromProducer(() => new DoNothingActor()));
+            var props = Props.FromFunc(c =>
+                {
+                    if (c.Message is string)
+                        c.Send(pid1, "hey");
+                    return Actor.Done;
+                })
+                .WithSenderMiddleware(
+                    next => (c, t, e) =>
+                    {
+                        if (c.Message is string)
+                            logs.Add("middleware 1");
+                        return next(c, t, e);
+                    },
+                    next => (c, t, e) =>
+                    {
+                        if (c.Message is string)
+                            logs.Add("middleware 2");
+                        return next(c, t, e);
+                    })
+                .WithMailbox(() => new TestMailbox());
+            var pid2 = Context.Spawn(props);
+
+            Context.Send(pid2, "");
+
+            Assert.Equal(2, logs.Count);
+            Assert.Equal("middleware 1", logs[0]);
+            Assert.Equal("middleware 2", logs[1]);
+        }
+    }
 }