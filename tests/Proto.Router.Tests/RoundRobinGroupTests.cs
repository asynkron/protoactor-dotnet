using System;
using System.Threading.Tasks;
using Proto.Router.Messages;
using Proto.TestFixtures;
using Xunit;

namespace Proto.Router.Tests
{
    public class RoundRobinGroupTests
    {
        private static readonly RootContext Context = new RootContext();
        private static readonly Props MyActorProps = Props.FromProducer(() => new MyTestActor())
                                                          .WithMailbox(() => new TestMailbox());
        private readonly TimeSpan _timeout = TimeSpan.FromMilliseconds(1000);

        [Fact]
        public async Task RoundRobinGroupRouter_RouteesReceiveMessagesInRoundRobinStyle()
        {
            var (router, routee1, routee2, routee3) = CreateRoundRobinRouterWith3Routees();

            Context.Send(router, "1");

            // only routee1 has received the message
            Assert.Equal("1", await Context.RequestAsync<string>(routee1, "received?", _timeout));
<<<<<<< HEAD
            Assert.Null(await Context.RequestAsync<string>(routee2, "received?", _timeout));
            Assert.Null(await Context.RequestAsync<string>(routee3, "received?", _timeout));
=======
            Assert.Equal(null, await Context.RequestAsync<string>(routee2, "received?", _timeout));
            Assert.Equal(null, await Context.RequestAsync<string>(routee3, "received?", _timeout));
>>>>>>> 33a0e278

            Context.Send(router, "2");
            Context.Send(router, "3");

            // routees 2 and 3 receive next messages
            Assert.Equal("1", await Context.RequestAsync<string>(routee1, "received?", _timeout));
            Assert.Equal("2", await Context.RequestAsync<string>(routee2, "received?", _timeout));
            Assert.Equal("3", await Context.RequestAsync<string>(routee3, "received?", _timeout));

            Context.Send(router, "4");

            // Round robin kicks in and routee1 recevies next message
            Assert.Equal("4", await Context.RequestAsync<string>(routee1, "received?", _timeout));
            Assert.Equal("2", await Context.RequestAsync<string>(routee2, "received?", _timeout));
            Assert.Equal("3", await Context.RequestAsync<string>(routee3, "received?", _timeout));
        }

        [Fact]
        public async Task RoundRobinGroupRouter_RouteesCanBeRemoved()
        {
            var (router, routee1, routee2, routee3) = CreateRoundRobinRouterWith3Routees();

            Context.Send(router, new RouterRemoveRoutee { PID = routee1 });

            var routees = await Context.RequestAsync<Routees>(router, new RouterGetRoutees(), _timeout);
            Assert.DoesNotContain(routee1, routees.PIDs);
            Assert.Contains(routee2, routees.PIDs);
            Assert.Contains(routee3, routees.PIDs);
        }

        [Fact]
        public async Task RoundRobinGroupRouter_RouteesCanBeAdded()
        {
            var (router, routee1, routee2, routee3) = CreateRoundRobinRouterWith3Routees();
            var routee4 = Context.Spawn(MyActorProps);
            Context.Send(router, new RouterAddRoutee { PID = routee4 });

            var routees = await Context.RequestAsync<Routees>(router, new RouterGetRoutees(), _timeout);
            Assert.Contains(routee1, routees.PIDs);
            Assert.Contains(routee2, routees.PIDs);
            Assert.Contains(routee3, routees.PIDs);
            Assert.Contains(routee4, routees.PIDs);
        }

        [Fact]
        public async Task RoundRobinGroupRouter_RemovedRouteesNoLongerReceiveMessages()
        {
            var (router, routee1, routee2, routee3) = CreateRoundRobinRouterWith3Routees();

            Context.Send(router, "0");
            Context.Send(router, "0");
            Context.Send(router, "0");
            Context.Send(router, new RouterRemoveRoutee { PID = routee1 });
            // we should have 2 routees, so send 3 messages to ensure round robin happens
            Context.Send(router, "3");
            Context.Send(router, "3");
            Context.Send(router, "3");

            Assert.Equal("0", await Context.RequestAsync<string>(routee1, "received?", _timeout));
            Assert.Equal("3", await Context.RequestAsync<string>(routee2, "received?", _timeout));
            Assert.Equal("3", await Context.RequestAsync<string>(routee3, "received?", _timeout));
        }

        [Fact]
        public async Task RoundRobinGroupRouter_AddedRouteesReceiveMessages()
        {
            var (router, routee1, routee2, routee3) = CreateRoundRobinRouterWith3Routees();
            var routee4 = Context.Spawn(MyActorProps);
            Context.Send(router, new RouterAddRoutee { PID = routee4 });
            // should now have 4 routees, so need to send 4 messages to ensure all get them
            Context.Send(router, "1");
            Context.Send(router, "1");
            Context.Send(router, "1");
            Context.Send(router, "1");

            Assert.Equal("1", await Context.RequestAsync<string>(routee1, "received?", _timeout));
            Assert.Equal("1", await Context.RequestAsync<string>(routee2, "received?", _timeout));
            Assert.Equal("1", await Context.RequestAsync<string>(routee3, "received?", _timeout));
            Assert.Equal("1", await Context.RequestAsync<string>(routee4, "received?", _timeout));
        }

        [Fact]
        public async Task RoundRobinGroupRouter_AllRouteesReceiveRouterBroadcastMessages()
        {
            var (router, routee1, routee2, routee3) = CreateRoundRobinRouterWith3Routees();
            
            Context.Send(router, new RouterBroadcastMessage { Message = "hello" });

            Assert.Equal("hello", await Context.RequestAsync<string>(routee1, "received?", _timeout));
            Assert.Equal("hello", await Context.RequestAsync<string>(routee2, "received?", _timeout));
            Assert.Equal("hello", await Context.RequestAsync<string>(routee3, "received?", _timeout));
        }
        
        private (PID router, PID routee1, PID routee2, PID routee3) CreateRoundRobinRouterWith3Routees()
        {
            var routee1 = Context.Spawn(MyActorProps);
            var routee2 = Context.Spawn(MyActorProps);
            var routee3 = Context.Spawn(MyActorProps);

            var props = Router.NewRoundRobinGroup(routee1, routee2, routee3)
                .WithMailbox(() => new TestMailbox());
            var router = Context.Spawn(props);
            return (router, routee1, routee2, routee3);
        }

        internal class MyTestActor : IActor
        {
            private string _received;
            public Task ReceiveAsync(IContext context)
            {
                switch (context.Message)
                {
                    case string msg when msg == "received?":
                        context.Respond(_received);
                        break;
                    case string msg:
                        _received = msg;
                        break;
                }
                return Actor.Done;
            }
        }
    }
}<|MERGE_RESOLUTION|>--- conflicted
+++ resolved
@@ -14,7 +14,7 @@
         private readonly TimeSpan _timeout = TimeSpan.FromMilliseconds(1000);
 
         [Fact]
-        public async Task RoundRobinGroupRouter_RouteesReceiveMessagesInRoundRobinStyle()
+        public async void RoundRobinGroupRouter_RouteesReceiveMessagesInRoundRobinStyle()
         {
             var (router, routee1, routee2, routee3) = CreateRoundRobinRouterWith3Routees();
 
@@ -22,13 +22,8 @@
 
             // only routee1 has received the message
             Assert.Equal("1", await Context.RequestAsync<string>(routee1, "received?", _timeout));
-<<<<<<< HEAD
-            Assert.Null(await Context.RequestAsync<string>(routee2, "received?", _timeout));
-            Assert.Null(await Context.RequestAsync<string>(routee3, "received?", _timeout));
-=======
             Assert.Equal(null, await Context.RequestAsync<string>(routee2, "received?", _timeout));
             Assert.Equal(null, await Context.RequestAsync<string>(routee3, "received?", _timeout));
->>>>>>> 33a0e278
 
             Context.Send(router, "2");
             Context.Send(router, "3");
@@ -47,7 +42,7 @@
         }
 
         [Fact]
-        public async Task RoundRobinGroupRouter_RouteesCanBeRemoved()
+        public async void RoundRobinGroupRouter_RouteesCanBeRemoved()
         {
             var (router, routee1, routee2, routee3) = CreateRoundRobinRouterWith3Routees();
 
@@ -60,7 +55,7 @@
         }
 
         [Fact]
-        public async Task RoundRobinGroupRouter_RouteesCanBeAdded()
+        public async void RoundRobinGroupRouter_RouteesCanBeAdded()
         {
             var (router, routee1, routee2, routee3) = CreateRoundRobinRouterWith3Routees();
             var routee4 = Context.Spawn(MyActorProps);
@@ -74,7 +69,7 @@
         }
 
         [Fact]
-        public async Task RoundRobinGroupRouter_RemovedRouteesNoLongerReceiveMessages()
+        public async void RoundRobinGroupRouter_RemovedRouteesNoLongerReceiveMessages()
         {
             var (router, routee1, routee2, routee3) = CreateRoundRobinRouterWith3Routees();
 
@@ -93,7 +88,7 @@
         }
 
         [Fact]
-        public async Task RoundRobinGroupRouter_AddedRouteesReceiveMessages()
+        public async void RoundRobinGroupRouter_AddedRouteesReceiveMessages()
         {
             var (router, routee1, routee2, routee3) = CreateRoundRobinRouterWith3Routees();
             var routee4 = Context.Spawn(MyActorProps);
@@ -111,7 +106,7 @@
         }
 
         [Fact]
-        public async Task RoundRobinGroupRouter_AllRouteesReceiveRouterBroadcastMessages()
+        public async void RoundRobinGroupRouter_AllRouteesReceiveRouterBroadcastMessages()
         {
             var (router, routee1, routee2, routee3) = CreateRoundRobinRouterWith3Routees();
             
