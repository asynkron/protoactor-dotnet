--- conflicted
+++ resolved
@@ -29,11 +29,7 @@
         {
             var (router, routee1, routee2, routee3) = CreateBroadcastGroupRouterWith3Routees();
 
-<<<<<<< HEAD
-            await routee2.StopAsync();
-=======
             await Context.StopAsync(routee2);
->>>>>>> 33a0e278
             Context.Send(router, "hello");
 
             Assert.Equal("hello", await Context.RequestAsync<string>(routee1, "received?", _timeout));
