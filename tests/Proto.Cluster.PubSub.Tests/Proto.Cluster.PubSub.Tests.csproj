<Project Sdk="Microsoft.NET.Sdk">

    <PropertyGroup>
<<<<<<< HEAD
        <TargetFrameworks>netcoreapp3.1;net6.0</TargetFrameworks>
=======
        <TargetFrameworks>netcoreapp3.1;net5.0;net6.0;net7.0</TargetFrameworks>
>>>>>>> 2c7e7969
        <ImplicitUsings>enable</ImplicitUsings>
        <Nullable>enable</Nullable>
    </PropertyGroup>

    <ItemGroup>
      <ProjectReference Include="..\Proto.Cluster.Tests\Proto.Cluster.Tests.csproj" />
    </ItemGroup>
    
    <ItemGroup>
        <PackageReference Include="GitHubActionsTestLogger" Version="2.0.0">
            <PrivateAssets>all</PrivateAssets>
            <IncludeAssets>runtime; build; native; contentfiles; analyzers; buildtransitive</IncludeAssets>
        </PackageReference>
        <PackageReference Update="Microsoft.NET.Test.Sdk" Version="17.1.0" />
    </ItemGroup>

</Project><|MERGE_RESOLUTION|>--- conflicted
+++ resolved
@@ -1,11 +1,7 @@
 <Project Sdk="Microsoft.NET.Sdk">
 
     <PropertyGroup>
-<<<<<<< HEAD
-        <TargetFrameworks>netcoreapp3.1;net6.0</TargetFrameworks>
-=======
         <TargetFrameworks>netcoreapp3.1;net5.0;net6.0;net7.0</TargetFrameworks>
->>>>>>> 2c7e7969
         <ImplicitUsings>enable</ImplicitUsings>
         <Nullable>enable</Nullable>
     </PropertyGroup>
