using Microsoft.Extensions.DependencyInjection;
using System;
<<<<<<< HEAD
using System.Threading.Tasks;
=======
>>>>>>> 33a0e278
using Xunit;

namespace Proto.ActorExtensions.Tests
{
    public class ActorFactoryTest
    {
        [Fact]
<<<<<<< HEAD
        public async Task SpawnActor()
=======
        public async void SpawnActor()
>>>>>>> 33a0e278
        {
            var context = new RootContext();
            var services = new ServiceCollection();
            services.AddProtoActor();

            var provider = services.BuildServiceProvider();
            var factory = provider.GetRequiredService<IActorFactory>();

            var pid = factory.GetActor<SampleActor>();

            context.Send(pid, "hello");

<<<<<<< HEAD
            await pid.StopAsync();
=======
            await RootContext.Empty.StopAsync(pid);
>>>>>>> 33a0e278

            Assert.True(SampleActor.Created);
        }

        [Fact]
<<<<<<< HEAD
        public async Task should_register_by_type()
=======
        public async void should_register_by_type()
>>>>>>> 33a0e278
        {
            var services = new ServiceCollection();
            var created = false;

            Func<IActor> producer = () =>
            {
                created = true;
                return new SampleActor();
            };

            services.AddProtoActor(register => register.RegisterProps(typeof(SampleActor), p => p.WithProducer(producer)));

            var provider = services.BuildServiceProvider();
            var factory = provider.GetRequiredService<IActorFactory>();

            var pid = factory.GetActor<SampleActor>();

<<<<<<< HEAD
            await pid.StopAsync();
=======
            await RootContext.Empty.StopAsync(pid);
>>>>>>> 33a0e278

            Assert.True(created);
        }

        [Fact]
        public void should_throw_if_not_actor_type()
        {
            var services = new ServiceCollection();
            var ex = Assert.Throws<InvalidOperationException>(() =>
            {
                services.AddProtoActor(register => register.RegisterProps(GetType(), p => p));
            });

            Assert.Equal($"Type {GetType().FullName} must implement {typeof(IActor).FullName}", ex.Message);
        }
    }
}<|MERGE_RESOLUTION|>--- conflicted
+++ resolved
@@ -1,9 +1,5 @@
 using Microsoft.Extensions.DependencyInjection;
 using System;
-<<<<<<< HEAD
-using System.Threading.Tasks;
-=======
->>>>>>> 33a0e278
 using Xunit;
 
 namespace Proto.ActorExtensions.Tests
@@ -11,11 +7,7 @@
     public class ActorFactoryTest
     {
         [Fact]
-<<<<<<< HEAD
-        public async Task SpawnActor()
-=======
         public async void SpawnActor()
->>>>>>> 33a0e278
         {
             var context = new RootContext();
             var services = new ServiceCollection();
@@ -28,21 +20,13 @@
 
             context.Send(pid, "hello");
 
-<<<<<<< HEAD
-            await pid.StopAsync();
-=======
             await RootContext.Empty.StopAsync(pid);
->>>>>>> 33a0e278
 
             Assert.True(SampleActor.Created);
         }
 
         [Fact]
-<<<<<<< HEAD
-        public async Task should_register_by_type()
-=======
         public async void should_register_by_type()
->>>>>>> 33a0e278
         {
             var services = new ServiceCollection();
             var created = false;
@@ -60,11 +44,7 @@
 
             var pid = factory.GetActor<SampleActor>();
 
-<<<<<<< HEAD
-            await pid.StopAsync();
-=======
             await RootContext.Empty.StopAsync(pid);
->>>>>>> 33a0e278
 
             Assert.True(created);
         }
