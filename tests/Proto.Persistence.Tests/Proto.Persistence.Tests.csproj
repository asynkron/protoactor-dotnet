﻿<Project Sdk="Microsoft.NET.Sdk">
  <Import Project="../../netfx.props" />
  <PropertyGroup>
<<<<<<< HEAD
    <TargetFramework>netcoreapp3.1</TargetFramework>
=======
    <TargetFrameworks>netcoreapp2.0;net461</TargetFrameworks>
>>>>>>> 33a0e278
  </PropertyGroup>
  <ItemGroup>
    <PackageReference Include="Newtonsoft.Json" Version="12.0.3" />
  </ItemGroup>
  <ItemGroup>
    <ProjectReference Include="..\..\src\Proto.Persistence\Proto.Persistence.csproj" />
    <ProjectReference Include="..\Proto.Actor.Tests\Proto.Actor.Tests.csproj" />
    <ProjectReference Include="..\Proto.TestFixtures\Proto.TestFixtures.csproj" />
  </ItemGroup>
</Project><|MERGE_RESOLUTION|>--- conflicted
+++ resolved
@@ -1,18 +1,20 @@
 ﻿<Project Sdk="Microsoft.NET.Sdk">
   <Import Project="../../netfx.props" />
   <PropertyGroup>
-<<<<<<< HEAD
-    <TargetFramework>netcoreapp3.1</TargetFramework>
-=======
     <TargetFrameworks>netcoreapp2.0;net461</TargetFrameworks>
->>>>>>> 33a0e278
   </PropertyGroup>
   <ItemGroup>
-    <PackageReference Include="Newtonsoft.Json" Version="12.0.3" />
+    <PackageReference Include="Microsoft.NET.Test.Sdk" Version="15.5.0" />
+    <PackageReference Include="Newtonsoft.Json" Version="10.0.3" />
+    <PackageReference Include="xunit" Version="2.3.1" />
+    <PackageReference Include="xunit.runner.visualstudio" Version="2.3.1" />
   </ItemGroup>
   <ItemGroup>
     <ProjectReference Include="..\..\src\Proto.Persistence\Proto.Persistence.csproj" />
     <ProjectReference Include="..\Proto.Actor.Tests\Proto.Actor.Tests.csproj" />
     <ProjectReference Include="..\Proto.TestFixtures\Proto.TestFixtures.csproj" />
   </ItemGroup>
+  <ItemGroup>
+    <Service Include="{82a7f48d-3b50-4b1e-b82e-3ada8210c358}" />
+  </ItemGroup>
 </Project>