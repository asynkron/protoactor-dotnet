--- conflicted
+++ resolved
@@ -1,19 +1,13 @@
 ﻿<Project Sdk="Microsoft.NET.Sdk">
   <PropertyGroup>
     <OutputType>Exe</OutputType>
-    <TargetFramework>netcoreapp2.0</TargetFramework>
+    <TargetFramework>netcoreapp2.0;net452</TargetFramework>
   </PropertyGroup>
   <ItemGroup>
     <PackageReference Include="Microsoft.NET.Test.Sdk" Version="15.3.0" />
-<<<<<<< HEAD
-    <PackageReference Include="Newtonsoft.Json" Version="10.0.2" />
+    <PackageReference Include="Newtonsoft.Json" Version="10.0.3" />
     <PackageReference Include="xunit" Version="2.3.0-beta4-build3742" />
     <PackageReference Include="xunit.runner.visualstudio" Version="2.3.0-beta4-build3742" />
-=======
-    <PackageReference Include="Newtonsoft.Json" Version="10.0.3" />
-    <PackageReference Include="xunit" Version="2.2.0" />
-    <PackageReference Include="xunit.runner.visualstudio" Version="2.2.0" />
->>>>>>> 363b1419
   </ItemGroup>
   <ItemGroup>
     <ProjectReference Include="..\..\src\Proto.Persistence\Proto.Persistence.csproj" />
