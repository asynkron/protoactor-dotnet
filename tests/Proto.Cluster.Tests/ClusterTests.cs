﻿using System;
using System.Collections.Generic;
using System.Diagnostics;
using System.Linq;
using System.Threading;
using System.Threading.Channels;
using System.Threading.Tasks;
using ClusterTest.Messages;
using FluentAssertions;
using Proto.Cluster.Gossip;
using Proto.Cluster.Identity;
using Proto.Utils;
using Xunit;
using Xunit.Abstractions;

namespace Proto.Cluster.Tests;

public abstract class ClusterTests : ClusterTestBase
{
    protected readonly ITestOutputHelper _testOutputHelper;

    protected ClusterTests(ITestOutputHelper testOutputHelper, IClusterFixture clusterFixture)
        : base(clusterFixture) => _testOutputHelper = testOutputHelper;

    [Fact]
    public void ClusterMembersMatch()
    {
        var memberSet = Members.First().MemberList.GetMembers();

        memberSet.Should().NotBeEmpty();

        Members.Skip(1).Select(member => member.MemberList.GetMembers()).Should().AllBeEquivalentTo(memberSet);
    }

    [Fact]
    public async Task TopologiesShouldHaveConsensus()
    {
        var consensus = await Task.WhenAll(Members.Select(member => member.MemberList.TopologyConsensus(CancellationTokens.FromSeconds(20))))
            .WaitUpTo(TimeSpan.FromSeconds(20)).ConfigureAwait(false);

<<<<<<< HEAD
        _testOutputHelper.WriteLine(await Members.DumpClusterState());
        
=======
        await Members.DumpClusterState(_testOutputHelper);

>>>>>>> 3a29bf58
        consensus.completed.Should().BeTrue("All members should have gotten consensus on the same topology hash");
        _testOutputHelper.WriteLine(LogStore.ToFormattedString());
    }

    [Fact]
    public async Task HandlesSlowResponsesCorrectly()
    {
        var timeout = new CancellationTokenSource(20000).Token;

        const string msg = "Hello-slow-world";
        var response = await Members.First().RequestAsync<Pong>(CreateIdentity("slow-test"), EchoActor.Kind,
            new SlowPing {Message = msg, DelayMs = 5000}, timeout
        );
        response.Should().NotBeNull();
        response.Message.Should().Be(msg);
    }

    [Fact]
    public async Task SupportsMessageEnvelopeResponses()
    {
        var timeout = new CancellationTokenSource(20000).Token;

        const string msg = "Hello-message-envelope";
        var response = await Members.First().RequestAsync<MessageEnvelope>(CreateIdentity("message-envelope"), EchoActor.Kind,
            new Ping() {Message = msg,}, timeout
        );
        response.Should().NotBeNull();
        response.Should().BeOfType<MessageEnvelope>();
        response.Message.Should().BeOfType<Pong>();
    }

    [Fact]
    public async Task StateIsReplicatedAcrossCluster()
    {
        var sourceMember = Members.First();
        var sourceMemberId = sourceMember.System.Id;
        var targetMember = Members.Last();
        var targetMemberId = targetMember.System.Id;

        //make sure we somehow don't already have the expected value in the state of targetMember
        var initialResponse = await targetMember.Gossip.GetState<PID>("some-state");
        initialResponse.TryGetValue(sourceMemberId, out _).Should().BeFalse();

        //make sure we are not comparing the same not to itself;
        targetMemberId.Should().NotBe(sourceMemberId);

        var stream = SubscribeToGossipUpdates(targetMember);

        sourceMember.Gossip.SetState("some-state", new PID("abc", "def"));
        //allow state to replicate            
        await stream.FirstAsync(x => x.MemberId == sourceMemberId && x.Key == "some-state");

        //get state from target member
        //it should be noted that the response is a dict of member id for all members,
        //to the state for the given key for each of those members
        var response = await targetMember.Gossip.GetState<PID>("some-state");

        //get the state for source member
        response.TryGetValue(sourceMemberId, out var value).Should().BeTrue();

        value!.Address.Should().Be("abc");
        value.Id.Should().Be("def");

        IAsyncEnumerable<GossipUpdate> SubscribeToGossipUpdates(Cluster member)
        {
            var channel = Channel.CreateUnbounded<object>();
            member.System.EventStream.Subscribe(channel);
            var stream = channel.Reader.ReadAllAsync().OfType<GossipUpdate>();
            return stream;
        }
    }

    [Fact]
    public async Task ReSpawnsClusterActorsFromDifferentNodes()
    {
        var timeout = new CancellationTokenSource(10000).Token;
        var id = CreateIdentity("1");
        await PingPong(Members[0], id, timeout);
        await PingPong(Members[1], id, timeout);

        //Retrieve the node the virtual actor was not spawned on
        var nodeLocation = await Members[0].RequestAsync<HereIAm>(id, EchoActor.Kind, new WhereAreYou(), timeout);
        nodeLocation.Should().NotBeNull("We expect the actor to respond correctly");
        var otherNode = Members.First(node => node.System.Address != nodeLocation.Address);

        //Kill it
        await otherNode.RequestAsync<Ack>(id, EchoActor.Kind, new Die(), timeout);

        var timer = Stopwatch.StartNew();
        // And force it to restart.
        // DeadLetterResponse should be sent to requestAsync, enabling a quick initialization of the new virtual actor
        await PingPong(otherNode, id, timeout);
        timer.Stop();

        _testOutputHelper.WriteLine("Respawned virtual actor in {0}", timer.Elapsed);
    }

    [Fact]
    public async Task HandlesLosingANode()
    {
        var ids = Enumerable.Range(1, 10).Select(id => id.ToString()).ToList();

        await CanGetResponseFromAllIdsOnAllNodes(ids, Members, 20000);

        var toBeRemoved = Members.Last();
        _testOutputHelper.WriteLine("Removing node " + toBeRemoved.System.Id + " / " + toBeRemoved.System.Address);
        await ClusterFixture.RemoveNode(toBeRemoved);
        _testOutputHelper.WriteLine("Removed node " + toBeRemoved.System.Id + " / " + toBeRemoved.System.Address);
        await ClusterFixture.SpawnNode();

        await CanGetResponseFromAllIdsOnAllNodes(ids, Members, 20000);

        _testOutputHelper.WriteLine("All responses OK. Terminating fixture");
    }

    [Fact]
    public async Task HandlesLosingANodeWhileProcessing()
    {
        var ingressNodes = new[] {Members[0], Members[1]};
        var victim = Members[2];
        var ids = Enumerable.Range(1, 20).Select(id => id.ToString()).ToList();

        var cts = new CancellationTokenSource();

        var worker = Task.Run(async () => {
                while (!cts.IsCancellationRequested)
                {
                    await CanGetResponseFromAllIdsOnAllNodes(ids, ingressNodes, 20000);
                }
            }
        );
        await Task.Delay(2000);
        _testOutputHelper.WriteLine("Terminating node");
        await ClusterFixture.RemoveNode(victim);
        _testOutputHelper.WriteLine("Spawning node");
        await ClusterFixture.SpawnNode();
        await Task.Delay(2000);
        cts.Cancel();
        await worker;
    }

    private async Task CanGetResponseFromAllIdsOnAllNodes(IEnumerable<string> actorIds, IList<Cluster> nodes, int timeoutMs)
    {
        var timer = Stopwatch.StartNew();
        var timeout = new CancellationTokenSource(timeoutMs).Token;
        await Task.WhenAll(nodes.SelectMany(entryNode => actorIds.Select(id => PingPong(entryNode, id, timeout))));
        _testOutputHelper.WriteLine("Got response from {0} nodes in {1}", nodes.Count(), timer.Elapsed);
    }

    [Theory, InlineData(10, 10000)]
    public async Task CanSpawnVirtualActorsSequentially(int actorCount, int timeoutMs)
    {
        var timeout = new CancellationTokenSource(timeoutMs).Token;

        var entryNode = Members.First();

        var timer = Stopwatch.StartNew();

        foreach (var id in GetActorIds(actorCount))
        {
            await PingPong(entryNode, id, timeout);
        }

        timer.Stop();
        _testOutputHelper.WriteLine($"Spawned {actorCount} actors across {Members.Count} nodes in {timer.Elapsed}");
    }

    [Theory, InlineData(10, 10000)]
    public async Task ConcurrentActivationsOnSameIdWorks(int clientCount, int timeoutMs)
    {
        var timeout = new CancellationTokenSource(timeoutMs).Token;

        var entryNode = Members.First();
        var timer = Stopwatch.StartNew();

        var id = GetActorIds(clientCount).First();

        await Task.WhenAll(Enumerable.Range(0, clientCount).Select(_ => PingPong(entryNode, id, timeout)));

        timer.Stop();
        _testOutputHelper.WriteLine($"Spawned 1 actor from {clientCount} clients in {timer.Elapsed}");
    }

    [Theory, InlineData(10, 10000)]
    public async Task CanSpawnVirtualActorsConcurrently(int actorCount, int timeoutMs)
    {
        var timeout = new CancellationTokenSource(timeoutMs).Token;

        var entryNode = Members.First();

        var timer = Stopwatch.StartNew();
        await Task.WhenAll(GetActorIds(actorCount).Select(id => PingPong(entryNode, id, timeout)));
        timer.Stop();
        _testOutputHelper.WriteLine($"Spawned {actorCount} actors across {Members.Count} nodes in {timer.Elapsed}");
    }

    [Theory, InlineData(10, 10000)]
    public async Task CanSpawnMultipleKindsWithSameIdentityConcurrently(int actorCount, int timeoutMs)
    {
        using var cts = new CancellationTokenSource(timeoutMs);
        var timeout = cts.Token;

        var entryNode = Members.First();

        var timer = Stopwatch.StartNew();
        var actorIds = GetActorIds(actorCount);
        await Task.WhenAll(actorIds.Select(id => Task.WhenAll(
                    PingPong(entryNode, id, timeout),
                    PingPong(entryNode, id, timeout, EchoActor.Kind2)
                )
            )
        );
        timer.Stop();
        _testOutputHelper.WriteLine(
            $"Spawned {actorCount * 2} actors across {Members.Count} nodes in {timer.Elapsed}"
        );
    }

    [Theory, InlineData(10, 10000)]
    public async Task CanSpawnMultipleKindsWithSameIdentityConcurrentlyWhenUsingFilters(int actorCount, int timeoutMs)
    {
        using var cts = new CancellationTokenSource(timeoutMs);
        var timeout = cts.Token;

        var entryNode = Members.First();

        var timer = Stopwatch.StartNew();
        var actorIds = GetActorIds(actorCount);
        await Task.WhenAll(actorIds.Select(id => Task.WhenAll(
                    PingPong(entryNode, id, timeout, EchoActor.FilteredKind),
                    PingPong(entryNode, id, timeout, EchoActor.AsyncFilteredKind)
                )
            )
        );
        timer.Stop();
        _testOutputHelper.WriteLine(
            $"Spawned {actorCount * 2} actors across {Members.Count} nodes in {timer.Elapsed}"
        );
    }

    [Theory]
    [InlineData(10, 10000, EchoActor.Kind)]
    [InlineData(10, 10000, EchoActor.FilteredKind)]
    [InlineData(10, 10000, EchoActor.AsyncFilteredKind)]
    public async Task CanSpawnVirtualActorsConcurrentlyOnAllNodes(int actorCount, int timeoutMs, string kind)
    {
        var timeout = new CancellationTokenSource(timeoutMs).Token;

        var timer = Stopwatch.StartNew();
        await Task.WhenAll(Members.SelectMany(member =>
                GetActorIds(actorCount).Select(id => PingPong(member, id, timeout, kind))
            )
        );
        timer.Stop();
        _testOutputHelper.WriteLine($"Spawned {actorCount} actors across {Members.Count} nodes in {timer.Elapsed}");
    }

    [Theory]
    [InlineData(10000, EchoActor.FilteredKind)]
    [InlineData(10000, EchoActor.AsyncFilteredKind)]
    public async Task CanFilterActivations(int timeoutMs, string filteredKind) => await Tracing.Trace(async () => {
            var timeout = new CancellationTokenSource(timeoutMs).Token;

            var member = Members.First();
            var invalidIdentity = ClusterIdentity.Create(Proto.Cluster.Tests.ClusterFixture.InvalidIdentity, filteredKind);
            var message = new Ping {Message = "Hello"};

            await member.Invoking(async m => await m.RequestAsync<Pong>(invalidIdentity, message, timeout))
                .Should()
                .ThrowExactlyAsync<IdentityIsBlocked>();
        }, _testOutputHelper
    );

    [Theory, InlineData(10, 20000)]
    public async Task CanRespawnVirtualActors(int actorCount, int timeoutMs)
    {
        using var cts = new CancellationTokenSource(timeoutMs);
        var timeout = cts.Token;

        var entryNode = Members.First();

        var timer = Stopwatch.StartNew();

        var ids = GetActorIds(actorCount).ToList();

        await Task.WhenAll(ids.Select(id => PingPong(entryNode, id, timeout)));
        await Task.WhenAll(ids.Select(id =>
                entryNode.RequestAsync<Ack>(id, EchoActor.Kind, new Die(), timeout)
            )
        );
        await Task.WhenAll(ids.Select(id => PingPong(entryNode, id, timeout)));
        timer.Stop();
        _testOutputHelper.WriteLine(
            $"Spawned, killed and spawned {actorCount} actors across {Members.Count} nodes in {timer.Elapsed}"
        );
    }

    private async Task PingPong(
        Cluster cluster,
        string id,
        CancellationToken token = default,
        string kind = EchoActor.Kind
    )
    {
        await Task.Yield();

        var response = await cluster.Ping(id, id, CancellationTokens.FromSeconds(4), kind);
        var tries = 1;

        while (response == null && !token.IsCancellationRequested)
        {
            await Task.Delay(200, token);
            //_testOutputHelper.WriteLine($"Retrying ping {kind}/{id}, attempt {++tries}");
            response = await cluster.Ping(id, id, CancellationTokens.FromSeconds(4), kind);
        }

        response.Should().NotBeNull($"We expect a response before timeout on {kind}/{id}");

        response.Should().BeEquivalentTo(new Pong
            {
                Identity = id,
                Kind = kind,
                Message = id
            }, "Echo should come from the correct virtual actor"
        );
    }
}

// ReSharper disable once UnusedType.Global
public class InMemoryPartitionActivatorClusterTests : ClusterTests, IClassFixture<InMemoryClusterFixtureWithPartitionActivator>
{
    // ReSharper disable once SuggestBaseTypeForParameterInConstructor
    public InMemoryPartitionActivatorClusterTests(ITestOutputHelper testOutputHelper, InMemoryClusterFixtureWithPartitionActivator clusterFixture)
        : base(testOutputHelper, clusterFixture)
    {
    }
}<|MERGE_RESOLUTION|>--- conflicted
+++ resolved
@@ -38,13 +38,8 @@
         var consensus = await Task.WhenAll(Members.Select(member => member.MemberList.TopologyConsensus(CancellationTokens.FromSeconds(20))))
             .WaitUpTo(TimeSpan.FromSeconds(20)).ConfigureAwait(false);
 
-<<<<<<< HEAD
         _testOutputHelper.WriteLine(await Members.DumpClusterState());
         
-=======
-        await Members.DumpClusterState(_testOutputHelper);
-
->>>>>>> 3a29bf58
         consensus.completed.Should().BeTrue("All members should have gotten consensus on the same topology hash");
         _testOutputHelper.WriteLine(LogStore.ToFormattedString());
     }
@@ -69,7 +64,7 @@
 
         const string msg = "Hello-message-envelope";
         var response = await Members.First().RequestAsync<MessageEnvelope>(CreateIdentity("message-envelope"), EchoActor.Kind,
-            new Ping() {Message = msg,}, timeout
+            new Ping {Message = msg}, timeout
         );
         response.Should().NotBeNull();
         response.Should().BeOfType<MessageEnvelope>();
