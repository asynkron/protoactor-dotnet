﻿using System;
using System.Collections.Generic;
using System.Text;
using System.Threading;
using System.Threading.Tasks;
using ClusterTest.Messages;
using Proto.Cluster.Gossip;
using Xunit.Abstractions;

namespace Proto.Cluster.Tests;

public static class Extensions
{
    public static Task<Pong> Ping(
        this Cluster cluster,
        string id,
        string message,
        CancellationToken token,
        string kind = EchoActor.Kind
    )
        => cluster.RequestAsync<Pong>(id, kind, new Ping {Message = message}, token);

    public static async Task<string> DumpClusterState(this IEnumerable<Cluster> members)
    {
        var sb = new StringBuilder();
        
        foreach (var c in members)
        {
            sb.AppendLine($"{Environment.NewLine}Member {c.System.Id}");

            if (c.System.Shutdown.IsCancellationRequested)
            {
<<<<<<< HEAD
                sb.AppendLine("\tStopped");
=======
                outputHelper.WriteLine("\tStopped " + c.System.Stopper.StoppedReason);
>>>>>>> dd3c31a2
                continue;
            }

            var topology = await c.Gossip.GetState<ClusterTopology>(GossipKeys.Topology);

            sb.AppendLine("\tGossip topology:");
            foreach (var kvp in topology)
            {
                sb.AppendLine($"\t\tData {kvp.Key} - {kvp.Value.TopologyHash}");
            }

            sb.AppendLine("\tMember list:");

            foreach (var member in c.MemberList.GetMembers())
            {
                sb.AppendLine(($"\t\t{member}"));
            }

            sb.AppendLine("\tBlock list:");

            foreach (var member in c.Remote.BlockList.BlockedMembers)
            {
                sb.AppendLine($"\t\t{member}");
            }
        }

        return sb.ToString();
    }
}<|MERGE_RESOLUTION|>--- conflicted
+++ resolved
@@ -1,4 +1,5 @@
 ﻿using System;
+using System;
 using System.Collections.Generic;
 using System.Text;
 using System.Threading;
@@ -30,11 +31,7 @@
 
             if (c.System.Shutdown.IsCancellationRequested)
             {
-<<<<<<< HEAD
-                sb.AppendLine("\tStopped");
-=======
-                outputHelper.WriteLine("\tStopped " + c.System.Stopper.StoppedReason);
->>>>>>> dd3c31a2
+                sb.AppendLine("\tStopped, reason: " + c.System.Stopper.StoppedReason);
                 continue;
             }
 
