﻿#nullable enable
using System;
using System.Collections.Generic;
using System.Linq;
using System.Threading.Tasks;
using ClusterTest.Messages;
using Microsoft.Extensions.Logging;
using OpenTelemetry.Resources;
using OpenTelemetry.Trace;
using Proto.Cluster.Cache;
using Proto.Cluster.Identity;
using Proto.Cluster.Partition;
using Proto.Cluster.Testing;
using Proto.Logging;
using Proto.OpenTelemetry;
using Proto.Remote;
using Proto.Remote.GrpcCore;
using Xunit;

// ReSharper disable ClassNeverInstantiated.Global

namespace Proto.Cluster.Tests
{
    public interface IClusterFixture
    {
        IList<Cluster> Members { get; }

        public Task<Cluster> SpawnNode();

        LogStore LogStore { get; }

        Task RemoveNode(Cluster member, bool graceful = true);
    }

    public abstract class ClusterFixture : IAsyncLifetime, IClusterFixture, IAsyncDisposable
    {
        private const bool EnableTracing = false;

        protected readonly string ClusterName;
        private readonly int _clusterSize;
        private readonly Func<ClusterConfig, ClusterConfig>? _configure;
        private readonly ILogger _logger = Log.CreateLogger(nameof(GetType));
        private readonly TracerProvider? _tracerProvider;
        private readonly List<Cluster> _members = new();

        protected ClusterFixture(int clusterSize, Func<ClusterConfig, ClusterConfig>? configure = null)
        {
            _clusterSize = clusterSize;
            _configure = configure;
            ClusterName = $"test-cluster-{Guid.NewGuid().ToString().Substring(0, 6)}";

#pragma warning disable CS0162
            // ReSharper disable once HeuristicUnreachableCode
            if (EnableTracing)
            {
                _tracerProvider = InitOpenTelemetryTracing();
            }
#pragma warning restore CS0162
        }

        private static TracerProvider InitOpenTelemetryTracing() => global::OpenTelemetry.Sdk.CreateTracerProviderBuilder()
            .SetResourceBuilder(ResourceBuilder.CreateDefault()
                .AddService("Proto.Cluster.Tests")
            )
            .AddProtoActorInstrumentation()
            .AddJaegerExporter(options => options.AgentHost = "localhost")
            .Build();

        protected virtual ClusterKind[] ClusterKinds => new[]
        {
            new ClusterKind(EchoActor.Kind, EchoActor.Props.WithClusterRequestDeduplication()),
            new ClusterKind(EchoActor.Kind2, EchoActor.Props),
            new ClusterKind(EchoActor.LocalAffinityKind, EchoActor.Props).WithLocalAffinityRelocationStrategy(),
        };

        public async Task InitializeAsync()
        {
            var nodes = await SpawnClusterNodes(_clusterSize, _configure).ConfigureAwait(false);
            _members.AddRange(nodes);
        }

        public LogStore LogStore { get; } = new();

        public async Task DisposeAsync()
        {
            try
            {
                _tracerProvider?.Dispose();
                await Task.WhenAll(Members.ToList().Select(cluster => cluster.ShutdownAsync())).ConfigureAwait(false);
            }
            catch (Exception e)
            {
                _logger.LogError(e, "Failed to shutdown gracefully");
                throw;
            }
        }

        public async Task RemoveNode(Cluster member, bool graceful = true)
        {
            if (Members.Contains(member))
            {
                Members.Remove(member);
                await member.ShutdownAsync(graceful).ConfigureAwait(false);
            }
            else throw new ArgumentException("No such member");
        }

        /// <summary>
        ///     Spawns a node, adds it to the cluster and member list
        /// </summary>
        /// <returns></returns>
        /// <exception cref="ArgumentException"></exception>
        public async Task<Cluster> SpawnNode()
        {
            var newMember = await SpawnClusterMember(_configure);
            Members.Add(newMember);
            return newMember;
        }

        public IList<Cluster> Members => _members;

        private async Task<IList<Cluster>> SpawnClusterNodes(
            int count,
            Func<ClusterConfig, ClusterConfig>? configure = null
        ) => (await Task.WhenAll(
            Enumerable.Range(0, count)
                .Select(_ => SpawnClusterMember(configure))
        )).ToList();

        protected virtual async Task<Cluster> SpawnClusterMember(Func<ClusterConfig, ClusterConfig>? configure)
        {
            var config = ClusterConfig.Setup(
                    ClusterName,
                    GetClusterProvider(),
                    GetIdentityLookup(ClusterName)
                )
                .WithClusterKinds(ClusterKinds);

            config = configure?.Invoke(config) ?? config;

            var system = new ActorSystem(GetActorSystemConfig());
            system.Extensions.Register(new InstanceLogger(LogLevel.Debug, LogStore, category: system.Id));

            var logger = system.Logger()?.BeginScope<EventStream>();
            system.EventStream.Subscribe<object>(e => { logger?.LogDebug("EventStream {MessageType}:{Message}", e.GetType().Name, e); }
            );

            var remoteConfig = GrpcCoreRemoteConfig.BindToLocalhost().WithProtoMessages(MessagesReflection.Descriptor);
            var _ = new GrpcCoreRemote(system, remoteConfig);

            var cluster = new Cluster(system, config);

            await cluster.StartMemberAsync();
            return cluster;
        }

        protected virtual ActorSystemConfig GetActorSystemConfig()
        {
            var actorSystemConfig = ActorSystemConfig.Setup();

            // ReSharper disable once HeuristicUnreachableCode
            return EnableTracing ? actorSystemConfig.WithConfigureProps(props => props.WithTracing()) : actorSystemConfig;
        }

        protected abstract IClusterProvider GetClusterProvider();

<<<<<<< HEAD
        protected virtual IIdentityLookup GetIdentityLookup(string clusterName) => new PartitionIdentityLookup(
            new PartitionConfig
            {
                RebalanceActivationsCompletionTimeout = TimeSpan.FromSeconds(3),
                GetPidTimeout = TimeSpan.FromSeconds(2),
                HandoverChunkSize = 1000,
                RebalanceRequestTimeout = TimeSpan.FromSeconds(1),
                Mode = PartitionIdentityLookup.Mode.Push
            });
=======
        protected virtual IIdentityLookup GetIdentityLookup(string clusterName) => new PartitionIdentityLookup(TimeSpan.FromSeconds(3),
            TimeSpan.FromSeconds(2), new PartitionConfig(false, 1000, TimeSpan.FromSeconds(1), PartitionIdentityLookup.Mode.Pull)
        );
>>>>>>> daa7ed5d

        async ValueTask IAsyncDisposable.DisposeAsync() => await DisposeAsync();
    }

    public abstract class BaseInMemoryClusterFixture : ClusterFixture
    {
        private readonly Lazy<InMemAgent> _inMemAgent = new(() => new InMemAgent());

        protected BaseInMemoryClusterFixture(int clusterSize, Func<ClusterConfig, ClusterConfig>? configure = null) :
            base(
                clusterSize,
                configure
            )
        {
        }

        private InMemAgent InMemAgent => _inMemAgent.Value;

        protected override IClusterProvider GetClusterProvider() => new TestProvider(new TestProviderOptions(), InMemAgent);
    }

    // ReSharper disable once ClassNeverInstantiated.Global
    public class InMemoryClusterFixture : BaseInMemoryClusterFixture
    {
        public InMemoryClusterFixture() : base(3, config => config.WithActorRequestTimeout(TimeSpan.FromSeconds(4)))
        {
        }
    }

    public class InMemoryClusterFixtureAlternativeClusterContext : BaseInMemoryClusterFixture
    {
        public InMemoryClusterFixtureAlternativeClusterContext() : base(3, config => config
            .WithActorRequestTimeout(TimeSpan.FromSeconds(4))
            .WithClusterContextProducer(cluster => new ExperimentalClusterContext(cluster))
        )
        {
        }
    }

    public class InMemoryClusterFixtureSharedFutures : BaseInMemoryClusterFixture
    {
        public InMemoryClusterFixtureSharedFutures() : base(3, config => config
            .WithActorRequestTimeout(TimeSpan.FromSeconds(4))
            .WithClusterContextProducer(cluster => new ExperimentalClusterContext(cluster))
        )
        {
        }

        protected override ActorSystemConfig GetActorSystemConfig() => base.GetActorSystemConfig().WithSharedFutures();
    }

    public class InMemoryPidCacheInvalidationClusterFixture : BaseInMemoryClusterFixture
    {
        public InMemoryPidCacheInvalidationClusterFixture() : base(3, config => config
            .WithActorRequestTimeout(TimeSpan.FromSeconds(4))
        )
        {
        }

        protected override ClusterKind[] ClusterKinds => base.ClusterKinds.Select(ck => ck.WithPidCacheInvalidation()).ToArray();

        protected override async Task<Cluster> SpawnClusterMember(Func<ClusterConfig, ClusterConfig>? configure)
        {
            var cluster = await base.SpawnClusterMember(configure);
            return cluster.WithPidCacheInvalidation();
        }
    }
}<|MERGE_RESOLUTION|>--- conflicted
+++ resolved
@@ -164,7 +164,6 @@
 
         protected abstract IClusterProvider GetClusterProvider();
 
-<<<<<<< HEAD
         protected virtual IIdentityLookup GetIdentityLookup(string clusterName) => new PartitionIdentityLookup(
             new PartitionConfig
             {
@@ -172,13 +171,8 @@
                 GetPidTimeout = TimeSpan.FromSeconds(2),
                 HandoverChunkSize = 1000,
                 RebalanceRequestTimeout = TimeSpan.FromSeconds(1),
-                Mode = PartitionIdentityLookup.Mode.Push
-            });
-=======
-        protected virtual IIdentityLookup GetIdentityLookup(string clusterName) => new PartitionIdentityLookup(TimeSpan.FromSeconds(3),
-            TimeSpan.FromSeconds(2), new PartitionConfig(false, 1000, TimeSpan.FromSeconds(1), PartitionIdentityLookup.Mode.Pull)
-        );
->>>>>>> daa7ed5d
+                Mode = PartitionIdentityLookup.Mode.Pull
+        });
 
         async ValueTask IAsyncDisposable.DisposeAsync() => await DisposeAsync();
     }
