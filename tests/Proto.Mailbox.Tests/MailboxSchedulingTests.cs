--- conflicted
+++ resolved
@@ -8,29 +8,21 @@
 {
     public class MailboxSchedulingTests
     {
-        private readonly DefaultMailbox _mailbox;
-        private readonly UnboundedMailboxQueue _userMailbox;
-        private readonly TestMailboxHandler _mailboxHandler;
-        private readonly UnboundedMailboxQueue _systemMessages;
-
-        public MailboxSchedulingTests()
-        {
-            _mailboxHandler = new TestMailboxHandler();
-            _userMailbox = new UnboundedMailboxQueue();
-            _systemMessages = new UnboundedMailboxQueue();
-            _mailbox = new DefaultMailbox(_systemMessages, _userMailbox);
-            _mailbox.RegisterHandlers(_mailboxHandler, _mailboxHandler);
-        }
-
         [Fact]
         public async Task GivenNonCompletedUserMessage_ShouldHaltProcessingUntilCompletion()
         {
+            var mailboxHandler = new TestMailboxHandler();
+            var userMailbox = new UnboundedMailboxQueue();
+            var systemMessages = new UnboundedMailboxQueue();
+            var mailbox = new DefaultMailbox(systemMessages, userMailbox);
+            mailbox.RegisterHandlers(mailboxHandler, mailboxHandler);
+
             var msg1 = new TestMessage();
             var msg2 = new TestMessage();
 
-            _mailbox.PostUserMessage(msg1);
-            _mailbox.PostUserMessage(msg2);
-            Assert.True(_userMailbox.HasMessages, "Mailbox should not have processed msg2 because processing of msg1 is not completed.");
+            mailbox.PostUserMessage(msg1);
+            mailbox.PostUserMessage(msg2);
+            Assert.True(userMailbox.HasMessages, "Mailbox should not have processed msg2 because processing of msg1 is not completed.");
 
             Action resumeMailboxTrigger = () =>
             {
@@ -40,34 +32,46 @@
                 msg1.TaskCompletionSource.SetResult(0);
             };
 
-            await _mailboxHandler.ResumeMailboxProcessingAndWaitAsync(resumeMailboxTrigger)
+            await mailboxHandler.ResumeMailboxProcessingAndWaitAsync(resumeMailboxTrigger)
                 .ConfigureAwait(false);
 
-            Assert.False(_userMailbox.HasMessages, "Mailbox should have processed msg2 because processing of msg1 is completed.");
+            Assert.False(userMailbox.HasMessages, "Mailbox should have processed msg2 because processing of msg1 is completed.");
         }
 
         [Fact]
         public void GivenCompletedUserMessage_ShouldContinueProcessing()
         {
+            var mailboxHandler = new TestMailboxHandler();
+            var userMailbox = new UnboundedMailboxQueue();
+            var systemMessages = new UnboundedMailboxQueue();
+            var mailbox = new DefaultMailbox(systemMessages, userMailbox);
+            mailbox.RegisterHandlers(mailboxHandler, mailboxHandler);
+
             var msg1 = new TestMessage();
             var msg2 = new TestMessage();
             msg1.TaskCompletionSource.SetResult(0);
             msg2.TaskCompletionSource.SetResult(0);
 
-            _mailbox.PostUserMessage(msg1);
-            _mailbox.PostUserMessage(msg2);
-            Assert.False(_userMailbox.HasMessages, "Mailbox should have processed both messages because they were already completed.");
+            mailbox.PostUserMessage(msg1);
+            mailbox.PostUserMessage(msg2);
+            Assert.False(userMailbox.HasMessages, "Mailbox should have processed both messages because they were already completed.");
         }
 
         [Fact]
         public async Task GivenNonCompletedSystemMessage_ShouldHaltProcessingUntilCompletion()
         {
+            var mailboxHandler = new TestMailboxHandler();
+            var userMailbox = new UnboundedMailboxQueue();
+            var systemMessages = new UnboundedMailboxQueue();
+            var mailbox = new DefaultMailbox(systemMessages, userMailbox);
+            mailbox.RegisterHandlers(mailboxHandler, mailboxHandler);
+
             var msg1 = new TestMessage();
             var msg2 = new TestMessage();
 
-            _mailbox.PostSystemMessage(msg1);
-            _mailbox.PostSystemMessage(msg2);
-            Assert.True(_systemMessages.HasMessages, "Mailbox should not have processed msg2 because processing of msg1 is not completed.");
+            mailbox.PostSystemMessage(msg1);
+            mailbox.PostSystemMessage(msg2);
+            Assert.True(systemMessages.HasMessages, "Mailbox should not have processed msg2 because processing of msg1 is not completed.");
 
             void ResumeMailboxTrigger()
             {
@@ -77,41 +81,48 @@
                 msg1.TaskCompletionSource.SetResult(0);
             }
 
-<<<<<<< HEAD
-            await _mailboxHandler.ResumeMailboxProcessingAndWaitAsync(resumeMailboxTrigger)
-=======
             await mailboxHandler.ResumeMailboxProcessingAndWaitAsync(ResumeMailboxTrigger)
->>>>>>> 33a0e278
                 .ConfigureAwait(false);
 
-            Assert.False(_systemMessages.HasMessages, "Mailbox should have processed msg2 because processing of msg1 is completed.");
+            Assert.False(systemMessages.HasMessages, "Mailbox should have processed msg2 because processing of msg1 is completed.");
         }
 
         [Fact]
         public void GivenCompletedSystemMessage_ShouldContinueProcessing()
         {
+            var mailboxHandler = new TestMailboxHandler();
+            var userMailbox = new UnboundedMailboxQueue();
+            var systemMessages = new UnboundedMailboxQueue();
+            var mailbox = new DefaultMailbox(systemMessages, userMailbox);
+            mailbox.RegisterHandlers(mailboxHandler, mailboxHandler);
+
             var msg1 = new TestMessage();
             var msg2 = new TestMessage();
             msg1.TaskCompletionSource.SetResult(0);
             msg2.TaskCompletionSource.SetResult(0);
 
-            _mailbox.PostSystemMessage(msg1);
-            _mailbox.PostSystemMessage(msg2);
-            Assert.False(_systemMessages.HasMessages, "Mailbox should have processed both messages because they were already completed.");
+            mailbox.PostSystemMessage(msg1);
+            mailbox.PostSystemMessage(msg2);
+            Assert.False(systemMessages.HasMessages, "Mailbox should have processed both messages because they were already completed.");
         }
 
         [Fact]
         public async Task GivenNonCompletedUserMessage_ShouldSetMailboxToIdleAfterCompletion()
         {
+            var mailboxHandler = new TestMailboxHandler();
+            var userMailbox = new UnboundedMailboxQueue();
+            var systemMessages = new UnboundedMailboxQueue();
+            var mailbox = new DefaultMailbox(systemMessages, userMailbox);
+            mailbox.RegisterHandlers(mailboxHandler, mailboxHandler);
+
             var msg1 = new TestMessage();
-            _mailbox.PostUserMessage(msg1);
+            mailbox.PostUserMessage(msg1);
 
             Action resumeMailboxTrigger = () => msg1.TaskCompletionSource.SetResult(0);
-
-            await _mailboxHandler.ResumeMailboxProcessingAndWaitAsync(resumeMailboxTrigger)
+            await mailboxHandler.ResumeMailboxProcessingAndWaitAsync(resumeMailboxTrigger)
                 .ConfigureAwait(false);
 
-            Assert.True(_mailbox.Status == MailboxStatus.Idle, "Mailbox should be set back to Idle after completion of message.");
+            Assert.True(mailbox.Status == MailboxStatus.Idle, "Mailbox should be set back to Idle after completion of message.");
         }
     }
 }