﻿<Project Sdk="Microsoft.NET.Sdk">
  <Import Project="../../netfx.props" />
  <PropertyGroup>
<<<<<<< HEAD
    <TargetFramework>netcoreapp3.1</TargetFramework>
  </PropertyGroup>
  <ItemGroup>
    <PackageReference Include="Google.Protobuf" Version="3.11.3" />
=======
    <TargetFrameworks>netstandard2.0;net461</TargetFrameworks>
  </PropertyGroup>
  <ItemGroup>
    <PackageReference Include="Google.Protobuf" Version="3.7.0" />
>>>>>>> 33a0e278
  </ItemGroup>
  <ItemGroup>
    <ProjectReference Include="..\..\src\Proto.Actor\Proto.Actor.csproj" />
    <ProjectReference Include="..\..\src\Proto.Mailbox\Proto.Mailbox.csproj" />
  </ItemGroup>
</Project><|MERGE_RESOLUTION|>--- conflicted
+++ resolved
@@ -1,17 +1,10 @@
 ﻿<Project Sdk="Microsoft.NET.Sdk">
   <Import Project="../../netfx.props" />
   <PropertyGroup>
-<<<<<<< HEAD
-    <TargetFramework>netcoreapp3.1</TargetFramework>
-  </PropertyGroup>
-  <ItemGroup>
-    <PackageReference Include="Google.Protobuf" Version="3.11.3" />
-=======
     <TargetFrameworks>netstandard2.0;net461</TargetFrameworks>
   </PropertyGroup>
   <ItemGroup>
     <PackageReference Include="Google.Protobuf" Version="3.7.0" />
->>>>>>> 33a0e278
   </ItemGroup>
   <ItemGroup>
     <ProjectReference Include="..\..\src\Proto.Actor\Proto.Actor.csproj" />
