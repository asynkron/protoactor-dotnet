﻿<Project Sdk="Microsoft.NET.Sdk">
  <PropertyGroup>
    <TargetFramework>netcoreapp3.1</TargetFramework>
  </PropertyGroup>
  <ItemGroup>
<<<<<<< HEAD
    <PackageReference Remove="AutoFixture.Xunit2"  />
    <PackageReference Remove="FluentAssertions" />
    <PackageReference Remove="Microsoft.NET.Test.Sdk" />
    <PackageReference Remove="xunit.runner.visualstudio" />
    <PackageReference Remove="xunit" />
=======
    <PackageReference Include="Divergic.Logging.Xunit" Version="3.1.0" />
    <PackageReference Include="Microsoft.NET.Test.Sdk" Version="15.5.0" />
    <PackageReference Include="xunit" Version="2.3.1" />
    <PackageReference Include="xunit.runner.visualstudio" Version="2.3.1" />
>>>>>>> 33a0e278
  </ItemGroup>
  <ItemGroup>
    <ProjectReference Include="..\..\src\Proto.Actor\Proto.Actor.csproj" />
    <ProjectReference Include="..\..\src\Proto.Mailbox\Proto.Mailbox.csproj" />
    <ProjectReference Include="..\..\src\Proto.Remote\Proto.Remote.csproj" />
    <ProjectReference Include="..\Proto.Remote.Tests.Messages\Proto.Remote.Tests.Messages.csproj" />
  </ItemGroup>
</Project><|MERGE_RESOLUTION|>--- conflicted
+++ resolved
@@ -1,20 +1,12 @@
 ﻿<Project Sdk="Microsoft.NET.Sdk">
   <PropertyGroup>
-    <TargetFramework>netcoreapp3.1</TargetFramework>
+    <TargetFramework>netcoreapp2.0</TargetFramework>
   </PropertyGroup>
   <ItemGroup>
-<<<<<<< HEAD
-    <PackageReference Remove="AutoFixture.Xunit2"  />
-    <PackageReference Remove="FluentAssertions" />
-    <PackageReference Remove="Microsoft.NET.Test.Sdk" />
-    <PackageReference Remove="xunit.runner.visualstudio" />
-    <PackageReference Remove="xunit" />
-=======
     <PackageReference Include="Divergic.Logging.Xunit" Version="3.1.0" />
     <PackageReference Include="Microsoft.NET.Test.Sdk" Version="15.5.0" />
     <PackageReference Include="xunit" Version="2.3.1" />
     <PackageReference Include="xunit.runner.visualstudio" Version="2.3.1" />
->>>>>>> 33a0e278
   </ItemGroup>
   <ItemGroup>
     <ProjectReference Include="..\..\src\Proto.Actor\Proto.Actor.csproj" />
@@ -22,4 +14,7 @@
     <ProjectReference Include="..\..\src\Proto.Remote\Proto.Remote.csproj" />
     <ProjectReference Include="..\Proto.Remote.Tests.Messages\Proto.Remote.Tests.Messages.csproj" />
   </ItemGroup>
+  <ItemGroup>
+    <Service Include="{82a7f48d-3b50-4b1e-b82e-3ada8210c358}" />
+  </ItemGroup>
 </Project>