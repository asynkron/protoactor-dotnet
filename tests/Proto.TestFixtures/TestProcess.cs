﻿using System.Threading.Tasks;

namespace Proto.TestFixtures
{
    public class TestProcess : Process
    {
<<<<<<< HEAD
        public override Task SendUserMessageAsync(PID pid, object message)
=======
        protected override void SendUserMessage(PID pid, object message)
>>>>>>> dac209db
        {
            return Actor.Done;
        }

<<<<<<< HEAD
        public override Task SendSystemMessageAsync(PID pid, object message)
=======
        protected override void SendSystemMessage(PID pid, object message)
>>>>>>> dac209db
        {
            return Actor.Done;
        }
    }
}<|MERGE_RESOLUTION|>--- conflicted
+++ resolved
@@ -4,20 +4,12 @@
 {
     public class TestProcess : Process
     {
-<<<<<<< HEAD
-        public override Task SendUserMessageAsync(PID pid, object message)
-=======
         protected override void SendUserMessage(PID pid, object message)
->>>>>>> dac209db
         {
             return Actor.Done;
         }
 
-<<<<<<< HEAD
-        public override Task SendSystemMessageAsync(PID pid, object message)
-=======
         protected override void SendSystemMessage(PID pid, object message)
->>>>>>> dac209db
         {
             return Actor.Done;
         }
