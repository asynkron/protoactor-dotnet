﻿<Project Sdk="Microsoft.NET.Sdk" ToolsVersion="15.0">
  <PropertyGroup>
    <TargetFramework>netstandard1.6</TargetFramework>
  </PropertyGroup>
  <PropertyGroup>
    <OutputType>library</OutputType>
  </PropertyGroup>
  <ItemGroup>
    <None Include="build.bat" />
    <None Include="Protos.proto" />
  </ItemGroup>
  <ItemGroup>
<<<<<<< HEAD
    <PackageReference Include="Google.Protobuf" Version="3.3.0"/>
=======
    <PackageReference Include="Google.Protobuf" Version="3.3.0" />
>>>>>>> 363b1419
    <PackageReference Include="System.ValueTuple" Version="4.4.0" />
  </ItemGroup>
  <ItemGroup>
    <ProjectReference Include="..\..\..\src\Proto.Actor\Proto.Actor.csproj" />
    <ProjectReference Include="..\..\..\src\Proto.Mailbox\Proto.Mailbox.csproj" />
  </ItemGroup>
</Project><|MERGE_RESOLUTION|>--- conflicted
+++ resolved
@@ -1,24 +1,20 @@
-﻿<Project Sdk="Microsoft.NET.Sdk" ToolsVersion="15.0">
-  <PropertyGroup>
-    <TargetFramework>netstandard1.6</TargetFramework>
-  </PropertyGroup>
-  <PropertyGroup>
-    <OutputType>library</OutputType>
-  </PropertyGroup>
-  <ItemGroup>
-    <None Include="build.bat" />
-    <None Include="Protos.proto" />
-  </ItemGroup>
-  <ItemGroup>
-<<<<<<< HEAD
-    <PackageReference Include="Google.Protobuf" Version="3.3.0"/>
-=======
-    <PackageReference Include="Google.Protobuf" Version="3.3.0" />
->>>>>>> 363b1419
-    <PackageReference Include="System.ValueTuple" Version="4.4.0" />
-  </ItemGroup>
-  <ItemGroup>
-    <ProjectReference Include="..\..\..\src\Proto.Actor\Proto.Actor.csproj" />
-    <ProjectReference Include="..\..\..\src\Proto.Mailbox\Proto.Mailbox.csproj" />
-  </ItemGroup>
+﻿<Project Sdk="Microsoft.NET.Sdk" ToolsVersion="15.0">
+  <PropertyGroup>
+    <TargetFramework>netstandard1.6</TargetFramework>
+  </PropertyGroup>
+  <PropertyGroup>
+    <OutputType>library</OutputType>
+  </PropertyGroup>
+  <ItemGroup>
+    <None Include="build.bat" />
+    <None Include="Protos.proto" />
+  </ItemGroup>
+  <ItemGroup>
+    <PackageReference Include="Google.Protobuf" Version="3.3.0" />
+    <PackageReference Include="System.ValueTuple" Version="4.4.0" />
+  </ItemGroup>
+  <ItemGroup>
+    <ProjectReference Include="..\..\..\src\Proto.Actor\Proto.Actor.csproj" />
+    <ProjectReference Include="..\..\..\src\Proto.Mailbox\Proto.Mailbox.csproj" />
+  </ItemGroup>
 </Project>