// -----------------------------------------------------------------------
//  <copyright file="MailboxBenchmark.cs" company="Asynkron HB">
//      Copyright (C) 2015-2018 Asynkron HB All rights reserved
//  </copyright>
// -----------------------------------------------------------------------

using System;
using System.Threading.Tasks;
using Proto;
using Proto.Mailbox;
using BenchmarkDotNet.Attributes;

[SimpleJob(launchCount: 1, warmupCount: 3, targetCount: 5, invocationCount: 100, id: "QuickJob")]
[ShortRunJob]
public class MailboxBenchmark
{

    [Benchmark]
    public Task Unbounded() => RunTest(() => UnboundedMailbox.Create());

    [Benchmark]
    public Task Bounded() => RunTest(() => BoundedMailbox.Create(1024 * 1024));

    public static async Task RunTest(Func<IMailbox> mailbox)
    {
        var context = new RootContext();
<<<<<<< HEAD
        
        const int n = 10 * 1000;
        
=======
        const int n = 10 * 1000;
>>>>>>> 33a0e278
        var props = Props.FromFunc(c =>
            {
                switch (c.Message)
                {
                    case string s:
                        c.Respond("done");
                        break;
                }
                return Actor.Done;
            })
            .WithMailbox(mailbox);
<<<<<<< HEAD
        
=======
>>>>>>> 33a0e278
        var pid = context.Spawn(props);
        for (var i = 1; i <= n; i++)
        {
            context.Send(pid, i);
        }
<<<<<<< HEAD
        
=======
>>>>>>> 33a0e278
        await context.RequestAsync<string>(pid, "stop");
    }
}<|MERGE_RESOLUTION|>--- conflicted
+++ resolved
@@ -9,6 +9,8 @@
 using Proto;
 using Proto.Mailbox;
 using BenchmarkDotNet.Attributes;
+using BenchmarkDotNet.Running;
+using BenchmarkDotNet.Attributes.Jobs;
 
 [SimpleJob(launchCount: 1, warmupCount: 3, targetCount: 5, invocationCount: 100, id: "QuickJob")]
 [ShortRunJob]
@@ -19,18 +21,13 @@
     public Task Unbounded() => RunTest(() => UnboundedMailbox.Create());
 
     [Benchmark]
-    public Task Bounded() => RunTest(() => BoundedMailbox.Create(1024 * 1024));
+    public Task Unbound() => RunTest(() => BoundedMailbox.Create(1024 * 1024));
+
 
     public static async Task RunTest(Func<IMailbox> mailbox)
     {
         var context = new RootContext();
-<<<<<<< HEAD
-        
         const int n = 10 * 1000;
-        
-=======
-        const int n = 10 * 1000;
->>>>>>> 33a0e278
         var props = Props.FromFunc(c =>
             {
                 switch (c.Message)
@@ -42,19 +39,11 @@
                 return Actor.Done;
             })
             .WithMailbox(mailbox);
-<<<<<<< HEAD
-        
-=======
->>>>>>> 33a0e278
         var pid = context.Spawn(props);
         for (var i = 1; i <= n; i++)
         {
             context.Send(pid, i);
         }
-<<<<<<< HEAD
-        
-=======
->>>>>>> 33a0e278
         await context.RequestAsync<string>(pid, "stop");
     }
 }