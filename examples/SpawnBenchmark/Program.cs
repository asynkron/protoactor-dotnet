﻿// -----------------------------------------------------------------------
//  <copyright file="Program.cs" company="Asynkron HB">
//      Copyright (C) 2015-2018 Asynkron HB All rights reserved
//  </copyright>
// -----------------------------------------------------------------------

using System;
using System.Diagnostics;
using System.Runtime;
using System.Threading.Tasks;
using Proto;

namespace SpawnBenchmark
{
    
    internal class Request
    {
        public long Div;
        public long Num;
        public long Size;
    }

    internal class MyActor : IActor
    {
        private static MyActor ProduceActor() => new MyActor();
        public static Props Props = Props.FromProducer(ProduceActor);
        private long _replies;
        private PID _replyTo;
        private long _sum;

        public Task ReceiveAsync(IContext context)
        {
            var msg = context.Message;
            var r = msg as Request;
            if (r != null)
            {
                if (r.Size == 1)
                {
                    context.Respond(r.Num);
                    context.Stop(context.Self);
                    return Actor.Done;
                }
                _replies = r.Div;
                _replyTo = context.Sender;
                for (var i = 0; i < r.Div; i++)
                {
                    var child = RootContext.Empty.Spawn(Props);
                    context.Request(child, new Request
                    {
                        Num = r.Num + i * (r.Size / r.Div),
                        Size = r.Size / r.Div,
                        Div = r.Div
                    });
                }

                return Actor.Done;
            }
            if (msg is Int64 res)
            {
                _sum += res;
                _replies--;
                if (_replies == 0)
                {
                    context.Send(_replyTo, _sum);
                }
                return Actor.Done;
            }
            return Actor.Done;
        }
    }

    internal class Program
    {
        private static void Main()
        {
            var context = new RootContext();
            while (true)
            {
                Console.WriteLine($"Is Server GC {GCSettings.IsServerGC}");

                var pid = context.Spawn(MyActor.Props);
                var sw = Stopwatch.StartNew();
                var t = context.RequestAsync<long>(pid, new Request
                {
                    Num = 0,
                    Size = 1000000,
                    Div = 10
                });
                t.ConfigureAwait(false);
                var res = t.Result;
                Console.WriteLine(sw.Elapsed);
                Console.WriteLine(res);
<<<<<<< HEAD
                pid.StopAsync().Wait();
=======
                context.StopAsync(pid).Wait();
>>>>>>> 33a0e278
                Task.Delay(500).Wait();
            }
            //   Console.ReadLine();
        }
    }
}<|MERGE_RESOLUTION|>--- conflicted
+++ resolved
@@ -1,103 +1,99 @@
-﻿// -----------------------------------------------------------------------
-//  <copyright file="Program.cs" company="Asynkron HB">
-//      Copyright (C) 2015-2018 Asynkron HB All rights reserved
-//  </copyright>
-// -----------------------------------------------------------------------
-
-using System;
-using System.Diagnostics;
-using System.Runtime;
-using System.Threading.Tasks;
-using Proto;
-
-namespace SpawnBenchmark
-{
-    
-    internal class Request
-    {
-        public long Div;
-        public long Num;
-        public long Size;
-    }
-
-    internal class MyActor : IActor
-    {
-        private static MyActor ProduceActor() => new MyActor();
-        public static Props Props = Props.FromProducer(ProduceActor);
-        private long _replies;
-        private PID _replyTo;
-        private long _sum;
-
-        public Task ReceiveAsync(IContext context)
-        {
-            var msg = context.Message;
-            var r = msg as Request;
-            if (r != null)
-            {
-                if (r.Size == 1)
-                {
-                    context.Respond(r.Num);
-                    context.Stop(context.Self);
-                    return Actor.Done;
-                }
-                _replies = r.Div;
-                _replyTo = context.Sender;
-                for (var i = 0; i < r.Div; i++)
-                {
-                    var child = RootContext.Empty.Spawn(Props);
-                    context.Request(child, new Request
-                    {
-                        Num = r.Num + i * (r.Size / r.Div),
-                        Size = r.Size / r.Div,
-                        Div = r.Div
-                    });
-                }
-
-                return Actor.Done;
-            }
-            if (msg is Int64 res)
-            {
-                _sum += res;
-                _replies--;
-                if (_replies == 0)
-                {
-                    context.Send(_replyTo, _sum);
-                }
-                return Actor.Done;
-            }
-            return Actor.Done;
-        }
-    }
-
-    internal class Program
-    {
-        private static void Main()
-        {
-            var context = new RootContext();
-            while (true)
-            {
-                Console.WriteLine($"Is Server GC {GCSettings.IsServerGC}");
-
-                var pid = context.Spawn(MyActor.Props);
-                var sw = Stopwatch.StartNew();
-                var t = context.RequestAsync<long>(pid, new Request
-                {
-                    Num = 0,
-                    Size = 1000000,
-                    Div = 10
-                });
-                t.ConfigureAwait(false);
-                var res = t.Result;
-                Console.WriteLine(sw.Elapsed);
-                Console.WriteLine(res);
-<<<<<<< HEAD
-                pid.StopAsync().Wait();
-=======
-                context.StopAsync(pid).Wait();
->>>>>>> 33a0e278
-                Task.Delay(500).Wait();
-            }
-            //   Console.ReadLine();
-        }
-    }
+﻿// -----------------------------------------------------------------------
+//  <copyright file="Program.cs" company="Asynkron HB">
+//      Copyright (C) 2015-2018 Asynkron HB All rights reserved
+//  </copyright>
+// -----------------------------------------------------------------------
+
+using System;
+using System.Diagnostics;
+using System.Runtime;
+using System.Threading.Tasks;
+using Proto;
+
+namespace SpawnBenchmark
+{
+    
+    internal class Request
+    {
+        public long Div;
+        public long Num;
+        public long Size;
+    }
+
+    internal class MyActor : IActor
+    {
+        private static MyActor ProduceActor() => new MyActor();
+        public static Props Props = Props.FromProducer(ProduceActor);
+        private long _replies;
+        private PID _replyTo;
+        private long _sum;
+
+        public Task ReceiveAsync(IContext context)
+        {
+            var msg = context.Message;
+            var r = msg as Request;
+            if (r != null)
+            {
+                if (r.Size == 1)
+                {
+                    context.Respond(r.Num);
+                    context.Stop(context.Self);
+                    return Actor.Done;
+                }
+                _replies = r.Div;
+                _replyTo = context.Sender;
+                for (var i = 0; i < r.Div; i++)
+                {
+                    var child = RootContext.Empty.Spawn(Props);
+                    context.Request(child, new Request
+                    {
+                        Num = r.Num + i * (r.Size / r.Div),
+                        Size = r.Size / r.Div,
+                        Div = r.Div
+                    });
+                }
+
+                return Actor.Done;
+            }
+            if (msg is Int64 res)
+            {
+                _sum += res;
+                _replies--;
+                if (_replies == 0)
+                {
+                    context.Send(_replyTo, _sum);
+                }
+                return Actor.Done;
+            }
+            return Actor.Done;
+        }
+    }
+
+    internal class Program
+    {
+        private static void Main()
+        {
+            var context = new RootContext();
+            while (true)
+            {
+                Console.WriteLine($"Is Server GC {GCSettings.IsServerGC}");
+
+                var pid = context.Spawn(MyActor.Props);
+                var sw = Stopwatch.StartNew();
+                var t = context.RequestAsync<long>(pid, new Request
+                {
+                    Num = 0,
+                    Size = 1000000,
+                    Div = 10
+                });
+                t.ConfigureAwait(false);
+                var res = t.Result;
+                Console.WriteLine(sw.Elapsed);
+                Console.WriteLine(res);
+                context.StopAsync(pid).Wait();
+                Task.Delay(500).Wait();
+            }
+            //   Console.ReadLine();
+        }
+    }
 }