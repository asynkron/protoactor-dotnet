--- conflicted
+++ resolved
@@ -1,21 +1,17 @@
-﻿<Project Sdk="Microsoft.NET.Sdk" ToolsVersion="15.0">
-  <PropertyGroup>
-    <OutputType>Exe</OutputType>
-    <TargetFramework>netcoreapp3.1</TargetFramework>
-  </PropertyGroup>
-  <ItemGroup>
-    <Content Include="runtimeconfig.template.json" />
-  </ItemGroup>
-  <ItemGroup>
-<<<<<<< HEAD
-    <PackageReference Include="Google.Protobuf" Version="3.11.3" />
-=======
-    <PackageReference Include="Google.Protobuf" Version="3.7.0" />
-    <PackageReference Include="System.ValueTuple" Version="4.5.0" />
->>>>>>> 33a0e278
-  </ItemGroup>
-  <ItemGroup>
-    <ProjectReference Include="..\..\src\Proto.Actor\Proto.Actor.csproj" />
-    <ProjectReference Include="..\..\src\Proto.Mailbox\Proto.Mailbox.csproj" />
-  </ItemGroup>
+﻿<Project Sdk="Microsoft.NET.Sdk" ToolsVersion="15.0">
+  <PropertyGroup>
+    <OutputType>Exe</OutputType>
+    <TargetFramework>netcoreapp2.0</TargetFramework>
+  </PropertyGroup>
+  <ItemGroup>
+    <Content Include="runtimeconfig.template.json" />
+  </ItemGroup>
+  <ItemGroup>
+    <PackageReference Include="Google.Protobuf" Version="3.7.0" />
+    <PackageReference Include="System.ValueTuple" Version="4.5.0" />
+  </ItemGroup>
+  <ItemGroup>
+    <ProjectReference Include="..\..\src\Proto.Actor\Proto.Actor.csproj" />
+    <ProjectReference Include="..\..\src\Proto.Mailbox\Proto.Mailbox.csproj" />
+  </ItemGroup>
 </Project>