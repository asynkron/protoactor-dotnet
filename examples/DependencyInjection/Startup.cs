using System;
using System.Threading;
using Microsoft.AspNetCore.Builder;
using Microsoft.Extensions.DependencyInjection;
using Microsoft.Extensions.Logging;
using Proto;

namespace DependencyInjection
{
    public class Startup
    {
        public void ConfigureServices(IServiceCollection services)
        {
<<<<<<< HEAD
            services.AddProtoActor(
                props =>
                {
                    //attached console tracing
                    props.RegisterProps<DIActor>(
                        p => p.WithReceiveMiddleware(
                            next => async (c, env) =>
                            {
                                Console.WriteLine($"enter {env.Message.GetType().FullName}");
                                await next(c, env);
                                Console.WriteLine($"exit {env.Message.GetType().FullName}");
                            }
                        )
                    );
                }
            );
=======
            services.AddProtoActor(props =>
            {
                //attached console tracing
                props.RegisterProps<DIActor>(p => p.WithReceiverMiddleware(next => async (c,env) =>
                {
                    Console.WriteLine($"enter {env.Message.GetType().FullName}");
                    await next(c, env);
                    Console.WriteLine($"exit {env.Message.GetType().FullName}");
                }));
            });
>>>>>>> 33a0e278
            services.AddTransient<IActorManager, ActorManager>();
        }

        public void Configure(IApplicationBuilder app, ILoggerFactory loggerFactory)
        {
            // attach logger to proto logging just in case
            Log.SetLoggerFactory(loggerFactory);

            // This is only for demo purposes done in the service initialization
            var actorManager = app.ApplicationServices.GetRequiredService<IActorManager>();
            actorManager.Activate();

            // never do this
            Thread.Sleep(TimeSpan.FromSeconds(2));

            // notice, there is no second creation!
            actorManager.Activate();
        }
    }
}<|MERGE_RESOLUTION|>--- conflicted
+++ resolved
@@ -1,6 +1,7 @@
 using System;
 using System.Threading;
 using Microsoft.AspNetCore.Builder;
+using Microsoft.AspNetCore.Hosting;
 using Microsoft.Extensions.DependencyInjection;
 using Microsoft.Extensions.Logging;
 using Proto;
@@ -11,24 +12,6 @@
     {
         public void ConfigureServices(IServiceCollection services)
         {
-<<<<<<< HEAD
-            services.AddProtoActor(
-                props =>
-                {
-                    //attached console tracing
-                    props.RegisterProps<DIActor>(
-                        p => p.WithReceiveMiddleware(
-                            next => async (c, env) =>
-                            {
-                                Console.WriteLine($"enter {env.Message.GetType().FullName}");
-                                await next(c, env);
-                                Console.WriteLine($"exit {env.Message.GetType().FullName}");
-                            }
-                        )
-                    );
-                }
-            );
-=======
             services.AddProtoActor(props =>
             {
                 //attached console tracing
@@ -39,23 +22,22 @@
                     Console.WriteLine($"exit {env.Message.GetType().FullName}");
                 }));
             });
->>>>>>> 33a0e278
             services.AddTransient<IActorManager, ActorManager>();
         }
 
-        public void Configure(IApplicationBuilder app, ILoggerFactory loggerFactory)
+        public void Configure(IApplicationBuilder app, IHostingEnvironment env, ILoggerFactory loggerFactory,
+            IApplicationLifetime appLifetime)
         {
-            // attach logger to proto logging just in case
-            Log.SetLoggerFactory(loggerFactory);
+            loggerFactory.AddConsole(LogLevel.Debug);
+            //attach logger to proto logging just in case
+            Proto.Log.SetLoggerFactory(loggerFactory);
 
-            // This is only for demo purposes done in the service initialization
+            //This is only for demo purposes done in the service initialization
             var actorManager = app.ApplicationServices.GetRequiredService<IActorManager>();
             actorManager.Activate();
-
-            // never do this
+            //never do this
             Thread.Sleep(TimeSpan.FromSeconds(2));
-
-            // notice, there is no second creation!
+            //notice, there is no second creation!
             actorManager.Activate();
         }
     }
