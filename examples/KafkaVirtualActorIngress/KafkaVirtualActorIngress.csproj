<Project Sdk="Microsoft.NET.Sdk">

    <PropertyGroup>
        <OutputType>Exe</OutputType>
        <TargetFramework>net5.0</TargetFramework>
        <DockerDefaultTargetOS>Linux</DockerDefaultTargetOS>
    </PropertyGroup>

    <ItemGroup>
      <ProjectReference Include="..\..\src\Proto.Actor\Proto.Actor.csproj" />
      <ProjectReference Include="..\..\src\Proto.Cluster.Consul\Proto.Cluster.Consul.csproj" />
      <ProjectReference Include="..\..\src\Proto.Cluster.Identity.Redis\Proto.Cluster.Identity.Redis.csproj" />
      <ProjectReference Include="..\..\src\Proto.Cluster\Proto.Cluster.csproj" />
      <ProjectReference Include="..\..\src\Proto.Remote\Proto.Remote.csproj" />
    </ItemGroup>

    <ItemGroup>
<<<<<<< HEAD
      <PackageReference Include="Google.Protobuf" Version="3.19.4" />
      <PackageReference Include="Grpc.Tools" Version="2.46.1">
=======
      <PackageReference Include="Google.Protobuf" Version="3.21.0" />
      <PackageReference Include="Grpc.Tools" Version="2.42.0">
>>>>>>> 2e74b6a6
        <PrivateAssets>all</PrivateAssets>
        <IncludeAssets>runtime; build; native; contentfiles; analyzers; buildtransitive</IncludeAssets>
      </PackageReference>
      <PackageReference Include="StackExchange.Redis" Version="2.5.61" />
    </ItemGroup>

    <ItemGroup>
      <Protobuf Include="MyMessages.proto" />
    </ItemGroup>

</Project><|MERGE_RESOLUTION|>--- conflicted
+++ resolved
@@ -15,13 +15,10 @@
     </ItemGroup>
 
     <ItemGroup>
-<<<<<<< HEAD
-      <PackageReference Include="Google.Protobuf" Version="3.19.4" />
+
+      <PackageReference Include="Google.Protobuf" Version="3.21.0" />
       <PackageReference Include="Grpc.Tools" Version="2.46.1">
-=======
-      <PackageReference Include="Google.Protobuf" Version="3.21.0" />
-      <PackageReference Include="Grpc.Tools" Version="2.42.0">
->>>>>>> 2e74b6a6
+
         <PrivateAssets>all</PrivateAssets>
         <IncludeAssets>runtime; build; native; contentfiles; analyzers; buildtransitive</IncludeAssets>
       </PackageReference>
