--- conflicted
+++ resolved
@@ -1,22 +1,17 @@
-﻿<Project Sdk="Microsoft.NET.Sdk">
-  <PropertyGroup>
-    <OutputType>Exe</OutputType>
-    <TargetFramework>netcoreapp3.1</TargetFramework>
-  </PropertyGroup>
-  <ItemGroup>
-<<<<<<< HEAD
-    <PackageReference Include="Google.Protobuf" Version="3.11.3" />
-    <PackageReference Include="Jaeger" Version="0.3.6" />
-=======
-    <PackageReference Include="Google.Protobuf" Version="3.7.0" />
-    <PackageReference Include="Jaeger" Version="0.1.1" />
->>>>>>> 33a0e278
-  </ItemGroup>
-  <ItemGroup>
-    <ProjectReference Include="..\..\..\src\Proto.Actor\Proto.Actor.csproj" />
-    <ProjectReference Include="..\..\..\src\Proto.Mailbox\Proto.Mailbox.csproj" />
-    <ProjectReference Include="..\..\..\src\Proto.Remote\Proto.Remote.csproj" />
-    <ProjectReference Include="..\..\..\src\Tracing\Proto.OpenTracing\Proto.OpenTracing.csproj" />
-    <ProjectReference Include="..\Messages\Chat.Messages.csproj" />
-  </ItemGroup>
+﻿<Project Sdk="Microsoft.NET.Sdk">
+  <PropertyGroup>
+    <OutputType>Exe</OutputType>
+    <TargetFramework>netcoreapp2.0</TargetFramework>
+  </PropertyGroup>
+  <ItemGroup>
+    <PackageReference Include="Google.Protobuf" Version="3.7.0" />
+    <PackageReference Include="Jaeger" Version="0.1.1" />
+  </ItemGroup>
+  <ItemGroup>
+    <ProjectReference Include="..\..\..\src\Proto.Actor\Proto.Actor.csproj" />
+    <ProjectReference Include="..\..\..\src\Proto.Mailbox\Proto.Mailbox.csproj" />
+    <ProjectReference Include="..\..\..\src\Proto.Remote\Proto.Remote.csproj" />
+    <ProjectReference Include="..\..\..\src\Tracing\Proto.OpenTracing\Proto.OpenTracing.csproj" />
+    <ProjectReference Include="..\Messages\Chat.Messages.csproj" />
+  </ItemGroup>
 </Project>