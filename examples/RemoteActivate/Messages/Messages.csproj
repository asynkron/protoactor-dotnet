--- conflicted
+++ resolved
@@ -1,25 +1,20 @@
-﻿<Project Sdk="Microsoft.NET.Sdk" ToolsVersion="15.0">
-  <PropertyGroup>
-    <TargetFramework>netstandard2.0</TargetFramework>
-  </PropertyGroup>
-  <PropertyGroup>
-    <OutputType>library</OutputType>
-  </PropertyGroup>
-  <ItemGroup>
-    <None Include="build.bat" />
-    <None Include="Protos.proto" />
-  </ItemGroup>
-  <ItemGroup>
-<<<<<<< HEAD
-    <PackageReference Include="Google.Protobuf" Version="3.5.1" />
-    <PackageReference Include="System.ValueTuple" Version="4.4.0" />
-=======
-    <PackageReference Include="Google.Protobuf" Version="3.7.0" />
-    <PackageReference Include="System.ValueTuple" Version="4.5.0" />
->>>>>>> 33a0e278
-  </ItemGroup>
-  <ItemGroup>
-    <ProjectReference Include="..\..\..\src\Proto.Actor\Proto.Actor.csproj" />
-    <ProjectReference Include="..\..\..\src\Proto.Mailbox\Proto.Mailbox.csproj" />
-  </ItemGroup>
+﻿<Project Sdk="Microsoft.NET.Sdk" ToolsVersion="15.0">
+  <PropertyGroup>
+    <TargetFramework>netstandard2.0</TargetFramework>
+  </PropertyGroup>
+  <PropertyGroup>
+    <OutputType>library</OutputType>
+  </PropertyGroup>
+  <ItemGroup>
+    <None Include="build.bat" />
+    <None Include="Protos.proto" />
+  </ItemGroup>
+  <ItemGroup>
+    <PackageReference Include="Google.Protobuf" Version="3.7.0" />
+    <PackageReference Include="System.ValueTuple" Version="4.5.0" />
+  </ItemGroup>
+  <ItemGroup>
+    <ProjectReference Include="..\..\..\src\Proto.Actor\Proto.Actor.csproj" />
+    <ProjectReference Include="..\..\..\src\Proto.Mailbox\Proto.Mailbox.csproj" />
+  </ItemGroup>
 </Project>