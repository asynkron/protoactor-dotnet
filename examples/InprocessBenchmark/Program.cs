﻿// -----------------------------------------------------------------------
//  <copyright file="Program.cs" company="Asynkron HB">
//      Copyright (C) 2015-2016 Asynkron HB All rights reserved
//  </copyright>
// -----------------------------------------------------------------------

using System;
using System.Diagnostics;
using System.Globalization;
using System.Linq;
using System.Runtime;
using System.Threading;
using System.Threading.Tasks;
using Proto;
using Proto.Mailbox;
using static Proto.Actor;

public class Program
{
    static void Main()
    {
        var context = new RootContext();
        Console.WriteLine($"Is Server GC {GCSettings.IsServerGC}");
        const int messageCount = 1_000_000;
        const int batchSize = 100;

        Console.WriteLine("Dispatcher\t\tElapsed\t\tMsg/sec");
<<<<<<< HEAD
        var tps = new[] {300, 400, 500, 600, 700, 800, 900};

=======
        var tps = new[] {300, 400, 500, 600, 700, 800, 900, 1000, 1500, 3000};
>>>>>>> 33a0e278
        foreach (var t in tps)
        {
            var d = new ThreadPoolDispatcher {Throughput = t};

            var clientCount = Environment.ProcessorCount * 1;
            var clients = new PID[clientCount];
            var echos = new PID[clientCount];
            var completions = new TaskCompletionSource<bool>[clientCount];

            var echoProps = Props.FromProducer(() => new EchoActor())
                .WithDispatcher(d)
                .WithMailbox(() => BoundedMailbox.Create(2048));

            for (var i = 0; i < clientCount; i++)
            {
                var tsc = new TaskCompletionSource<bool>();
                completions[i] = tsc;
<<<<<<< HEAD

=======
>>>>>>> 33a0e278
                var clientProps = Props.FromProducer(() => new PingActor(tsc, messageCount, batchSize))
                    .WithDispatcher(d)
                    .WithMailbox(() => BoundedMailbox.Create(2048));

                clients[i] = context.Spawn(clientProps);
                echos[i] = context.Spawn(echoProps);
            }

            var tasks = completions.Select(tsc => tsc.Task).ToArray();
            var sw = Stopwatch.StartNew();

            for (var i = 0; i < clientCount; i++)
            {
                var client = clients[i];
                var echo = echos[i];

                context.Send(client, new Start(echo));
            }

            Task.WaitAll(tasks);

            sw.Stop();
            var totalMessages = messageCount * 2 * clientCount;

            var x = ((int) (totalMessages / (double) sw.ElapsedMilliseconds * 1000.0d)).ToString("#,##0,,M", CultureInfo.InvariantCulture);
            Console.WriteLine($"{t}\t\t\t{sw.ElapsedMilliseconds} ms\t\t{x}");
            Thread.Sleep(2000);
        }

        Console.ReadLine();
    }
}

public class Msg
{
    public Msg(PID sender)
    {
        Sender = sender;
    }

    public PID Sender { get; }
}

public class Start
{
    public Start(PID sender)
    {
        Sender = sender;
    }

    public PID Sender { get; }
}

public class EchoActor : IActor
{
    public Task ReceiveAsync(IContext context)
    {
        switch (context.Message)
        {
            case Msg msg:
                context.Send(msg.Sender, msg);
                break;
        }
        return Done;
    }
}


public class PingActor : IActor
{
    private readonly int _batchSize;
    private readonly TaskCompletionSource<bool> _wgStop;
    private int _batch;
    private int _messageCount;

    public PingActor(TaskCompletionSource<bool> wgStop, int messageCount, int batchSize)
    {
        _wgStop = wgStop;
        _messageCount = messageCount;
        _batchSize = batchSize;
    }

    public Task ReceiveAsync(IContext context)
    {
        switch (context.Message)
        {
<<<<<<< HEAD
            switch (context.Message)
            {
                case Msg msg:
                    context.Send(msg.Sender, msg);
                    break;
            }

            return Done;
=======
            case Start s:
                SendBatch(context, s.Sender);
                break;
            case Msg m:
                _batch--;

                if (_batch > 0)
                {
                    break;
                }

                if (!SendBatch(context, m.Sender))
                {
                    _wgStop.SetResult(true);
                }
                break;
>>>>>>> 33a0e278
        }
        return Done;
    }

<<<<<<< HEAD
    public class PingActor : IActor
=======
    private bool SendBatch(IContext context, PID sender)
>>>>>>> 33a0e278
    {
        if (_messageCount == 0)
        {
            return false;
        }

<<<<<<< HEAD
        public Task ReceiveAsync(IContext context)
        {
            switch (context.Message)
            {
                case Start s:
                    SendBatch(context, s.Sender);
                    break;
                case Msg m:
                    _batch--;

                    if (_batch > 0)
                    {
                        break;
                    }

                    if (!SendBatch(context, m.Sender))
                    {
                        _wgStop.SetResult(true);
                    }

                    break;
            }

            return Done;
        }
=======
        var m = new Msg(context.Self);
>>>>>>> 33a0e278

        for (var i = 0; i < _batchSize; i++)
        {
<<<<<<< HEAD
            if (_messageCount == 0)
            {
                return false;
            }

            var m = new Msg(context.Self);

            for (var i = 0; i < _batchSize; i++)
            {
                context.Send(sender, m);
            }

            _messageCount -= _batchSize;
            _batch = _batchSize;
            return true;
=======
            context.Send(sender, m);
>>>>>>> 33a0e278
        }

        _messageCount -= _batchSize;
        _batch = _batchSize;
        return true;
    }
}<|MERGE_RESOLUTION|>--- conflicted
+++ resolved
@@ -1,240 +1,167 @@
-﻿// -----------------------------------------------------------------------
-//  <copyright file="Program.cs" company="Asynkron HB">
-//      Copyright (C) 2015-2016 Asynkron HB All rights reserved
-//  </copyright>
-// -----------------------------------------------------------------------
-
-using System;
-using System.Diagnostics;
-using System.Globalization;
-using System.Linq;
-using System.Runtime;
-using System.Threading;
-using System.Threading.Tasks;
-using Proto;
-using Proto.Mailbox;
-using static Proto.Actor;
-
-public class Program
-{
-    static void Main()
-    {
-        var context = new RootContext();
-        Console.WriteLine($"Is Server GC {GCSettings.IsServerGC}");
-        const int messageCount = 1_000_000;
-        const int batchSize = 100;
-
-        Console.WriteLine("Dispatcher\t\tElapsed\t\tMsg/sec");
-<<<<<<< HEAD
-        var tps = new[] {300, 400, 500, 600, 700, 800, 900};
-
-=======
-        var tps = new[] {300, 400, 500, 600, 700, 800, 900, 1000, 1500, 3000};
->>>>>>> 33a0e278
-        foreach (var t in tps)
-        {
-            var d = new ThreadPoolDispatcher {Throughput = t};
-
-            var clientCount = Environment.ProcessorCount * 1;
-            var clients = new PID[clientCount];
-            var echos = new PID[clientCount];
-            var completions = new TaskCompletionSource<bool>[clientCount];
-
-            var echoProps = Props.FromProducer(() => new EchoActor())
-                .WithDispatcher(d)
-                .WithMailbox(() => BoundedMailbox.Create(2048));
-
-            for (var i = 0; i < clientCount; i++)
-            {
-                var tsc = new TaskCompletionSource<bool>();
-                completions[i] = tsc;
-<<<<<<< HEAD
-
-=======
->>>>>>> 33a0e278
-                var clientProps = Props.FromProducer(() => new PingActor(tsc, messageCount, batchSize))
-                    .WithDispatcher(d)
-                    .WithMailbox(() => BoundedMailbox.Create(2048));
-
-                clients[i] = context.Spawn(clientProps);
-                echos[i] = context.Spawn(echoProps);
-            }
-
-            var tasks = completions.Select(tsc => tsc.Task).ToArray();
-            var sw = Stopwatch.StartNew();
-
-            for (var i = 0; i < clientCount; i++)
-            {
-                var client = clients[i];
-                var echo = echos[i];
-
-                context.Send(client, new Start(echo));
-            }
-
-            Task.WaitAll(tasks);
-
-            sw.Stop();
-            var totalMessages = messageCount * 2 * clientCount;
-
-            var x = ((int) (totalMessages / (double) sw.ElapsedMilliseconds * 1000.0d)).ToString("#,##0,,M", CultureInfo.InvariantCulture);
-            Console.WriteLine($"{t}\t\t\t{sw.ElapsedMilliseconds} ms\t\t{x}");
-            Thread.Sleep(2000);
-        }
-
-        Console.ReadLine();
-    }
-}
-
-public class Msg
-{
-    public Msg(PID sender)
-    {
-        Sender = sender;
-    }
-
-    public PID Sender { get; }
-}
-
-public class Start
-{
-    public Start(PID sender)
-    {
-        Sender = sender;
-    }
-
-    public PID Sender { get; }
-}
-
-public class EchoActor : IActor
-{
-    public Task ReceiveAsync(IContext context)
-    {
-        switch (context.Message)
-        {
-            case Msg msg:
-                context.Send(msg.Sender, msg);
-                break;
-        }
-        return Done;
-    }
-}
-
-
-public class PingActor : IActor
-{
-    private readonly int _batchSize;
-    private readonly TaskCompletionSource<bool> _wgStop;
-    private int _batch;
-    private int _messageCount;
-
-    public PingActor(TaskCompletionSource<bool> wgStop, int messageCount, int batchSize)
-    {
-        _wgStop = wgStop;
-        _messageCount = messageCount;
-        _batchSize = batchSize;
-    }
-
-    public Task ReceiveAsync(IContext context)
-    {
-        switch (context.Message)
-        {
-<<<<<<< HEAD
-            switch (context.Message)
-            {
-                case Msg msg:
-                    context.Send(msg.Sender, msg);
-                    break;
-            }
-
-            return Done;
-=======
-            case Start s:
-                SendBatch(context, s.Sender);
-                break;
-            case Msg m:
-                _batch--;
-
-                if (_batch > 0)
-                {
-                    break;
-                }
-
-                if (!SendBatch(context, m.Sender))
-                {
-                    _wgStop.SetResult(true);
-                }
-                break;
->>>>>>> 33a0e278
-        }
-        return Done;
-    }
-
-<<<<<<< HEAD
-    public class PingActor : IActor
-=======
-    private bool SendBatch(IContext context, PID sender)
->>>>>>> 33a0e278
-    {
-        if (_messageCount == 0)
-        {
-            return false;
-        }
-
-<<<<<<< HEAD
-        public Task ReceiveAsync(IContext context)
-        {
-            switch (context.Message)
-            {
-                case Start s:
-                    SendBatch(context, s.Sender);
-                    break;
-                case Msg m:
-                    _batch--;
-
-                    if (_batch > 0)
-                    {
-                        break;
-                    }
-
-                    if (!SendBatch(context, m.Sender))
-                    {
-                        _wgStop.SetResult(true);
-                    }
-
-                    break;
-            }
-
-            return Done;
-        }
-=======
-        var m = new Msg(context.Self);
->>>>>>> 33a0e278
-
-        for (var i = 0; i < _batchSize; i++)
-        {
-<<<<<<< HEAD
-            if (_messageCount == 0)
-            {
-                return false;
-            }
-
-            var m = new Msg(context.Self);
-
-            for (var i = 0; i < _batchSize; i++)
-            {
-                context.Send(sender, m);
-            }
-
-            _messageCount -= _batchSize;
-            _batch = _batchSize;
-            return true;
-=======
-            context.Send(sender, m);
->>>>>>> 33a0e278
-        }
-
-        _messageCount -= _batchSize;
-        _batch = _batchSize;
-        return true;
-    }
+﻿// -----------------------------------------------------------------------
+//  <copyright file="Program.cs" company="Asynkron HB">
+//      Copyright (C) 2015-2016 Asynkron HB All rights reserved
+//  </copyright>
+// -----------------------------------------------------------------------
+
+using System;
+using System.Diagnostics;
+using System.Globalization;
+using System.Linq;
+using System.Runtime;
+using System.Threading;
+using System.Threading.Tasks;
+using Proto;
+using Proto.Mailbox;
+using static Proto.Actor;
+
+public class Program
+{
+    static void Main(string[] args)
+    {
+        var context = new RootContext();
+        Console.WriteLine($"Is Server GC {GCSettings.IsServerGC}");
+        const int messageCount = 1_000_000;
+        const int batchSize = 100;
+
+        Console.WriteLine("Dispatcher\t\tElapsed\t\tMsg/sec");
+        var tps = new[] {300, 400, 500, 600, 700, 800, 900, 1000, 1500, 3000};
+        foreach (var t in tps)
+        {
+            var d = new ThreadPoolDispatcher {Throughput = t};
+
+            var clientCount = Environment.ProcessorCount * 1;
+            var clients = new PID[clientCount];
+            var echos = new PID[clientCount];
+            var completions = new TaskCompletionSource<bool>[clientCount];
+
+            var echoProps = Props.FromProducer(() => new EchoActor())
+                .WithDispatcher(d)
+                .WithMailbox(() => BoundedMailbox.Create(2048));
+
+            for (var i = 0; i < clientCount; i++)
+            {
+                var tsc = new TaskCompletionSource<bool>();
+                completions[i] = tsc;
+                var clientProps = Props.FromProducer(() => new PingActor(tsc, messageCount, batchSize))
+                    .WithDispatcher(d)
+                    .WithMailbox(() => BoundedMailbox.Create(2048));
+
+                clients[i] = context.Spawn(clientProps);
+                echos[i] = context.Spawn(echoProps);
+            }
+            var tasks = completions.Select(tsc => tsc.Task).ToArray();
+            var sw = Stopwatch.StartNew();
+            for (var i = 0; i < clientCount; i++)
+            {
+                var client = clients[i];
+                var echo = echos[i];
+
+                context.Send(client, new Start(echo));
+            }
+            Task.WaitAll(tasks);
+
+            sw.Stop();
+            var totalMessages = messageCount * 2 * clientCount;
+
+            var x = ((int) (totalMessages / (double) sw.ElapsedMilliseconds * 1000.0d)).ToString("#,##0,,M", CultureInfo.InvariantCulture);
+            Console.WriteLine($"{t}\t\t\t{sw.ElapsedMilliseconds} ms\t\t{x}");
+            Thread.Sleep(2000);
+        }
+
+        Console.ReadLine();
+    }
+}
+
+public class Msg
+{
+    public Msg(PID sender)
+    {
+        Sender = sender;
+    }
+
+    public PID Sender { get; }
+}
+
+public class Start
+{
+    public Start(PID sender)
+    {
+        Sender = sender;
+    }
+
+    public PID Sender { get; }
+}
+
+public class EchoActor : IActor
+{
+    public Task ReceiveAsync(IContext context)
+    {
+        switch (context.Message)
+        {
+            case Msg msg:
+                context.Send(msg.Sender, msg);
+                break;
+        }
+        return Done;
+    }
+}
+
+
+public class PingActor : IActor
+{
+    private readonly int _batchSize;
+    private readonly TaskCompletionSource<bool> _wgStop;
+    private int _batch;
+    private int _messageCount;
+
+    public PingActor(TaskCompletionSource<bool> wgStop, int messageCount, int batchSize)
+    {
+        _wgStop = wgStop;
+        _messageCount = messageCount;
+        _batchSize = batchSize;
+    }
+
+    public Task ReceiveAsync(IContext context)
+    {
+        switch (context.Message)
+        {
+            case Start s:
+                SendBatch(context, s.Sender);
+                break;
+            case Msg m:
+                _batch--;
+
+                if (_batch > 0)
+                {
+                    break;
+                }
+
+                if (!SendBatch(context, m.Sender))
+                {
+                    _wgStop.SetResult(true);
+                }
+                break;
+        }
+        return Done;
+    }
+
+    private bool SendBatch(IContext context, PID sender)
+    {
+        if (_messageCount == 0)
+        {
+            return false;
+        }
+
+        var m = new Msg(context.Self);
+
+        for (var i = 0; i < _batchSize; i++)
+        {
+            context.Send(sender, m);
+        }
+
+        _messageCount -= _batchSize;
+        _batch = _batchSize;
+        return true;
+    }
 }