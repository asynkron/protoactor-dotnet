﻿<Project Sdk="Microsoft.NET.Sdk">
  <PropertyGroup>
    <OutputType>Exe</OutputType>
    <TargetFramework>netcoreapp3.1</TargetFramework>
  </PropertyGroup>
  <ItemGroup>
<<<<<<< HEAD
    <PackageReference Include="Microsoft.Extensions.Logging.Console" Version="3.1.1" />
=======
    <PackageReference Include="Microsoft.Extensions.Logging" Version="2.2.0" />
    <PackageReference Include="Microsoft.Extensions.Logging.Console" Version="2.2.0" />
>>>>>>> 33a0e278
  </ItemGroup>
  <ItemGroup>
    <ProjectReference Include="..\..\src\Proto.Actor\Proto.Actor.csproj" />
  </ItemGroup>
</Project><|MERGE_RESOLUTION|>--- conflicted
+++ resolved
@@ -1,15 +1,11 @@
 ﻿<Project Sdk="Microsoft.NET.Sdk">
   <PropertyGroup>
     <OutputType>Exe</OutputType>
-    <TargetFramework>netcoreapp3.1</TargetFramework>
+    <TargetFramework>netcoreapp2.0</TargetFramework>
   </PropertyGroup>
   <ItemGroup>
-<<<<<<< HEAD
-    <PackageReference Include="Microsoft.Extensions.Logging.Console" Version="3.1.1" />
-=======
     <PackageReference Include="Microsoft.Extensions.Logging" Version="2.2.0" />
     <PackageReference Include="Microsoft.Extensions.Logging.Console" Version="2.2.0" />
->>>>>>> 33a0e278
   </ItemGroup>
   <ItemGroup>
     <ProjectReference Include="..\..\src\Proto.Actor\Proto.Actor.csproj" />
