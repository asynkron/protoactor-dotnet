// -----------------------------------------------------------------------
//   <copyright file="Program.cs" company="Asynkron HB">
//       Copyright (C) 2015-2018 Asynkron HB All rights reserved
//   </copyright>
// -----------------------------------------------------------------------

using System;
using System.Collections.Generic;
using System.Threading.Tasks;
using Proto;

class Program
{
    static void Main(string[] args)
    {
        //Set headers, e.g. Zipkin trace headers
        var headers = new MessageHeader(
            new Dictionary<string, string>
            {
                {"TraceID", Guid.NewGuid().ToString()},
                {"SpanID", Guid.NewGuid().ToString()}
            }
        );

        var root = new RootContext(
            headers,
            next => async (c, target, envelope) =>
            {
                var newEnvelope = envelope
                    .WithHeader("TraceID", c.Headers.GetOrDefault("TraceID"))
                    .WithHeader("SpanID", Guid.NewGuid().ToString())
                    .WithHeader("ParentSpanID", c.Headers.GetOrDefault("SpanID"));

                Console.WriteLine(" 1 Enter RootContext SenderMiddleware");
                Console.WriteLine(" 1 TraceID: " + newEnvelope.Header.GetOrDefault("TraceID"));
                Console.WriteLine(" 1 SpanID: " + newEnvelope.Header.GetOrDefault("SpanID"));
                Console.WriteLine(" 1 ParentSpanID: " + newEnvelope.Header.GetOrDefault("ParentSpanID"));
                await next(c, target, newEnvelope);
                //this line might look confusing at first when reading the console output
                //it looks like this finishes before the actor receive middleware kicks in
                //which is exactly what it does, due to the actor mailbox.
                //that is, the sender side of things just put the message on the mailbox and exits
                Console.WriteLine(" 1 Exit RootContext SenderMiddleware - Send is async, this is out of order by design");
            });
        
        var actor = Props.FromFunc(
                c =>
                {
                    if (c.Message is string)
                    {
                        Console.WriteLine("   3 Enter Actor");
                        Console.WriteLine($"   3 TraceID = {c.Headers.GetOrDefault("TraceID")}");
                        Console.WriteLine($"   3 SpanID = {c.Headers.GetOrDefault("SpanID")}");
                        Console.WriteLine($"   3 ParentSpanID = {c.Headers.GetOrDefault("ParentSpanID")}");
                        Console.WriteLine($"   3 actor got {c.Message.GetType()}:{c.Message}");
                        c.Respond("World !");
                        Console.WriteLine("   3 Exit Actor");
                    }

                    return Actor.Done;
                })
<<<<<<< HEAD
            .WithReceiveMiddleware(next => async (context, envelope) =>
=======
            .WithReceiverMiddleware(next => async (context, envelope) =>
>>>>>>> 33a0e278
            {
                if (envelope.Message is string)
                {
                    var newEnvelope = envelope
                        .WithHeader("TraceID", envelope.Header.GetOrDefault("TraceID"))
                        .WithHeader("SpanID", Guid.NewGuid().ToString())
                        .WithHeader("ParentSpanID", envelope.Header.GetOrDefault("SpanID"));

                    Console.WriteLine("  2 Enter Actor ReceiverMiddleware");
                    Console.WriteLine("  2 TraceID: " + newEnvelope.Header.GetOrDefault("TraceID"));
                    Console.WriteLine("  2 SpanID: " + newEnvelope.Header.GetOrDefault("SpanID"));
                    Console.WriteLine("  2 ParentSpanID: " + newEnvelope.Header.GetOrDefault("ParentSpanID"));
                    await next(context, newEnvelope);
                    Console.WriteLine("  2 Exit Actor ReceiverMiddleware");
                }
                else
                {  
                    await next(context, envelope);   
                }
            }).WithSenderMiddleware(next => async (context, target, envelope) =>
            {
                var newEnvelope = envelope
                    .WithHeader("TraceID", context.Headers.GetOrDefault("TraceID"))
                    .WithHeader("SpanID", Guid.NewGuid().ToString())
                    .WithHeader("ParentSpanID", context.Headers.GetOrDefault("SpanID"));

                Console.WriteLine("    4 Enter Actor SenderMiddleware");
                Console.WriteLine("    4 TraceID: " + newEnvelope.Header.GetOrDefault("TraceID"));
                Console.WriteLine("    4 SpanID: " + newEnvelope.Header.GetOrDefault("SpanID"));
                Console.WriteLine("    4 ParentSpanID: " + newEnvelope.Header.GetOrDefault("ParentSpanID"));
                await next(context, target, envelope);
                Console.WriteLine("    4 Exit Actor SenderMiddleware");
            });
        var pid = root.Spawn(actor);
        
        Task.Delay(500).Wait();
        Console.WriteLine("0 TraceID: " + root.Headers.GetOrDefault("TraceID"));
        Console.WriteLine("0 SpanID: " + root.Headers.GetOrDefault("SpanID"));
        Console.WriteLine("0 ParentSpanID: " + root.Headers.GetOrDefault("ParentSpanID"));

        var res = root.RequestAsync<string>(pid, "hello").Result;
        Console.WriteLine("Got result " + res);

        Console.ReadLine();
    }
}<|MERGE_RESOLUTION|>--- conflicted
+++ resolved
@@ -1,112 +1,108 @@
-// -----------------------------------------------------------------------
-//   <copyright file="Program.cs" company="Asynkron HB">
-//       Copyright (C) 2015-2018 Asynkron HB All rights reserved
-//   </copyright>
-// -----------------------------------------------------------------------
-
-using System;
-using System.Collections.Generic;
-using System.Threading.Tasks;
-using Proto;
-
-class Program
-{
-    static void Main(string[] args)
-    {
-        //Set headers, e.g. Zipkin trace headers
-        var headers = new MessageHeader(
-            new Dictionary<string, string>
-            {
-                {"TraceID", Guid.NewGuid().ToString()},
-                {"SpanID", Guid.NewGuid().ToString()}
-            }
-        );
-
-        var root = new RootContext(
-            headers,
-            next => async (c, target, envelope) =>
-            {
-                var newEnvelope = envelope
-                    .WithHeader("TraceID", c.Headers.GetOrDefault("TraceID"))
-                    .WithHeader("SpanID", Guid.NewGuid().ToString())
-                    .WithHeader("ParentSpanID", c.Headers.GetOrDefault("SpanID"));
-
-                Console.WriteLine(" 1 Enter RootContext SenderMiddleware");
-                Console.WriteLine(" 1 TraceID: " + newEnvelope.Header.GetOrDefault("TraceID"));
-                Console.WriteLine(" 1 SpanID: " + newEnvelope.Header.GetOrDefault("SpanID"));
-                Console.WriteLine(" 1 ParentSpanID: " + newEnvelope.Header.GetOrDefault("ParentSpanID"));
-                await next(c, target, newEnvelope);
-                //this line might look confusing at first when reading the console output
-                //it looks like this finishes before the actor receive middleware kicks in
-                //which is exactly what it does, due to the actor mailbox.
-                //that is, the sender side of things just put the message on the mailbox and exits
-                Console.WriteLine(" 1 Exit RootContext SenderMiddleware - Send is async, this is out of order by design");
-            });
-        
-        var actor = Props.FromFunc(
-                c =>
-                {
-                    if (c.Message is string)
-                    {
-                        Console.WriteLine("   3 Enter Actor");
-                        Console.WriteLine($"   3 TraceID = {c.Headers.GetOrDefault("TraceID")}");
-                        Console.WriteLine($"   3 SpanID = {c.Headers.GetOrDefault("SpanID")}");
-                        Console.WriteLine($"   3 ParentSpanID = {c.Headers.GetOrDefault("ParentSpanID")}");
-                        Console.WriteLine($"   3 actor got {c.Message.GetType()}:{c.Message}");
-                        c.Respond("World !");
-                        Console.WriteLine("   3 Exit Actor");
-                    }
-
-                    return Actor.Done;
-                })
-<<<<<<< HEAD
-            .WithReceiveMiddleware(next => async (context, envelope) =>
-=======
-            .WithReceiverMiddleware(next => async (context, envelope) =>
->>>>>>> 33a0e278
-            {
-                if (envelope.Message is string)
-                {
-                    var newEnvelope = envelope
-                        .WithHeader("TraceID", envelope.Header.GetOrDefault("TraceID"))
-                        .WithHeader("SpanID", Guid.NewGuid().ToString())
-                        .WithHeader("ParentSpanID", envelope.Header.GetOrDefault("SpanID"));
-
-                    Console.WriteLine("  2 Enter Actor ReceiverMiddleware");
-                    Console.WriteLine("  2 TraceID: " + newEnvelope.Header.GetOrDefault("TraceID"));
-                    Console.WriteLine("  2 SpanID: " + newEnvelope.Header.GetOrDefault("SpanID"));
-                    Console.WriteLine("  2 ParentSpanID: " + newEnvelope.Header.GetOrDefault("ParentSpanID"));
-                    await next(context, newEnvelope);
-                    Console.WriteLine("  2 Exit Actor ReceiverMiddleware");
-                }
-                else
-                {  
-                    await next(context, envelope);   
-                }
-            }).WithSenderMiddleware(next => async (context, target, envelope) =>
-            {
-                var newEnvelope = envelope
-                    .WithHeader("TraceID", context.Headers.GetOrDefault("TraceID"))
-                    .WithHeader("SpanID", Guid.NewGuid().ToString())
-                    .WithHeader("ParentSpanID", context.Headers.GetOrDefault("SpanID"));
-
-                Console.WriteLine("    4 Enter Actor SenderMiddleware");
-                Console.WriteLine("    4 TraceID: " + newEnvelope.Header.GetOrDefault("TraceID"));
-                Console.WriteLine("    4 SpanID: " + newEnvelope.Header.GetOrDefault("SpanID"));
-                Console.WriteLine("    4 ParentSpanID: " + newEnvelope.Header.GetOrDefault("ParentSpanID"));
-                await next(context, target, envelope);
-                Console.WriteLine("    4 Exit Actor SenderMiddleware");
-            });
-        var pid = root.Spawn(actor);
-        
-        Task.Delay(500).Wait();
-        Console.WriteLine("0 TraceID: " + root.Headers.GetOrDefault("TraceID"));
-        Console.WriteLine("0 SpanID: " + root.Headers.GetOrDefault("SpanID"));
-        Console.WriteLine("0 ParentSpanID: " + root.Headers.GetOrDefault("ParentSpanID"));
-
-        var res = root.RequestAsync<string>(pid, "hello").Result;
-        Console.WriteLine("Got result " + res);
-
-        Console.ReadLine();
-    }
+// -----------------------------------------------------------------------
+//   <copyright file="Program.cs" company="Asynkron HB">
+//       Copyright (C) 2015-2018 Asynkron HB All rights reserved
+//   </copyright>
+// -----------------------------------------------------------------------
+
+using System;
+using System.Collections.Generic;
+using System.Threading.Tasks;
+using Proto;
+
+class Program
+{
+    static void Main(string[] args)
+    {
+        //Set headers, e.g. Zipkin trace headers
+        var headers = new MessageHeader(
+            new Dictionary<string, string>
+            {
+                {"TraceID", Guid.NewGuid().ToString()},
+                {"SpanID", Guid.NewGuid().ToString()}
+            }
+        );
+
+        var root = new RootContext(
+            headers,
+            next => async (c, target, envelope) =>
+            {
+                var newEnvelope = envelope
+                    .WithHeader("TraceID", c.Headers.GetOrDefault("TraceID"))
+                    .WithHeader("SpanID", Guid.NewGuid().ToString())
+                    .WithHeader("ParentSpanID", c.Headers.GetOrDefault("SpanID"));
+
+                Console.WriteLine(" 1 Enter RootContext SenderMiddleware");
+                Console.WriteLine(" 1 TraceID: " + newEnvelope.Header.GetOrDefault("TraceID"));
+                Console.WriteLine(" 1 SpanID: " + newEnvelope.Header.GetOrDefault("SpanID"));
+                Console.WriteLine(" 1 ParentSpanID: " + newEnvelope.Header.GetOrDefault("ParentSpanID"));
+                await next(c, target, newEnvelope);
+                //this line might look confusing at first when reading the console output
+                //it looks like this finishes before the actor receive middleware kicks in
+                //which is exactly what it does, due to the actor mailbox.
+                //that is, the sender side of things just put the message on the mailbox and exits
+                Console.WriteLine(" 1 Exit RootContext SenderMiddleware - Send is async, this is out of order by design");
+            });
+        
+        var actor = Props.FromFunc(
+                c =>
+                {
+                    if (c.Message is string)
+                    {
+                        Console.WriteLine("   3 Enter Actor");
+                        Console.WriteLine($"   3 TraceID = {c.Headers.GetOrDefault("TraceID")}");
+                        Console.WriteLine($"   3 SpanID = {c.Headers.GetOrDefault("SpanID")}");
+                        Console.WriteLine($"   3 ParentSpanID = {c.Headers.GetOrDefault("ParentSpanID")}");
+                        Console.WriteLine($"   3 actor got {c.Message.GetType()}:{c.Message}");
+                        c.Respond("World !");
+                        Console.WriteLine("   3 Exit Actor");
+                    }
+
+                    return Actor.Done;
+                })
+            .WithReceiverMiddleware(next => async (context, envelope) =>
+            {
+                if (envelope.Message is string)
+                {
+                    var newEnvelope = envelope
+                        .WithHeader("TraceID", envelope.Header.GetOrDefault("TraceID"))
+                        .WithHeader("SpanID", Guid.NewGuid().ToString())
+                        .WithHeader("ParentSpanID", envelope.Header.GetOrDefault("SpanID"));
+
+                    Console.WriteLine("  2 Enter Actor ReceiverMiddleware");
+                    Console.WriteLine("  2 TraceID: " + newEnvelope.Header.GetOrDefault("TraceID"));
+                    Console.WriteLine("  2 SpanID: " + newEnvelope.Header.GetOrDefault("SpanID"));
+                    Console.WriteLine("  2 ParentSpanID: " + newEnvelope.Header.GetOrDefault("ParentSpanID"));
+                    await next(context, newEnvelope);
+                    Console.WriteLine("  2 Exit Actor ReceiverMiddleware");
+                }
+                else
+                {  
+                    await next(context, envelope);   
+                }
+            }).WithSenderMiddleware(next => async (context, target, envelope) =>
+            {
+                var newEnvelope = envelope
+                    .WithHeader("TraceID", context.Headers.GetOrDefault("TraceID"))
+                    .WithHeader("SpanID", Guid.NewGuid().ToString())
+                    .WithHeader("ParentSpanID", context.Headers.GetOrDefault("SpanID"));
+
+                Console.WriteLine("    4 Enter Actor SenderMiddleware");
+                Console.WriteLine("    4 TraceID: " + newEnvelope.Header.GetOrDefault("TraceID"));
+                Console.WriteLine("    4 SpanID: " + newEnvelope.Header.GetOrDefault("SpanID"));
+                Console.WriteLine("    4 ParentSpanID: " + newEnvelope.Header.GetOrDefault("ParentSpanID"));
+                await next(context, target, envelope);
+                Console.WriteLine("    4 Exit Actor SenderMiddleware");
+            });
+        var pid = root.Spawn(actor);
+        
+        Task.Delay(500).Wait();
+        Console.WriteLine("0 TraceID: " + root.Headers.GetOrDefault("TraceID"));
+        Console.WriteLine("0 SpanID: " + root.Headers.GetOrDefault("SpanID"));
+        Console.WriteLine("0 ParentSpanID: " + root.Headers.GetOrDefault("ParentSpanID"));
+
+        var res = root.RequestAsync<string>(pid, "hello").Result;
+        Console.WriteLine("Got result " + res);
+
+        Console.ReadLine();
+    }
 }