<Project Sdk="Microsoft.NET.Sdk">

  <PropertyGroup>
    <OutputType>Exe</OutputType>
<<<<<<< HEAD
    <TargetFramework>netcoreapp3.1</TargetFramework>
=======
    <TargetFramework>netcoreapp2.0</TargetFramework>
>>>>>>> 33a0e278
  </PropertyGroup>

  <ItemGroup>
    <ProjectReference Include="..\..\src\Proto.Actor\Proto.Actor.csproj" />
  </ItemGroup>

</Project><|MERGE_RESOLUTION|>--- conflicted
+++ resolved
@@ -2,11 +2,7 @@
 
   <PropertyGroup>
     <OutputType>Exe</OutputType>
-<<<<<<< HEAD
-    <TargetFramework>netcoreapp3.1</TargetFramework>
-=======
     <TargetFramework>netcoreapp2.0</TargetFramework>
->>>>>>> 33a0e278
   </PropertyGroup>
 
   <ItemGroup>
