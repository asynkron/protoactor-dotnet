--- conflicted
+++ resolved
@@ -1,20 +1,15 @@
 ﻿<Project Sdk="Microsoft.NET.Sdk" ToolsVersion="15.0">
   <PropertyGroup>
     <OutputType>Exe</OutputType>
-    <TargetFramework>netcoreapp3.1</TargetFramework>
+    <TargetFramework>netcoreapp2.0</TargetFramework>
   </PropertyGroup>
   <ItemGroup>
     <Content Include="runtimeconfig.template.json" />
   </ItemGroup>
   <ItemGroup>
-<<<<<<< HEAD
-    <PackageReference Include="Google.Protobuf" Version="3.11.3" />
-    <PackageReference Include="Microsoft.Extensions.Options" Version="3.1.1" />
-=======
     <PackageReference Include="Google.Protobuf" Version="3.7.0" />
     <PackageReference Include="Microsoft.Extensions.Options" Version="2.2.0" />
     <PackageReference Include="System.ValueTuple" Version="4.5.0" />
->>>>>>> 33a0e278
   </ItemGroup>
   <ItemGroup>
     <ProjectReference Include="..\..\..\src\ClusterProviders\Proto.Cluster.Consul\Proto.Cluster.Consul.csproj" />
