--- conflicted
+++ resolved
@@ -4,12 +4,7 @@
     <TargetFramework>net5.0</TargetFramework>
     <ServerGarbageCollection>true</ServerGarbageCollection>
     <ConcurrentGarbageCollection>true</ConcurrentGarbageCollection>
-<<<<<<< HEAD
-    <Configurations>Debug;Release;CoreOnly</Configurations>
-    <Platforms>AnyCPU</Platforms>
-=======
     <LangVersion>9</LangVersion>
->>>>>>> 20212b53
   </PropertyGroup>
   <ItemGroup>
     <PackageReference Include="Microsoft.Extensions.Options" Version="6.0.0-preview.2.21154.6" />
