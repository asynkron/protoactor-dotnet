﻿<Project Sdk="Microsoft.NET.Sdk" ToolsVersion="15.0">
  <PropertyGroup>
    <TargetFramework>netstandard2.0</TargetFramework>
<<<<<<< HEAD
=======
    <OutputType>Library</OutputType>
>>>>>>> 33a0e278
  </PropertyGroup>
  <PropertyGroup>
    <OutputType>library</OutputType>
  </PropertyGroup>
  <ItemGroup>
    <None Include="build.bat" />
    <None Include="Protos.proto" />
  </ItemGroup>
  <ItemGroup>
<<<<<<< HEAD
    <PackageReference Include="Google.Protobuf" Version="3.11.3" />
=======
    <PackageReference Include="Google.Protobuf" Version="3.7.0" />
    <PackageReference Include="System.ValueTuple" Version="4.5.0" />
>>>>>>> 33a0e278
  </ItemGroup>
  <ItemGroup>
    <ProjectReference Include="..\..\..\src\Proto.Actor\Proto.Actor.csproj" />
    <ProjectReference Include="..\..\..\src\Proto.Cluster\Proto.Cluster.csproj" />
    <ProjectReference Include="..\..\..\src\Proto.Mailbox\Proto.Mailbox.csproj" />
  </ItemGroup>
</Project><|MERGE_RESOLUTION|>--- conflicted
+++ resolved
@@ -1,10 +1,7 @@
 ﻿<Project Sdk="Microsoft.NET.Sdk" ToolsVersion="15.0">
   <PropertyGroup>
     <TargetFramework>netstandard2.0</TargetFramework>
-<<<<<<< HEAD
-=======
     <OutputType>Library</OutputType>
->>>>>>> 33a0e278
   </PropertyGroup>
   <PropertyGroup>
     <OutputType>library</OutputType>
@@ -14,12 +11,8 @@
     <None Include="Protos.proto" />
   </ItemGroup>
   <ItemGroup>
-<<<<<<< HEAD
-    <PackageReference Include="Google.Protobuf" Version="3.11.3" />
-=======
     <PackageReference Include="Google.Protobuf" Version="3.7.0" />
     <PackageReference Include="System.ValueTuple" Version="4.5.0" />
->>>>>>> 33a0e278
   </ItemGroup>
   <ItemGroup>
     <ProjectReference Include="..\..\..\src\Proto.Actor\Proto.Actor.csproj" />
