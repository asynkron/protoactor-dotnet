﻿<Project Sdk="Microsoft.NET.Sdk" ToolsVersion="15.0">
  <PropertyGroup>
    <TargetFramework>netstandard1.6</TargetFramework>
  </PropertyGroup>
  <PropertyGroup>
    <OutputType>library</OutputType>
  </PropertyGroup>
  <ItemGroup>
    <None Include="build.bat" />
    <None Include="Protos.proto" />
  </ItemGroup>
  <ItemGroup>
<<<<<<< HEAD
    <PackageReference Include="Google.Protobuf" Version="3.3.0"/>
=======
    <PackageReference Include="Google.Protobuf" Version="3.3.0" />
>>>>>>> 363b1419
    <PackageReference Include="System.ValueTuple" Version="4.4.0" />
  </ItemGroup>
  <ItemGroup>
    <ProjectReference Include="..\..\..\src\Proto.Actor\Proto.Actor.csproj" />
    <ProjectReference Include="..\..\..\src\Proto.Cluster\Proto.Cluster.csproj" />
    <ProjectReference Include="..\..\..\src\Proto.Mailbox\Proto.Mailbox.csproj" />
  </ItemGroup>
</Project><|MERGE_RESOLUTION|>--- conflicted
+++ resolved
@@ -10,11 +10,7 @@
     <None Include="Protos.proto" />
   </ItemGroup>
   <ItemGroup>
-<<<<<<< HEAD
-    <PackageReference Include="Google.Protobuf" Version="3.3.0"/>
-=======
     <PackageReference Include="Google.Protobuf" Version="3.3.0" />
->>>>>>> 363b1419
     <PackageReference Include="System.ValueTuple" Version="4.4.0" />
   </ItemGroup>
   <ItemGroup>
