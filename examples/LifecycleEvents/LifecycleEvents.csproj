--- conflicted
+++ resolved
@@ -1,17 +1,10 @@
 ﻿<Project Sdk="Microsoft.NET.Sdk">
     <PropertyGroup>
         <OutputType>Exe</OutputType>
-<<<<<<< HEAD
-        <TargetFramework>netcoreapp3.1</TargetFramework>
-    </PropertyGroup>
-    <ItemGroup>
-        <PackageReference Include="Jaeger" Version="0.3.6" />
-=======
         <TargetFramework>netcoreapp2.0</TargetFramework>
     </PropertyGroup>
     <ItemGroup>
         <PackageReference Include="Jaeger" Version="0.1.1" />
->>>>>>> 33a0e278
     </ItemGroup>
     <ItemGroup>
         <ProjectReference Include="..\..\src\Proto.Actor\Proto.Actor.csproj" />
