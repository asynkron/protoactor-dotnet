--- conflicted
+++ resolved
@@ -1,14 +1,10 @@
 FROM mcr.microsoft.com/dotnet/core/aspnet:3.1.0-alpine3.10
 
-<<<<<<< HEAD
-ADD ./bin/Release/netcoreapp3.1/publish/ /app
-=======
 RUN echo 'http://dl-cdn.alpinelinux.org/alpine/v3.8/main' >> /etc/apk/repositories && \
     apk update --no-cache && \
     apk add --no-cache bash libc6-compat=1.1.19-r11
 
 ADD ./bin/Release/netcoreapp3.1/linux-musl-x64/publish/ /app
->>>>>>> 9218b335
 
 WORKDIR /app
 EXPOSE 12001
