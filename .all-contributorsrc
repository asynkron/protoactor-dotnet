{
  "files": [
    "README.md"
  ],
  "imageSize": 100,
  "commit": false,
  "contributors": [
    {
      "login": "rogeralsing",
      "name": "Roger Johansson",
      "avatar_url": "https://avatars.githubusercontent.com/u/647031?v=4",
      "profile": "http://asynkron.se",
      "contributions": [
        "code"
      ]
    },
    {
      "login": "mhelleborg",
      "name": "Magne Helleborg",
      "avatar_url": "https://avatars.githubusercontent.com/u/13994978?v=4",
      "profile": "https://github.com/mhelleborg",
      "contributions": [
        "code"
      ]
    },
    {
      "login": "cpx86",
      "name": "Christian Palmstierna",
      "avatar_url": "https://avatars.githubusercontent.com/u/209890?v=4",
      "profile": "https://github.com/cpx86",
      "contributions": [
        "code"
      ]
    },
    {
      "login": "potterdai",
      "name": "Potter Dai",
      "avatar_url": "https://avatars.githubusercontent.com/u/3758951?v=4",
      "profile": "https://github.com/potterdai",
      "contributions": [
        "code"
      ]
    },
    {
<<<<<<< HEAD
      "login": "tomliversidge",
      "name": "Tom Liversidge",
      "avatar_url": "https://avatars.githubusercontent.com/u/1437372?v=4",
      "profile": "https://github.com/tomliversidge",
=======
      "login": "alexeyzimarev",
      "name": "Alexey Zimarev",
      "avatar_url": "https://avatars.githubusercontent.com/u/2821205?v=4",
      "profile": "http://www.zimarev.com",
>>>>>>> a2d9b73b
      "contributions": [
        "code"
      ]
    }
  ],
  "contributorsPerLine": 7,
  "projectName": "protoactor-dotnet",
  "projectOwner": "asynkron",
  "repoType": "github",
  "repoHost": "https://github.com",
  "skipCi": true
}<|MERGE_RESOLUTION|>--- conflicted
+++ resolved
@@ -41,18 +41,20 @@
         "code"
       ]
     },
-    {
-<<<<<<< HEAD
+        {
       "login": "tomliversidge",
       "name": "Tom Liversidge",
       "avatar_url": "https://avatars.githubusercontent.com/u/1437372?v=4",
       "profile": "https://github.com/tomliversidge",
-=======
+      "contributions": [
+        "code"
+      ]
+    },
+    {
       "login": "alexeyzimarev",
       "name": "Alexey Zimarev",
       "avatar_url": "https://avatars.githubusercontent.com/u/2821205?v=4",
       "profile": "http://www.zimarev.com",
->>>>>>> a2d9b73b
       "contributions": [
         "code"
       ]
