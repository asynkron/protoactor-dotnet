--- conflicted
+++ resolved
@@ -1,182 +1,132 @@
-﻿// -----------------------------------------------------------------------
-//   <copyright file="Props.cs" company="Asynkron HB">
-//       Copyright (C) 2015-2018 Asynkron HB All rights reserved
-//   </copyright>
-// -----------------------------------------------------------------------
-
-using Proto.Mailbox;
-using System;
-using System.Collections.Generic;
-using System.Linq;
-using System.Threading.Tasks;
-
-namespace Proto
-{
-    static class Middleware
-    {
-        internal static Task Receive(IReceiverContext context, MessageEnvelope envelope)
-        {
-            return context.Receive(envelope);
-        }
-
-        internal static Task Sender(ISenderContext context, PID target, MessageEnvelope envelope)
-        {
-            target.SendUserMessage(envelope);
-            return Actor.Done;
-        }
-    }
-<<<<<<< HEAD
-
-=======
->>>>>>> 33a0e278
-    public sealed class Props
-    {
-        private Spawner _spawner;
-        public Func<IActor> Producer { get; private set; }
-        public Func<IMailbox> MailboxProducer { get; private set; } = ProduceDefaultMailbox;
-        public ISupervisorStrategy GuardianStrategy { get; private set; }
-        public ISupervisorStrategy SupervisorStrategy { get; private set; } = Supervision.DefaultStrategy;
-        public IDispatcher Dispatcher { get; private set; } = Dispatchers.DefaultDispatcher;
-<<<<<<< HEAD
-        public IList<Func<Receiver, Receiver>> ReceiveMiddleware { get; private set; } = new List<Func<Receiver, Receiver>>();
-        public IList<Func<Sender, Sender>> SenderMiddleware { get; private set; } = new List<Func<Sender, Sender>>();
-        public Receiver ReceiveMiddlewareChain { get; private set; }
-=======
-        public IList<Func<Receiver, Receiver>> ReceiverMiddleware { get; private set; } = new List<Func<Receiver, Receiver>>();
-        public IList<Func<Sender, Sender>> SenderMiddleware { get; private set; } = new List<Func<Sender, Sender>>();
-        public Receiver ReceiverMiddlewareChain { get; private set; }
->>>>>>> 33a0e278
-        public Sender SenderMiddlewareChain { get; private set; }
-        public IList<Func<IContext, IContext>> ContextDecorator { get; private set; } = new List<Func<IContext, IContext>>();
-        public Func<IContext, IContext> ContextDecoratorChain { get; private set; } = DefaultContextDecorator;
-
-        public Spawner Spawner
-        {
-            get => _spawner ?? DefaultSpawner;
-            private set => _spawner = value;
-        }
-
-        private static IContext DefaultContextDecorator(IContext context) => context;
-
-        private static IMailbox ProduceDefaultMailbox() => UnboundedMailbox.Create();
-
-        private static PID DefaultSpawner(string name, Props props, PID parent)
-        {
-            var ctx = new ActorContext(props, parent);
-            var mailbox = props.MailboxProducer();
-            var dispatcher = props.Dispatcher;
-            var process = new ActorProcess(mailbox);
-            var (pid, absent) = ProcessRegistry.Instance.TryAdd(name, process);
-
-            if (!absent)
-            {
-                throw new ProcessNameExistException(name, pid);
-            }
-
-            ctx.Self = pid;
-            mailbox.RegisterHandlers(ctx, dispatcher);
-            mailbox.PostSystemMessage(Started.Instance);
-            mailbox.Start();
-
-            return pid;
-        }
-
-        public Props WithProducer(Func<IActor> producer) => Copy(props => props.Producer = producer);
-
-        public Props WithDispatcher(IDispatcher dispatcher) => Copy(props => props.Dispatcher = dispatcher);
-
-        public Props WithMailbox(Func<IMailbox> mailboxProducer) => Copy(props => props.MailboxProducer = mailboxProducer);
-
-<<<<<<< HEAD
-        public Props WithContextDecorator(params Func<IContext, IContext>[] contextDecorator)
-            => Copy(
-                props =>
-                {
-                    props.ContextDecorator = ContextDecorator.Concat(contextDecorator).ToList();
-
-                    props.ContextDecoratorChain = props.ContextDecorator.Reverse()
-                        .Aggregate((Func<IContext, IContext>) DefaultContextDecorator, (inner, outer) => ctx => outer(inner(ctx)));
-                }
-            );
-=======
-        public Props WithContextDecorator(params Func<IContext, IContext>[] contextDecorator) => Copy(props =>
-        {
-            props.ContextDecorator = ContextDecorator.Concat(contextDecorator).ToList();
-            props.ContextDecoratorChain = props.ContextDecorator.Reverse()
-                                               .Aggregate((Func<IContext, IContext>)DefaultContextDecorator, (inner, outer) => ctx => outer(inner(ctx)));
-        });
->>>>>>> 33a0e278
-
-        public Props WithGuardianSupervisorStrategy(ISupervisorStrategy guardianStrategy) => Copy(props => props.GuardianStrategy = guardianStrategy);
-
-        public Props WithChildSupervisorStrategy(ISupervisorStrategy supervisorStrategy)
-            => Copy(props => props.SupervisorStrategy = supervisorStrategy);
-
-<<<<<<< HEAD
-        public Props WithReceiveMiddleware(params Func<Receiver, Receiver>[] middleware)
-            => Copy(
-                props =>
-                {
-                    props.ReceiveMiddleware = ReceiveMiddleware.Concat(middleware).ToList();
-
-                    props.ReceiveMiddlewareChain = props.ReceiveMiddleware.Reverse()
-                        .Aggregate((Receiver) Middleware.Receive, (inner, outer) => outer(inner));
-                }
-            );
-
-        public Props WithSenderMiddleware(params Func<Sender, Sender>[] middleware)
-            => Copy(
-                props =>
-                {
-                    props.SenderMiddleware = SenderMiddleware.Concat(middleware).ToList();
-
-                    props.SenderMiddlewareChain = props.SenderMiddleware.Reverse()
-                        .Aggregate((Sender) Middleware.Sender, (inner, outer) => outer(inner));
-                }
-            );
-=======
-        public Props WithReceiverMiddleware(params Func<Receiver, Receiver>[] middleware) => Copy(props =>
-        {
-            props.ReceiverMiddleware = ReceiverMiddleware.Concat(middleware).ToList();
-            props.ReceiverMiddlewareChain = props.ReceiverMiddleware.Reverse()
-                                                .Aggregate((Receiver)Middleware.Receive, (inner, outer) => outer(inner));
-        });
-
-        public Props WithSenderMiddleware(params Func<Sender, Sender>[] middleware) => Copy(props =>
-        {
-            props.SenderMiddleware = SenderMiddleware.Concat(middleware).ToList();
-            props.SenderMiddlewareChain = props.SenderMiddleware.Reverse()
-                                               .Aggregate((Sender)Middleware.Sender, (inner, outer) => outer(inner));
-        });
->>>>>>> 33a0e278
-
-        public Props WithSpawner(Spawner spawner) => Copy(props => props.Spawner = spawner);
-
-        private Props Copy(Action<Props> mutator)
-        {
-            var props = new Props
-            {
-                Dispatcher = Dispatcher,
-                MailboxProducer = MailboxProducer,
-                Producer = Producer,
-                ReceiverMiddleware = ReceiverMiddleware,
-                ReceiverMiddlewareChain = ReceiverMiddlewareChain,
-                SenderMiddleware = SenderMiddleware,
-                SenderMiddlewareChain = SenderMiddlewareChain,
-                Spawner = Spawner,
-                SupervisorStrategy = SupervisorStrategy,
-                GuardianStrategy = GuardianStrategy,
-                ContextDecorator = ContextDecorator,
-                ContextDecoratorChain = ContextDecoratorChain,
-            };
-            mutator(props);
-            return props;
-        }
-
-        internal PID Spawn(string name, PID parent) => Spawner(name, this, parent);
-        public static Props FromProducer(Func<IActor> producer) => new Props().WithProducer(producer);
-        public static Props FromFunc(Receive receive) => FromProducer(() => new EmptyActor(receive));
-    }
-
-    public delegate PID Spawner(string id, Props props, PID parent);
+﻿// -----------------------------------------------------------------------
+//   <copyright file="Props.cs" company="Asynkron HB">
+//       Copyright (C) 2015-2018 Asynkron HB All rights reserved
+//   </copyright>
+// -----------------------------------------------------------------------
+
+using Proto.Mailbox;
+using System;
+using System.Collections.Generic;
+using System.Linq;
+using System.Threading.Tasks;
+
+namespace Proto
+{
+    static class Middleware
+    {
+        internal static Task Receive(IReceiverContext context, MessageEnvelope envelope)
+        {
+            return context.Receive(envelope);
+        }
+
+        internal static Task Sender(ISenderContext context, PID target, MessageEnvelope envelope)
+        {
+            target.SendUserMessage(envelope);
+            return Actor.Done;
+        }
+    }
+    public sealed class Props
+    {
+        private Spawner _spawner;
+        public Func<IActor> Producer { get; private set; }
+        public Func<IMailbox> MailboxProducer { get; private set; } = ProduceDefaultMailbox;
+        public ISupervisorStrategy GuardianStrategy { get; private set; }
+        public ISupervisorStrategy SupervisorStrategy { get; private set; } = Supervision.DefaultStrategy;
+        public IDispatcher Dispatcher { get; private set; } = Dispatchers.DefaultDispatcher;
+        public IList<Func<Receiver, Receiver>> ReceiverMiddleware { get; private set; } = new List<Func<Receiver, Receiver>>();
+        public IList<Func<Sender, Sender>> SenderMiddleware { get; private set; } = new List<Func<Sender, Sender>>();
+        public Receiver ReceiverMiddlewareChain { get; private set; }
+        public Sender SenderMiddlewareChain { get; private set; }
+        public IList<Func<IContext, IContext>> ContextDecorator { get; private set; } = new List<Func<IContext, IContext>>();
+        public Func<IContext, IContext> ContextDecoratorChain { get; private set; } = DefaultContextDecorator;
+
+        public Spawner Spawner
+        {
+            get => _spawner ?? DefaultSpawner;
+            private set => _spawner = value;
+        }
+
+        private static IContext DefaultContextDecorator(IContext context) => context;
+
+        private static IMailbox ProduceDefaultMailbox() => UnboundedMailbox.Create();
+
+        private static PID DefaultSpawner(string name, Props props, PID parent)
+        {
+            var ctx = new ActorContext(props, parent);
+            var mailbox = props.MailboxProducer();
+            var dispatcher = props.Dispatcher;
+            var process = new ActorProcess(mailbox);
+            var (pid, absent) = ProcessRegistry.Instance.TryAdd(name, process);
+            if (!absent)
+            {
+                throw new ProcessNameExistException(name, pid);
+            }
+            ctx.Self = pid;
+            mailbox.RegisterHandlers(ctx, dispatcher);
+            mailbox.PostSystemMessage(Started.Instance);
+            mailbox.Start();
+
+            return pid;
+        }
+
+        public Props WithProducer(Func<IActor> producer) => Copy(props => props.Producer = producer);
+
+        public Props WithDispatcher(IDispatcher dispatcher) => Copy(props => props.Dispatcher = dispatcher);
+
+        public Props WithMailbox(Func<IMailbox> mailboxProducer) => Copy(props => props.MailboxProducer = mailboxProducer);
+
+        public Props WithContextDecorator(params Func<IContext, IContext>[] contextDecorator) => Copy(props =>
+        {
+            props.ContextDecorator = ContextDecorator.Concat(contextDecorator).ToList();
+            props.ContextDecoratorChain = props.ContextDecorator.Reverse()
+                                               .Aggregate((Func<IContext, IContext>)DefaultContextDecorator, (inner, outer) => ctx => outer(inner(ctx)));
+        });
+
+        public Props WithGuardianSupervisorStrategy(ISupervisorStrategy guardianStrategy) => Copy(props => props.GuardianStrategy = guardianStrategy);
+
+        public Props WithChildSupervisorStrategy(ISupervisorStrategy supervisorStrategy) => Copy(props => props.SupervisorStrategy = supervisorStrategy);
+
+        public Props WithReceiverMiddleware(params Func<Receiver, Receiver>[] middleware) => Copy(props =>
+        {
+            props.ReceiverMiddleware = ReceiverMiddleware.Concat(middleware).ToList();
+            props.ReceiverMiddlewareChain = props.ReceiverMiddleware.Reverse()
+                                                .Aggregate((Receiver)Middleware.Receive, (inner, outer) => outer(inner));
+        });
+
+        public Props WithSenderMiddleware(params Func<Sender, Sender>[] middleware) => Copy(props =>
+        {
+            props.SenderMiddleware = SenderMiddleware.Concat(middleware).ToList();
+            props.SenderMiddlewareChain = props.SenderMiddleware.Reverse()
+                                               .Aggregate((Sender)Middleware.Sender, (inner, outer) => outer(inner));
+        });
+
+        public Props WithSpawner(Spawner spawner) => Copy(props => props.Spawner = spawner);
+
+        private Props Copy(Action<Props> mutator)
+        {
+            var props = new Props
+            {
+                Dispatcher = Dispatcher,
+                MailboxProducer = MailboxProducer,
+                Producer = Producer,
+                ReceiverMiddleware = ReceiverMiddleware,
+                ReceiverMiddlewareChain = ReceiverMiddlewareChain,
+                SenderMiddleware = SenderMiddleware,
+                SenderMiddlewareChain = SenderMiddlewareChain,
+                Spawner = Spawner,
+                SupervisorStrategy = SupervisorStrategy,
+                GuardianStrategy = GuardianStrategy,
+                ContextDecorator = ContextDecorator,
+                ContextDecoratorChain = ContextDecoratorChain,
+            };
+            mutator(props);
+            return props;
+        }
+
+        internal PID Spawn(string name, PID parent) => Spawner(name, this, parent);
+        public static Props FromProducer(Func<IActor> producer) => new Props().WithProducer(producer);
+        public static Props FromFunc(Receive receive) => FromProducer(() => new EmptyActor(receive));
+    }
+
+    public delegate PID Spawner(string id, Props props, PID parent);
 }