﻿// -----------------------------------------------------------------------
//  <copyright file="Supervision.cs" company="Asynkron HB">
//      Copyright (C) 2015-2016 Asynkron HB All rights reserved
//  </copyright>
// -----------------------------------------------------------------------

using System;
using System.Collections.Generic;
using System.Linq;
using System.Threading.Tasks;
using Microsoft.Extensions.Logging;

namespace Proto
{
    public enum SupervisorDirective
    {
        Resume,
        Restart,
        Stop,
        Escalate
    }

    public interface ISupervisor
    {
        IReadOnlyCollection<PID> Children { get; }
<<<<<<< HEAD
        Task EscalateFailureAsync(PID who, Exception reason);
        Task RestartChildrenAsync(params PID[] pids);
        Task StopChildrenAsync(params PID[] pids);
        Task ResumeChildrenAsync(params PID[] pids);
=======
        void EscalateFailure(Exception reason, PID who);
        void RestartChildren(Exception reason, params PID[] pids);
        void StopChildren(params PID[] pids);
        void ResumeChildren(params PID[] pids);
>>>>>>> dac209db
    }

    public static class Supervision
    {
        public static ISupervisorStrategy DefaultStrategy { get; } =
            new OneForOneStrategy((who, reason) => SupervisorDirective.Restart, 10, TimeSpan.FromSeconds(10));
    }

    public interface ISupervisorStrategy
    {
        Task HandleFailureAsync(ISupervisor supervisor, PID child, RestartStatistics rs, Exception cause);
    }

    public delegate SupervisorDirective Decider(PID pid, Exception reason);

    /// <summary>
    /// AllForOneStrategy returns a new SupervisorStrategy which applies the given fault Directive from the decider to the
    /// failing child and all its children.
    ///
    /// This strategy is appropriate when the children have a strong dependency, such that and any single one failing would
    /// place them all into a potentially invalid state.
    /// </summary>
    public class AllForOneStrategy : ISupervisorStrategy {
        private readonly Decider _decider;
        private readonly int _maxNrOfRetries;
        private readonly TimeSpan? _withinTimeSpan;
        private static readonly ILogger Logger = Log.CreateLogger<AllForOneStrategy>();

        public AllForOneStrategy(Decider decider, int maxNrOfRetries, TimeSpan? withinTimeSpan)
        {
            _decider = decider;
            _maxNrOfRetries = maxNrOfRetries;
            _withinTimeSpan = withinTimeSpan;
        }

        public async Task HandleFailureAsync(ISupervisor supervisor, PID child, RestartStatistics rs, Exception reason)
        {
            var directive = _decider(child, reason);
            switch (directive)
            {
                case SupervisorDirective.Resume:
                    Logger.LogInformation($"Resuming {child.ToShortString()} Reason {reason}");
                    await supervisor.ResumeChildrenAsync(child);
                    break;
                case SupervisorDirective.Restart:
                    if (RequestRestartPermission(rs))
                    {
                        Logger.LogInformation($"Restarting {child.ToShortString()} Reason {reason}");
<<<<<<< HEAD
                        await supervisor.RestartChildrenAsync(supervisor.Children.ToArray());
=======
                        supervisor.RestartChildren(reason, supervisor.Children.ToArray());
>>>>>>> dac209db
                    }
                    else
                    {
                        Logger.LogInformation($"Stopping {child.ToShortString()} Reason { reason}");
                        await supervisor.StopChildrenAsync(supervisor.Children.ToArray());
                    }
                    break;
                case SupervisorDirective.Stop:
                    Logger.LogInformation($"Stopping {child.ToShortString()} Reason {reason}");
                    await supervisor.StopChildrenAsync(supervisor.Children.ToArray());
                    break;
                case SupervisorDirective.Escalate:
<<<<<<< HEAD
                    await supervisor.EscalateFailureAsync(child, reason);
=======
                    supervisor.EscalateFailure(reason, child);
>>>>>>> dac209db
                    break;
                default:
                    throw new ArgumentOutOfRangeException();
            }
        }

        private bool RequestRestartPermission(RestartStatistics rs)
        {
            if (_maxNrOfRetries == 0)
            {
                return false;
            }
            rs.Fail();
            if (_withinTimeSpan == null || rs.IsWithinDuration(_withinTimeSpan.Value))
            {
                return rs.FailureCount <= _maxNrOfRetries;
            }
            rs.Reset();
            return true;
        }
    }

    public class OneForOneStrategy : ISupervisorStrategy
    {
        private readonly int _maxNrOfRetries;
        private readonly TimeSpan? _withinTimeSpan;
        private readonly Decider _decider;
        private static readonly ILogger Logger = Log.CreateLogger<OneForOneStrategy>();

        public OneForOneStrategy(Decider decider, int maxNrOfRetries, TimeSpan? withinTimeSpan)
        {
            _decider = decider;
            _maxNrOfRetries = maxNrOfRetries;
            _withinTimeSpan = withinTimeSpan;
        }

        public async Task HandleFailureAsync(ISupervisor supervisor, PID child, RestartStatistics rs, Exception reason)
        {
            var directive = _decider(child, reason);
            switch (directive)
            {
                case SupervisorDirective.Resume:
                    await supervisor.ResumeChildrenAsync(child);
                    break;
                case SupervisorDirective.Restart:
                    if (RequestRestartPermission(rs))
                    {
                        Logger.LogInformation($"Restarting {child.ToShortString()} Reason {reason}");
<<<<<<< HEAD
                        await supervisor.RestartChildrenAsync(child);
=======
                        supervisor.RestartChildren(reason, child);
>>>>>>> dac209db
                    }
                    else
                    {
                        Logger.LogInformation($"Stopping {child.ToShortString()} Reason { reason}");
                        await supervisor.StopChildrenAsync(child);
                    }
                    break;
                case SupervisorDirective.Stop:
                    Logger.LogInformation($"Stopping {child.ToShortString()} Reason {reason}");
                    await supervisor.StopChildrenAsync(child);
                    break;
                case SupervisorDirective.Escalate:
<<<<<<< HEAD
                    await supervisor.EscalateFailureAsync(child, reason);
=======
                    supervisor.EscalateFailure(reason, child);
>>>>>>> dac209db
                    break;
                default:
                    throw new ArgumentOutOfRangeException();
            }
        }

        private bool RequestRestartPermission(RestartStatistics rs)
        {
            if (_maxNrOfRetries == 0)
            {
                return false;
            }
            rs.Fail();
            if (_withinTimeSpan == null || rs.IsWithinDuration(_withinTimeSpan.Value))
            {
                return rs.FailureCount <= _maxNrOfRetries;
            }
            rs.Reset();
            return true;
        }
    }

    public class ExponentialBackoffStrategy : ISupervisorStrategy
    {
        private readonly TimeSpan _backoffWindow;
        private readonly TimeSpan _initialBackoff;
        private readonly Random _random = new Random();

        public ExponentialBackoffStrategy(TimeSpan backoffWindow, TimeSpan initialBackoff)
        {
            _backoffWindow = backoffWindow;
            _initialBackoff = initialBackoff;
        }

        private long ToNanoseconds(TimeSpan timeSpan)
        {
            return Convert.ToInt64(timeSpan.TotalMilliseconds * 1000000);
        }

        private long ToMilliseconds(long nanoseconds)
        {
            return nanoseconds / 1000000;
        }

        public Task HandleFailureAsync(ISupervisor supervisor, PID child, RestartStatistics rs, Exception reason)
        {
            SetFailureCount(rs);
            var backoff = rs.FailureCount * ToNanoseconds(_initialBackoff);
            var noise = _random.Next(500);
            var duration = TimeSpan.FromMilliseconds(ToMilliseconds(backoff + noise));
            if (supervisor != null)
            {
<<<<<<< HEAD
                Task.Delay(duration).ContinueWith(t =>
                {
                    supervisor.RestartChildrenAsync(child);
                });
            }
            return Actor.Done;
=======
                supervisor.RestartChildren(reason, child);
            });
>>>>>>> dac209db
        }

        private void SetFailureCount(RestartStatistics rs)
        {
            // if we are within the backoff window, exit early
            if (rs.IsWithinDuration(_backoffWindow))
            {
                rs.Fail();
                return;
            }
            //we are past the backoff limit, reset the failure counter
            rs.Reset();
        }
    }
}<|MERGE_RESOLUTION|>--- conflicted
+++ resolved
@@ -1,254 +1,226 @@
-﻿// -----------------------------------------------------------------------
-//  <copyright file="Supervision.cs" company="Asynkron HB">
-//      Copyright (C) 2015-2016 Asynkron HB All rights reserved
-//  </copyright>
-// -----------------------------------------------------------------------
-
-using System;
-using System.Collections.Generic;
-using System.Linq;
-using System.Threading.Tasks;
-using Microsoft.Extensions.Logging;
-
-namespace Proto
-{
-    public enum SupervisorDirective
-    {
-        Resume,
-        Restart,
-        Stop,
-        Escalate
-    }
-
-    public interface ISupervisor
-    {
-        IReadOnlyCollection<PID> Children { get; }
-<<<<<<< HEAD
-        Task EscalateFailureAsync(PID who, Exception reason);
-        Task RestartChildrenAsync(params PID[] pids);
-        Task StopChildrenAsync(params PID[] pids);
-        Task ResumeChildrenAsync(params PID[] pids);
-=======
-        void EscalateFailure(Exception reason, PID who);
-        void RestartChildren(Exception reason, params PID[] pids);
-        void StopChildren(params PID[] pids);
-        void ResumeChildren(params PID[] pids);
->>>>>>> dac209db
-    }
-
-    public static class Supervision
-    {
-        public static ISupervisorStrategy DefaultStrategy { get; } =
-            new OneForOneStrategy((who, reason) => SupervisorDirective.Restart, 10, TimeSpan.FromSeconds(10));
-    }
-
-    public interface ISupervisorStrategy
-    {
-        Task HandleFailureAsync(ISupervisor supervisor, PID child, RestartStatistics rs, Exception cause);
-    }
-
-    public delegate SupervisorDirective Decider(PID pid, Exception reason);
-
-    /// <summary>
-    /// AllForOneStrategy returns a new SupervisorStrategy which applies the given fault Directive from the decider to the
-    /// failing child and all its children.
-    ///
-    /// This strategy is appropriate when the children have a strong dependency, such that and any single one failing would
-    /// place them all into a potentially invalid state.
-    /// </summary>
-    public class AllForOneStrategy : ISupervisorStrategy {
-        private readonly Decider _decider;
-        private readonly int _maxNrOfRetries;
-        private readonly TimeSpan? _withinTimeSpan;
-        private static readonly ILogger Logger = Log.CreateLogger<AllForOneStrategy>();
-
-        public AllForOneStrategy(Decider decider, int maxNrOfRetries, TimeSpan? withinTimeSpan)
-        {
-            _decider = decider;
-            _maxNrOfRetries = maxNrOfRetries;
-            _withinTimeSpan = withinTimeSpan;
-        }
-
-        public async Task HandleFailureAsync(ISupervisor supervisor, PID child, RestartStatistics rs, Exception reason)
-        {
-            var directive = _decider(child, reason);
-            switch (directive)
-            {
-                case SupervisorDirective.Resume:
-                    Logger.LogInformation($"Resuming {child.ToShortString()} Reason {reason}");
-                    await supervisor.ResumeChildrenAsync(child);
-                    break;
-                case SupervisorDirective.Restart:
-                    if (RequestRestartPermission(rs))
-                    {
-                        Logger.LogInformation($"Restarting {child.ToShortString()} Reason {reason}");
-<<<<<<< HEAD
-                        await supervisor.RestartChildrenAsync(supervisor.Children.ToArray());
-=======
-                        supervisor.RestartChildren(reason, supervisor.Children.ToArray());
->>>>>>> dac209db
-                    }
-                    else
-                    {
-                        Logger.LogInformation($"Stopping {child.ToShortString()} Reason { reason}");
-                        await supervisor.StopChildrenAsync(supervisor.Children.ToArray());
-                    }
-                    break;
-                case SupervisorDirective.Stop:
-                    Logger.LogInformation($"Stopping {child.ToShortString()} Reason {reason}");
-                    await supervisor.StopChildrenAsync(supervisor.Children.ToArray());
-                    break;
-                case SupervisorDirective.Escalate:
-<<<<<<< HEAD
-                    await supervisor.EscalateFailureAsync(child, reason);
-=======
-                    supervisor.EscalateFailure(reason, child);
->>>>>>> dac209db
-                    break;
-                default:
-                    throw new ArgumentOutOfRangeException();
-            }
-        }
-
-        private bool RequestRestartPermission(RestartStatistics rs)
-        {
-            if (_maxNrOfRetries == 0)
-            {
-                return false;
-            }
-            rs.Fail();
-            if (_withinTimeSpan == null || rs.IsWithinDuration(_withinTimeSpan.Value))
-            {
-                return rs.FailureCount <= _maxNrOfRetries;
-            }
-            rs.Reset();
-            return true;
-        }
-    }
-
-    public class OneForOneStrategy : ISupervisorStrategy
-    {
-        private readonly int _maxNrOfRetries;
-        private readonly TimeSpan? _withinTimeSpan;
-        private readonly Decider _decider;
-        private static readonly ILogger Logger = Log.CreateLogger<OneForOneStrategy>();
-
-        public OneForOneStrategy(Decider decider, int maxNrOfRetries, TimeSpan? withinTimeSpan)
-        {
-            _decider = decider;
-            _maxNrOfRetries = maxNrOfRetries;
-            _withinTimeSpan = withinTimeSpan;
-        }
-
-        public async Task HandleFailureAsync(ISupervisor supervisor, PID child, RestartStatistics rs, Exception reason)
-        {
-            var directive = _decider(child, reason);
-            switch (directive)
-            {
-                case SupervisorDirective.Resume:
-                    await supervisor.ResumeChildrenAsync(child);
-                    break;
-                case SupervisorDirective.Restart:
-                    if (RequestRestartPermission(rs))
-                    {
-                        Logger.LogInformation($"Restarting {child.ToShortString()} Reason {reason}");
-<<<<<<< HEAD
-                        await supervisor.RestartChildrenAsync(child);
-=======
-                        supervisor.RestartChildren(reason, child);
->>>>>>> dac209db
-                    }
-                    else
-                    {
-                        Logger.LogInformation($"Stopping {child.ToShortString()} Reason { reason}");
-                        await supervisor.StopChildrenAsync(child);
-                    }
-                    break;
-                case SupervisorDirective.Stop:
-                    Logger.LogInformation($"Stopping {child.ToShortString()} Reason {reason}");
-                    await supervisor.StopChildrenAsync(child);
-                    break;
-                case SupervisorDirective.Escalate:
-<<<<<<< HEAD
-                    await supervisor.EscalateFailureAsync(child, reason);
-=======
-                    supervisor.EscalateFailure(reason, child);
->>>>>>> dac209db
-                    break;
-                default:
-                    throw new ArgumentOutOfRangeException();
-            }
-        }
-
-        private bool RequestRestartPermission(RestartStatistics rs)
-        {
-            if (_maxNrOfRetries == 0)
-            {
-                return false;
-            }
-            rs.Fail();
-            if (_withinTimeSpan == null || rs.IsWithinDuration(_withinTimeSpan.Value))
-            {
-                return rs.FailureCount <= _maxNrOfRetries;
-            }
-            rs.Reset();
-            return true;
-        }
-    }
-
-    public class ExponentialBackoffStrategy : ISupervisorStrategy
-    {
-        private readonly TimeSpan _backoffWindow;
-        private readonly TimeSpan _initialBackoff;
-        private readonly Random _random = new Random();
-
-        public ExponentialBackoffStrategy(TimeSpan backoffWindow, TimeSpan initialBackoff)
-        {
-            _backoffWindow = backoffWindow;
-            _initialBackoff = initialBackoff;
-        }
-
-        private long ToNanoseconds(TimeSpan timeSpan)
-        {
-            return Convert.ToInt64(timeSpan.TotalMilliseconds * 1000000);
-        }
-
-        private long ToMilliseconds(long nanoseconds)
-        {
-            return nanoseconds / 1000000;
-        }
-
-        public Task HandleFailureAsync(ISupervisor supervisor, PID child, RestartStatistics rs, Exception reason)
-        {
-            SetFailureCount(rs);
-            var backoff = rs.FailureCount * ToNanoseconds(_initialBackoff);
-            var noise = _random.Next(500);
-            var duration = TimeSpan.FromMilliseconds(ToMilliseconds(backoff + noise));
-            if (supervisor != null)
-            {
-<<<<<<< HEAD
-                Task.Delay(duration).ContinueWith(t =>
-                {
-                    supervisor.RestartChildrenAsync(child);
-                });
-            }
-            return Actor.Done;
-=======
-                supervisor.RestartChildren(reason, child);
-            });
->>>>>>> dac209db
-        }
-
-        private void SetFailureCount(RestartStatistics rs)
-        {
-            // if we are within the backoff window, exit early
-            if (rs.IsWithinDuration(_backoffWindow))
-            {
-                rs.Fail();
-                return;
-            }
-            //we are past the backoff limit, reset the failure counter
-            rs.Reset();
-        }
-    }
+﻿// -----------------------------------------------------------------------
+//  <copyright file="Supervision.cs" company="Asynkron HB">
+//      Copyright (C) 2015-2016 Asynkron HB All rights reserved
+//  </copyright>
+// -----------------------------------------------------------------------
+
+using System;
+using System.Collections.Generic;
+using System.Linq;
+using System.Threading.Tasks;
+using Microsoft.Extensions.Logging;
+
+namespace Proto
+{
+    public enum SupervisorDirective
+    {
+        Resume,
+        Restart,
+        Stop,
+        Escalate
+    }
+
+    public interface ISupervisor
+    {
+        IReadOnlyCollection<PID> Children { get; }
+        Task EscalateFailureAsync(Exception reason, PID who);
+        Task RestartChildrenAsync(Exception reason, params PID[] pids);
+        Task StopChildrenAsync(params PID[] pids);
+        Task ResumeChildrenAsync(params PID[] pids);
+    }
+
+    public static class Supervision
+    {
+        public static ISupervisorStrategy DefaultStrategy { get; } =
+            new OneForOneStrategy((who, reason) => SupervisorDirective.Restart, 10, TimeSpan.FromSeconds(10));
+    }
+
+    public interface ISupervisorStrategy
+    {
+        Task HandleFailureAsync(ISupervisor supervisor, PID child, RestartStatistics rs, Exception cause);
+    }
+
+    public delegate SupervisorDirective Decider(PID pid, Exception reason);
+
+    /// <summary>
+    /// AllForOneStrategy returns a new SupervisorStrategy which applies the given fault Directive from the decider to the
+    /// failing child and all its children.
+    ///
+    /// This strategy is appropriate when the children have a strong dependency, such that and any single one failing would
+    /// place them all into a potentially invalid state.
+    /// </summary>
+    public class AllForOneStrategy : ISupervisorStrategy {
+        private readonly Decider _decider;
+        private readonly int _maxNrOfRetries;
+        private readonly TimeSpan? _withinTimeSpan;
+        private static readonly ILogger Logger = Log.CreateLogger<AllForOneStrategy>();
+
+        public AllForOneStrategy(Decider decider, int maxNrOfRetries, TimeSpan? withinTimeSpan)
+        {
+            _decider = decider;
+            _maxNrOfRetries = maxNrOfRetries;
+            _withinTimeSpan = withinTimeSpan;
+        }
+
+        public async Task HandleFailureAsync(ISupervisor supervisor, PID child, RestartStatistics rs, Exception reason)
+        {
+            var directive = _decider(child, reason);
+            switch (directive)
+            {
+                case SupervisorDirective.Resume:
+                    Logger.LogInformation($"Resuming {child.ToShortString()} Reason {reason}");
+                    await supervisor.ResumeChildrenAsync(child);
+                    break;
+                case SupervisorDirective.Restart:
+                    if (RequestRestartPermission(rs))
+                    {
+                        Logger.LogInformation($"Restarting {child.ToShortString()} Reason {reason}");
+                        await supervisor.RestartChildrenAsync(reason, supervisor.Children.ToArray());
+                    }
+                    else
+                    {
+                        Logger.LogInformation($"Stopping {child.ToShortString()} Reason { reason}");
+                        await supervisor.StopChildrenAsync(supervisor.Children.ToArray());
+                    }
+                    break;
+                case SupervisorDirective.Stop:
+                    Logger.LogInformation($"Stopping {child.ToShortString()} Reason {reason}");
+                    await supervisor.StopChildrenAsync(supervisor.Children.ToArray());
+                    break;
+                case SupervisorDirective.Escalate:
+                    await supervisor.EscalateFailureAsync(reason, child);
+                    break;
+                default:
+                    throw new ArgumentOutOfRangeException();
+            }
+        }
+
+        private bool RequestRestartPermission(RestartStatistics rs)
+        {
+            if (_maxNrOfRetries == 0)
+            {
+                return false;
+            }
+            rs.Fail();
+            if (_withinTimeSpan == null || rs.IsWithinDuration(_withinTimeSpan.Value))
+            {
+                return rs.FailureCount <= _maxNrOfRetries;
+            }
+            rs.Reset();
+            return true;
+        }
+    }
+
+    public class OneForOneStrategy : ISupervisorStrategy
+    {
+        private readonly int _maxNrOfRetries;
+        private readonly TimeSpan? _withinTimeSpan;
+        private readonly Decider _decider;
+        private static readonly ILogger Logger = Log.CreateLogger<OneForOneStrategy>();
+
+        public OneForOneStrategy(Decider decider, int maxNrOfRetries, TimeSpan? withinTimeSpan)
+        {
+            _decider = decider;
+            _maxNrOfRetries = maxNrOfRetries;
+            _withinTimeSpan = withinTimeSpan;
+        }
+
+        public async Task HandleFailureAsync(ISupervisor supervisor, PID child, RestartStatistics rs, Exception reason)
+        {
+            var directive = _decider(child, reason);
+            switch (directive)
+            {
+                case SupervisorDirective.Resume:
+                    await supervisor.ResumeChildrenAsync(child);
+                    break;
+                case SupervisorDirective.Restart:
+                    if (RequestRestartPermission(rs))
+                    {
+                        Logger.LogInformation($"Restarting {child.ToShortString()} Reason {reason}");
+                        await supervisor.RestartChildrenAsync(reason, child);
+                    }
+                    else
+                    {
+                        Logger.LogInformation($"Stopping {child.ToShortString()} Reason { reason}");
+                        await supervisor.StopChildrenAsync(child);
+                    }
+                    break;
+                case SupervisorDirective.Stop:
+                    Logger.LogInformation($"Stopping {child.ToShortString()} Reason {reason}");
+                    await supervisor.StopChildrenAsync(child);
+                    break;
+                case SupervisorDirective.Escalate:
+                    await supervisor.EscalateFailureAsync(reason, child);
+                    break;
+                default:
+                    throw new ArgumentOutOfRangeException();
+            }
+        }
+
+        private bool RequestRestartPermission(RestartStatistics rs)
+        {
+            if (_maxNrOfRetries == 0)
+            {
+                return false;
+            }
+            rs.Fail();
+            if (_withinTimeSpan == null || rs.IsWithinDuration(_withinTimeSpan.Value))
+            {
+                return rs.FailureCount <= _maxNrOfRetries;
+            }
+            rs.Reset();
+            return true;
+        }
+    }
+
+    public class ExponentialBackoffStrategy : ISupervisorStrategy
+    {
+        private readonly TimeSpan _backoffWindow;
+        private readonly TimeSpan _initialBackoff;
+        private readonly Random _random = new Random();
+
+        public ExponentialBackoffStrategy(TimeSpan backoffWindow, TimeSpan initialBackoff)
+        {
+            _backoffWindow = backoffWindow;
+            _initialBackoff = initialBackoff;
+        }
+
+        private long ToNanoseconds(TimeSpan timeSpan)
+        {
+            return Convert.ToInt64(timeSpan.TotalMilliseconds * 1000000);
+        }
+
+        private long ToMilliseconds(long nanoseconds)
+        {
+            return nanoseconds / 1000000;
+        }
+
+        public Task HandleFailureAsync(ISupervisor supervisor, PID child, RestartStatistics rs, Exception reason)
+        {
+            SetFailureCount(rs);
+            var backoff = rs.FailureCount * ToNanoseconds(_initialBackoff);
+            var noise = _random.Next(500);
+            var duration = TimeSpan.FromMilliseconds(ToMilliseconds(backoff + noise));
+            if (supervisor != null)
+            {
+                Task.Delay(duration).ContinueWith(t =>
+                {
+                    supervisor.RestartChildrenAsync(reason, child);
+                });
+            }
+            return Actor.Done;
+        }
+
+        private void SetFailureCount(RestartStatistics rs)
+        {
+            // if we are within the backoff window, exit early
+            if (rs.IsWithinDuration(_backoffWindow))
+            {
+                rs.Fail();
+                return;
+            }
+            //we are past the backoff limit, reset the failure counter
+            rs.Reset();
+        }
+    }
 }