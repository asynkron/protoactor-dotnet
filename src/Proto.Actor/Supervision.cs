﻿// -----------------------------------------------------------------------
//   <copyright file="Supervision.cs" company="Asynkron HB">
//       Copyright (C) 2015-2018 Asynkron HB All rights reserved
//   </copyright>
// -----------------------------------------------------------------------

using System;
using System.Collections.Immutable;
using System.Linq;
using System.Threading.Tasks;
using Microsoft.Extensions.Logging;

namespace Proto
{
    public enum SupervisorDirective
    {
        Resume,
        Restart,
        Stop,
        Escalate
    }

    public interface ISupervisor
    {
        IImmutableSet<PID> Children { get; }
<<<<<<< HEAD
        void EscalateFailure(Exception reason, PID who);
=======
        void EscalateFailure(Exception reason, object message);
>>>>>>> 33a0e278
        void RestartChildren(Exception reason, params PID[] pids);
        void StopChildren(params PID[] pids);
        void ResumeChildren(params PID[] pids);
    }

    public static class Supervision
    {
        public static ISupervisorStrategy DefaultStrategy { get; } =
            new OneForOneStrategy((who, reason) => SupervisorDirective.Restart, 10, TimeSpan.FromSeconds(10));
        public static ISupervisorStrategy AlwaysRestartStrategy { get; } = new AlwaysRestartStrategy();
    }

    public interface ISupervisorStrategy
    {
        void HandleFailure(ISupervisor supervisor, PID child, RestartStatistics rs, Exception cause, object message);
    }

    public delegate SupervisorDirective Decider(PID pid, Exception reason);

    /// <summary>
    /// AllForOneStrategy returns a new SupervisorStrategy which applies the given fault Directive from the decider to the
    /// failing child and all its children.
    ///
    /// This strategy is appropriate when the children have a strong dependency, such that and any single one failing would
    /// place them all into a potentially invalid state.
    /// </summary>
    public class AllForOneStrategy : ISupervisorStrategy
    {
        private static readonly ILogger Logger = Log.CreateLogger<AllForOneStrategy>();
        private readonly Decider _decider;
        private readonly int _maxNrOfRetries;
        private readonly TimeSpan? _withinTimeSpan;

        public AllForOneStrategy(Decider decider, int maxNrOfRetries, TimeSpan? withinTimeSpan)
        {
            _decider = decider;
            _maxNrOfRetries = maxNrOfRetries;
            _withinTimeSpan = withinTimeSpan;
        }

        public void HandleFailure(ISupervisor supervisor, PID child, RestartStatistics rs, Exception reason, object message)
        {
            var directive = _decider(child, reason);

            switch (directive)
            {
                case SupervisorDirective.Resume:
                    Logger.LogInformation($"Resuming {child.ToShortString()} Reason {reason}");
                    supervisor.ResumeChildren(child);
                    break;
                case SupervisorDirective.Restart:
                    if (ShouldStop(rs))
                    {
<<<<<<< HEAD
                        Logger.LogInformation($"Stopping {child.ToShortString()} Reason {reason}");
=======
                        Logger.LogInformation($"Stopping {child.ToShortString()} Reason { reason}");
>>>>>>> 33a0e278
                        supervisor.StopChildren(supervisor.Children.ToArray());
                    }
                    else
                    {
                        Logger.LogInformation($"Restarting {child.ToShortString()} Reason {reason}");
                        supervisor.RestartChildren(reason, supervisor.Children.ToArray());
                    }

                    break;
                case SupervisorDirective.Stop:
                    Logger.LogInformation($"Stopping {child.ToShortString()} Reason {reason}");
                    supervisor.StopChildren(supervisor.Children.ToArray());
                    break;
                case SupervisorDirective.Escalate:
                    supervisor.EscalateFailure(reason, message);
                    break;
                default:
                    throw new ArgumentOutOfRangeException();
            }
        }

        private bool ShouldStop(RestartStatistics rs)
        {
            if (_maxNrOfRetries == 0)
            {
                return true;
            }

            rs.Fail();
<<<<<<< HEAD

=======
            
>>>>>>> 33a0e278
            if (rs.NumberOfFailures(_withinTimeSpan) > _maxNrOfRetries)
            {
                rs.Reset();
                return true;
            }
<<<<<<< HEAD

=======
            
>>>>>>> 33a0e278
            return false;
        }
    }

    public class OneForOneStrategy : ISupervisorStrategy
    {
        private static readonly ILogger Logger = Log.CreateLogger<OneForOneStrategy>();
        private readonly Decider _decider;
        private readonly int _maxNrOfRetries;
        private readonly TimeSpan? _withinTimeSpan;

        public OneForOneStrategy(Decider decider, int maxNrOfRetries, TimeSpan? withinTimeSpan)
        {
            _decider = decider;
            _maxNrOfRetries = maxNrOfRetries;
            _withinTimeSpan = withinTimeSpan;
        }

        public void HandleFailure(ISupervisor supervisor, PID child, RestartStatistics rs, Exception reason, object message)
        {
            var directive = _decider(child, reason);

            switch (directive)
            {
                case SupervisorDirective.Resume:
                    supervisor.ResumeChildren(child);
                    break;
                case SupervisorDirective.Restart:
                    if (ShouldStop(rs))
                    {
<<<<<<< HEAD
                        Logger.LogInformation($"Stopping {child.ToShortString()} Reason {reason}");
=======
                        Logger.LogInformation($"Stopping {child.ToShortString()} Reason { reason}");
>>>>>>> 33a0e278
                        supervisor.StopChildren(child);
                    }
                    else
                    {
                        Logger.LogInformation($"Restarting {child.ToShortString()} Reason {reason}");
                        supervisor.RestartChildren(reason, child);
                    }

                    break;
                case SupervisorDirective.Stop:
                    Logger.LogInformation($"Stopping {child.ToShortString()} Reason {reason}");
                    supervisor.StopChildren(child);
                    break;
                case SupervisorDirective.Escalate:
                    supervisor.EscalateFailure(reason, message);
                    break;
                default:
                    throw new ArgumentOutOfRangeException();
            }
        }

        private bool ShouldStop(RestartStatistics rs)
        {
            if (_maxNrOfRetries == 0)
            {
                return true;
            }

            rs.Fail();
<<<<<<< HEAD

=======
            
>>>>>>> 33a0e278
            if (rs.NumberOfFailures(_withinTimeSpan) > _maxNrOfRetries)
            {
                rs.Reset();
                return true;
            }
<<<<<<< HEAD

=======
            
>>>>>>> 33a0e278
            return false;
        }
    }

    public class ExponentialBackoffStrategy : ISupervisorStrategy
    {
        private readonly TimeSpan _backoffWindow;
        private readonly TimeSpan _initialBackoff;
        private readonly Random _random = new Random();

        public ExponentialBackoffStrategy(TimeSpan backoffWindow, TimeSpan initialBackoff)
        {
            _backoffWindow = backoffWindow;
            _initialBackoff = initialBackoff;
        }

        public void HandleFailure(ISupervisor supervisor, PID child, RestartStatistics rs, Exception reason, object message)
        {
            if (rs.NumberOfFailures(_backoffWindow) == 0)
            {
                rs.Reset();
            }

            rs.Fail();
<<<<<<< HEAD

=======
            
>>>>>>> 33a0e278
            var backoff = rs.FailureCount * ToNanoseconds(_initialBackoff);
            var noise = _random.Next(500);
            var duration = TimeSpan.FromMilliseconds(ToMilliseconds(backoff + noise));
            Task.Delay(duration).ContinueWith(t => { supervisor.RestartChildren(reason, child); });
        }

<<<<<<< HEAD
        private static long ToNanoseconds(TimeSpan timeSpan) => Convert.ToInt64(timeSpan.TotalMilliseconds * 1000000);

        private static long ToMilliseconds(long nanoseconds) => nanoseconds / 1000000;
=======
        private long ToMilliseconds(long nanoseconds)
        {
            return nanoseconds / 1000000;
        }
>>>>>>> 33a0e278
    }

    public class AlwaysRestartStrategy : ISupervisorStrategy
    {
<<<<<<< HEAD
        //always restart
        public void HandleFailure(ISupervisor supervisor, PID child, RestartStatistics rs, Exception reason)
            => supervisor.RestartChildren(reason, child);
=======
        public void HandleFailure(ISupervisor supervisor, PID child, RestartStatistics rs, Exception reason, object message)
        {
            //always restart
            supervisor.RestartChildren(reason, child);
        }
>>>>>>> 33a0e278
    }
}<|MERGE_RESOLUTION|>--- conflicted
+++ resolved
@@ -1,273 +1,230 @@
-﻿// -----------------------------------------------------------------------
-//   <copyright file="Supervision.cs" company="Asynkron HB">
-//       Copyright (C) 2015-2018 Asynkron HB All rights reserved
-//   </copyright>
-// -----------------------------------------------------------------------
-
-using System;
-using System.Collections.Immutable;
-using System.Linq;
-using System.Threading.Tasks;
-using Microsoft.Extensions.Logging;
-
-namespace Proto
-{
-    public enum SupervisorDirective
-    {
-        Resume,
-        Restart,
-        Stop,
-        Escalate
-    }
-
-    public interface ISupervisor
-    {
-        IImmutableSet<PID> Children { get; }
-<<<<<<< HEAD
-        void EscalateFailure(Exception reason, PID who);
-=======
-        void EscalateFailure(Exception reason, object message);
->>>>>>> 33a0e278
-        void RestartChildren(Exception reason, params PID[] pids);
-        void StopChildren(params PID[] pids);
-        void ResumeChildren(params PID[] pids);
-    }
-
-    public static class Supervision
-    {
-        public static ISupervisorStrategy DefaultStrategy { get; } =
-            new OneForOneStrategy((who, reason) => SupervisorDirective.Restart, 10, TimeSpan.FromSeconds(10));
-        public static ISupervisorStrategy AlwaysRestartStrategy { get; } = new AlwaysRestartStrategy();
-    }
-
-    public interface ISupervisorStrategy
-    {
-        void HandleFailure(ISupervisor supervisor, PID child, RestartStatistics rs, Exception cause, object message);
-    }
-
-    public delegate SupervisorDirective Decider(PID pid, Exception reason);
-
-    /// <summary>
-    /// AllForOneStrategy returns a new SupervisorStrategy which applies the given fault Directive from the decider to the
-    /// failing child and all its children.
-    ///
-    /// This strategy is appropriate when the children have a strong dependency, such that and any single one failing would
-    /// place them all into a potentially invalid state.
-    /// </summary>
-    public class AllForOneStrategy : ISupervisorStrategy
-    {
-        private static readonly ILogger Logger = Log.CreateLogger<AllForOneStrategy>();
-        private readonly Decider _decider;
-        private readonly int _maxNrOfRetries;
-        private readonly TimeSpan? _withinTimeSpan;
-
-        public AllForOneStrategy(Decider decider, int maxNrOfRetries, TimeSpan? withinTimeSpan)
-        {
-            _decider = decider;
-            _maxNrOfRetries = maxNrOfRetries;
-            _withinTimeSpan = withinTimeSpan;
-        }
-
-        public void HandleFailure(ISupervisor supervisor, PID child, RestartStatistics rs, Exception reason, object message)
-        {
-            var directive = _decider(child, reason);
-
-            switch (directive)
-            {
-                case SupervisorDirective.Resume:
-                    Logger.LogInformation($"Resuming {child.ToShortString()} Reason {reason}");
-                    supervisor.ResumeChildren(child);
-                    break;
-                case SupervisorDirective.Restart:
-                    if (ShouldStop(rs))
-                    {
-<<<<<<< HEAD
-                        Logger.LogInformation($"Stopping {child.ToShortString()} Reason {reason}");
-=======
-                        Logger.LogInformation($"Stopping {child.ToShortString()} Reason { reason}");
->>>>>>> 33a0e278
-                        supervisor.StopChildren(supervisor.Children.ToArray());
-                    }
-                    else
-                    {
-                        Logger.LogInformation($"Restarting {child.ToShortString()} Reason {reason}");
-                        supervisor.RestartChildren(reason, supervisor.Children.ToArray());
-                    }
-
-                    break;
-                case SupervisorDirective.Stop:
-                    Logger.LogInformation($"Stopping {child.ToShortString()} Reason {reason}");
-                    supervisor.StopChildren(supervisor.Children.ToArray());
-                    break;
-                case SupervisorDirective.Escalate:
-                    supervisor.EscalateFailure(reason, message);
-                    break;
-                default:
-                    throw new ArgumentOutOfRangeException();
-            }
-        }
-
-        private bool ShouldStop(RestartStatistics rs)
-        {
-            if (_maxNrOfRetries == 0)
-            {
-                return true;
-            }
-
-            rs.Fail();
-<<<<<<< HEAD
-
-=======
-            
->>>>>>> 33a0e278
-            if (rs.NumberOfFailures(_withinTimeSpan) > _maxNrOfRetries)
-            {
-                rs.Reset();
-                return true;
-            }
-<<<<<<< HEAD
-
-=======
-            
->>>>>>> 33a0e278
-            return false;
-        }
-    }
-
-    public class OneForOneStrategy : ISupervisorStrategy
-    {
-        private static readonly ILogger Logger = Log.CreateLogger<OneForOneStrategy>();
-        private readonly Decider _decider;
-        private readonly int _maxNrOfRetries;
-        private readonly TimeSpan? _withinTimeSpan;
-
-        public OneForOneStrategy(Decider decider, int maxNrOfRetries, TimeSpan? withinTimeSpan)
-        {
-            _decider = decider;
-            _maxNrOfRetries = maxNrOfRetries;
-            _withinTimeSpan = withinTimeSpan;
-        }
-
-        public void HandleFailure(ISupervisor supervisor, PID child, RestartStatistics rs, Exception reason, object message)
-        {
-            var directive = _decider(child, reason);
-
-            switch (directive)
-            {
-                case SupervisorDirective.Resume:
-                    supervisor.ResumeChildren(child);
-                    break;
-                case SupervisorDirective.Restart:
-                    if (ShouldStop(rs))
-                    {
-<<<<<<< HEAD
-                        Logger.LogInformation($"Stopping {child.ToShortString()} Reason {reason}");
-=======
-                        Logger.LogInformation($"Stopping {child.ToShortString()} Reason { reason}");
->>>>>>> 33a0e278
-                        supervisor.StopChildren(child);
-                    }
-                    else
-                    {
-                        Logger.LogInformation($"Restarting {child.ToShortString()} Reason {reason}");
-                        supervisor.RestartChildren(reason, child);
-                    }
-
-                    break;
-                case SupervisorDirective.Stop:
-                    Logger.LogInformation($"Stopping {child.ToShortString()} Reason {reason}");
-                    supervisor.StopChildren(child);
-                    break;
-                case SupervisorDirective.Escalate:
-                    supervisor.EscalateFailure(reason, message);
-                    break;
-                default:
-                    throw new ArgumentOutOfRangeException();
-            }
-        }
-
-        private bool ShouldStop(RestartStatistics rs)
-        {
-            if (_maxNrOfRetries == 0)
-            {
-                return true;
-            }
-
-            rs.Fail();
-<<<<<<< HEAD
-
-=======
-            
->>>>>>> 33a0e278
-            if (rs.NumberOfFailures(_withinTimeSpan) > _maxNrOfRetries)
-            {
-                rs.Reset();
-                return true;
-            }
-<<<<<<< HEAD
-
-=======
-            
->>>>>>> 33a0e278
-            return false;
-        }
-    }
-
-    public class ExponentialBackoffStrategy : ISupervisorStrategy
-    {
-        private readonly TimeSpan _backoffWindow;
-        private readonly TimeSpan _initialBackoff;
-        private readonly Random _random = new Random();
-
-        public ExponentialBackoffStrategy(TimeSpan backoffWindow, TimeSpan initialBackoff)
-        {
-            _backoffWindow = backoffWindow;
-            _initialBackoff = initialBackoff;
-        }
-
-        public void HandleFailure(ISupervisor supervisor, PID child, RestartStatistics rs, Exception reason, object message)
-        {
-            if (rs.NumberOfFailures(_backoffWindow) == 0)
-            {
-                rs.Reset();
-            }
-
-            rs.Fail();
-<<<<<<< HEAD
-
-=======
-            
->>>>>>> 33a0e278
-            var backoff = rs.FailureCount * ToNanoseconds(_initialBackoff);
-            var noise = _random.Next(500);
-            var duration = TimeSpan.FromMilliseconds(ToMilliseconds(backoff + noise));
-            Task.Delay(duration).ContinueWith(t => { supervisor.RestartChildren(reason, child); });
-        }
-
-<<<<<<< HEAD
-        private static long ToNanoseconds(TimeSpan timeSpan) => Convert.ToInt64(timeSpan.TotalMilliseconds * 1000000);
-
-        private static long ToMilliseconds(long nanoseconds) => nanoseconds / 1000000;
-=======
-        private long ToMilliseconds(long nanoseconds)
-        {
-            return nanoseconds / 1000000;
-        }
->>>>>>> 33a0e278
-    }
-
-    public class AlwaysRestartStrategy : ISupervisorStrategy
-    {
-<<<<<<< HEAD
-        //always restart
-        public void HandleFailure(ISupervisor supervisor, PID child, RestartStatistics rs, Exception reason)
-            => supervisor.RestartChildren(reason, child);
-=======
-        public void HandleFailure(ISupervisor supervisor, PID child, RestartStatistics rs, Exception reason, object message)
-        {
-            //always restart
-            supervisor.RestartChildren(reason, child);
-        }
->>>>>>> 33a0e278
-    }
+﻿// -----------------------------------------------------------------------
+//   <copyright file="Supervision.cs" company="Asynkron HB">
+//       Copyright (C) 2015-2018 Asynkron HB All rights reserved
+//   </copyright>
+// -----------------------------------------------------------------------
+
+using System;
+using System.Collections.Immutable;
+using System.Linq;
+using System.Threading.Tasks;
+using Microsoft.Extensions.Logging;
+
+namespace Proto
+{
+    public enum SupervisorDirective
+    {
+        Resume,
+        Restart,
+        Stop,
+        Escalate
+    }
+
+    public interface ISupervisor
+    {
+        IImmutableSet<PID> Children { get; }
+        void EscalateFailure(Exception reason, object message);
+        void RestartChildren(Exception reason, params PID[] pids);
+        void StopChildren(params PID[] pids);
+        void ResumeChildren(params PID[] pids);
+    }
+
+    public static class Supervision
+    {
+        public static ISupervisorStrategy DefaultStrategy { get; } =
+            new OneForOneStrategy((who, reason) => SupervisorDirective.Restart, 10, TimeSpan.FromSeconds(10));
+        public static ISupervisorStrategy AlwaysRestartStrategy { get; } = new AlwaysRestartStrategy();
+    }
+
+    public interface ISupervisorStrategy
+    {
+        void HandleFailure(ISupervisor supervisor, PID child, RestartStatistics rs, Exception cause, object message);
+    }
+
+    public delegate SupervisorDirective Decider(PID pid, Exception reason);
+
+    /// <summary>
+    /// AllForOneStrategy returns a new SupervisorStrategy which applies the given fault Directive from the decider to the
+    /// failing child and all its children.
+    ///
+    /// This strategy is appropriate when the children have a strong dependency, such that and any single one failing would
+    /// place them all into a potentially invalid state.
+    /// </summary>
+    public class AllForOneStrategy : ISupervisorStrategy {
+        private static readonly ILogger Logger = Log.CreateLogger<AllForOneStrategy>();
+        private readonly Decider _decider;
+        private readonly int _maxNrOfRetries;
+        private readonly TimeSpan? _withinTimeSpan;
+
+        public AllForOneStrategy(Decider decider, int maxNrOfRetries, TimeSpan? withinTimeSpan)
+        {
+            _decider = decider;
+            _maxNrOfRetries = maxNrOfRetries;
+            _withinTimeSpan = withinTimeSpan;
+        }
+
+        public void HandleFailure(ISupervisor supervisor, PID child, RestartStatistics rs, Exception reason, object message)
+        {
+            var directive = _decider(child, reason);
+            switch (directive)
+            {
+                case SupervisorDirective.Resume:
+                    Logger.LogInformation($"Resuming {child.ToShortString()} Reason {reason}");
+                    supervisor.ResumeChildren(child);
+                    break;
+                case SupervisorDirective.Restart:
+                    if (ShouldStop(rs))
+                    {
+                        Logger.LogInformation($"Stopping {child.ToShortString()} Reason { reason}");
+                        supervisor.StopChildren(supervisor.Children.ToArray());
+                    }
+                    else
+                    {
+                        Logger.LogInformation($"Restarting {child.ToShortString()} Reason {reason}");
+                        supervisor.RestartChildren(reason, supervisor.Children.ToArray());
+                    }
+                    break;
+                case SupervisorDirective.Stop:
+                    Logger.LogInformation($"Stopping {child.ToShortString()} Reason {reason}");
+                    supervisor.StopChildren(supervisor.Children.ToArray());
+                    break;
+                case SupervisorDirective.Escalate:
+                    supervisor.EscalateFailure(reason, message);
+                    break;
+                default:
+                    throw new ArgumentOutOfRangeException();
+            }
+        }
+
+        private bool ShouldStop(RestartStatistics rs)
+        {
+            if (_maxNrOfRetries == 0)
+            {
+                return true;
+            }
+            rs.Fail();
+            
+            if (rs.NumberOfFailures(_withinTimeSpan) > _maxNrOfRetries)
+            {
+                rs.Reset();
+                return true;
+            }
+            
+            return false;
+        }
+    }
+
+    public class OneForOneStrategy : ISupervisorStrategy
+    {
+        private static readonly ILogger Logger = Log.CreateLogger<OneForOneStrategy>();
+        private readonly Decider _decider;
+        private readonly int _maxNrOfRetries;
+        private readonly TimeSpan? _withinTimeSpan;
+
+        public OneForOneStrategy(Decider decider, int maxNrOfRetries, TimeSpan? withinTimeSpan)
+        {
+            _decider = decider;
+            _maxNrOfRetries = maxNrOfRetries;
+            _withinTimeSpan = withinTimeSpan;
+        }
+
+        public void HandleFailure(ISupervisor supervisor, PID child, RestartStatistics rs, Exception reason, object message)
+        {
+            var directive = _decider(child, reason);
+            switch (directive)
+            {
+                case SupervisorDirective.Resume:
+                    supervisor.ResumeChildren(child);
+                    break;
+                case SupervisorDirective.Restart:
+                    if (ShouldStop(rs))
+                    {
+                        Logger.LogInformation($"Stopping {child.ToShortString()} Reason { reason}");
+                        supervisor.StopChildren(child);
+                    }
+                    else
+                    {
+                        Logger.LogInformation($"Restarting {child.ToShortString()} Reason {reason}");
+                        supervisor.RestartChildren(reason, child);
+                    }
+                    break;
+                case SupervisorDirective.Stop:
+                    Logger.LogInformation($"Stopping {child.ToShortString()} Reason {reason}");
+                    supervisor.StopChildren(child);
+                    break;
+                case SupervisorDirective.Escalate:
+                    supervisor.EscalateFailure(reason, message);
+                    break;
+                default:
+                    throw new ArgumentOutOfRangeException();
+            }
+        }
+
+        private bool ShouldStop(RestartStatistics rs)
+        {
+            if (_maxNrOfRetries == 0)
+            {
+                return true;
+            }
+            rs.Fail();
+            
+            if (rs.NumberOfFailures(_withinTimeSpan) > _maxNrOfRetries)
+            {
+                rs.Reset();
+                return true;
+            }
+            
+            return false;
+        }
+    }
+
+    public class ExponentialBackoffStrategy : ISupervisorStrategy
+    {
+        private readonly TimeSpan _backoffWindow;
+        private readonly TimeSpan _initialBackoff;
+        private readonly Random _random = new Random();
+
+        public ExponentialBackoffStrategy(TimeSpan backoffWindow, TimeSpan initialBackoff)
+        {
+            _backoffWindow = backoffWindow;
+            _initialBackoff = initialBackoff;
+        }
+
+        public void HandleFailure(ISupervisor supervisor, PID child, RestartStatistics rs, Exception reason, object message)
+        {
+            if (rs.NumberOfFailures(_backoffWindow) == 0)
+            {
+                rs.Reset();
+            }
+
+            rs.Fail();
+            
+            var backoff = rs.FailureCount * ToNanoseconds(_initialBackoff);
+            var noise = _random.Next(500);
+            var duration = TimeSpan.FromMilliseconds(ToMilliseconds(backoff + noise));
+            Task.Delay(duration).ContinueWith(t =>
+            {
+                supervisor.RestartChildren(reason, child);
+            });
+        }
+
+        private long ToNanoseconds(TimeSpan timeSpan)
+        {
+            return Convert.ToInt64(timeSpan.TotalMilliseconds * 1000000);
+        }
+
+        private long ToMilliseconds(long nanoseconds)
+        {
+            return nanoseconds / 1000000;
+        }
+    }
+
+    public class AlwaysRestartStrategy : ISupervisorStrategy
+    {
+        public void HandleFailure(ISupervisor supervisor, PID child, RestartStatistics rs, Exception reason, object message)
+        {
+            //always restart
+            supervisor.RestartChildren(reason, child);
+        }
+    }
 }