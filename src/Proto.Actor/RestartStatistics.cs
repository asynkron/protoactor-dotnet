--- conflicted
+++ resolved
@@ -1,55 +1,36 @@
-﻿// -----------------------------------------------------------------------
-//   <copyright file="RestartStatistics.cs" company="Asynkron HB">
-//       Copyright (C) 2015-2018 Asynkron HB All rights reserved
-//   </copyright>
-// -----------------------------------------------------------------------
-
-using System;
-using System.Collections.Generic;
-using System.Linq;
-
-namespace Proto
-{
-    public class RestartStatistics
-    {
-        private readonly List<DateTime> _failureTimes = new List<DateTime>();
-<<<<<<< HEAD
-
-        public int FailureCount => _failureTimes.Count;
-
-        public RestartStatistics(int failureCount, DateTime? lastFailuretime)
-        {
-            for (int i = 0; i < failureCount; i++)
-            {
-                _failureTimes.Add(lastFailuretime ?? DateTime.Now);
-            }
-        }
-
-        public void Fail() => _failureTimes.Add(DateTime.Now);
-
-        public void Reset() => _failureTimes.Clear();
-
-        public int NumberOfFailures(TimeSpan? within) => within.HasValue ? _failureTimes.Count(a => DateTime.Now - a < within) : _failureTimes.Count;
-=======
-        
-        public int FailureCount => _failureTimes.Count;
-
-        public RestartStatistics(int failureCount, DateTime? lastFailuretime)
-        {
-            for (int i = 0; i < failureCount; i++)
-            {
-                _failureTimes.Add(lastFailuretime ?? DateTime.Now);
-            }
-        }
-
-        public void Fail() => _failureTimes.Add(DateTime.Now);
-
-        public void Reset() => _failureTimes.Clear();
-
-        public int NumberOfFailures(TimeSpan? within)
-        {
-            return within.HasValue ? _failureTimes.Count(a => DateTime.Now - a < within) : _failureTimes.Count;
-        }
->>>>>>> 33a0e278
-    }
+﻿// -----------------------------------------------------------------------
+//   <copyright file="RestartStatistics.cs" company="Asynkron HB">
+//       Copyright (C) 2015-2018 Asynkron HB All rights reserved
+//   </copyright>
+// -----------------------------------------------------------------------
+
+using System;
+using System.Collections.Generic;
+using System.Linq;
+
+namespace Proto
+{
+    public class RestartStatistics
+    {
+        private readonly List<DateTime> _failureTimes = new List<DateTime>();
+        
+        public int FailureCount => _failureTimes.Count;
+
+        public RestartStatistics(int failureCount, DateTime? lastFailuretime)
+        {
+            for (int i = 0; i < failureCount; i++)
+            {
+                _failureTimes.Add(lastFailuretime ?? DateTime.Now);
+            }
+        }
+
+        public void Fail() => _failureTimes.Add(DateTime.Now);
+
+        public void Reset() => _failureTimes.Clear();
+
+        public int NumberOfFailures(TimeSpan? within)
+        {
+            return within.HasValue ? _failureTimes.Count(a => DateTime.Now - a < within) : _failureTimes.Count;
+        }
+    }
 }