--- conflicted
+++ resolved
@@ -1,53 +1,44 @@
-﻿// -----------------------------------------------------------------------
-//   <copyright file="Extensions.cs" company="Asynkron HB">
-//       Copyright (C) 2015-2018 Asynkron HB All rights reserved
-//   </copyright>
-// -----------------------------------------------------------------------
-
-using System;
-using System.Collections.Generic;
-using Proto.Mailbox;
-
-namespace Proto
-{
-    public static class Extensions
-    {
-        public static void Stop(this IEnumerable<PID> self)
-        {   
-            foreach (var pid in self)
-            {
-<<<<<<< HEAD
-                pid.Stop();
-=======
-                RootContext.Empty.Stop(pid);
->>>>>>> 33a0e278
-            }
-        }
-        
-        public static void SendSystemNessage(this IEnumerable<PID> self, SystemMessage message)
-        {
-            foreach (var pid in self)
-            {
-                pid.SendSystemMessage(message);
-            }
-        }
-        
-        
-        [Obsolete("Replaced with Context.Send(msg)", false)]
-<<<<<<< HEAD
-        public static void Tell(this PID self, object message) => self.SendUserMessage(message);
-
-=======
-        public static void Tell(this PID self, object message)
-        {
-            self.SendUserMessage(message);
-        }
-        
->>>>>>> 33a0e278
-        public static void Deconstruct<TKey, TValue>(this KeyValuePair<TKey, TValue> self, out TKey key, out TValue value)
-        {
-            key = self.Key;
-            value = self.Value;
-        }
-    }
+﻿// -----------------------------------------------------------------------
+//   <copyright file="Extensions.cs" company="Asynkron HB">
+//       Copyright (C) 2015-2018 Asynkron HB All rights reserved
+//   </copyright>
+// -----------------------------------------------------------------------
+
+using System;
+using System.Collections.Generic;
+using Proto.Mailbox;
+
+namespace Proto
+{
+    public static class Extensions
+    {
+        public static void Stop(this IEnumerable<PID> self)
+        {   
+            foreach (var pid in self)
+            {
+                RootContext.Empty.Stop(pid);
+            }
+        }
+        
+        public static void SendSystemNessage(this IEnumerable<PID> self, SystemMessage message)
+        {
+            foreach (var pid in self)
+            {
+                pid.SendSystemMessage(message);
+            }
+        }
+        
+        
+        [Obsolete("Replaced with Context.Send(msg)", false)]
+        public static void Tell(this PID self, object message)
+        {
+            self.SendUserMessage(message);
+        }
+        
+        public static void Deconstruct<TKey, TValue>(this KeyValuePair<TKey, TValue> self, out TKey key, out TValue value)
+        {
+            key = self.Key;
+            value = self.Value;
+        }
+    }
 }