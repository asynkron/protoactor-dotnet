﻿// -----------------------------------------------------------------------
// <copyright file="Futures.cs" company="Asynkron AB">
//      Copyright (C) 2015-2020 Asynkron AB All rights reserved
// </copyright>
// -----------------------------------------------------------------------
using System;
using System.Threading;
using System.Threading.Tasks;
using Proto.Metrics;

namespace Proto.Future
{
    public interface IFuture : IDisposable
    {
        public PID Pid { get; }
        public Task<object> Task { get; }

        public Task<object> GetTask(CancellationToken cancellationToken);
    }
    
    public sealed class FutureFactory
    {
        private ActorSystem System { get; }
        private readonly SharedFutureProcess? _sharedFutureProcess;

        public FutureFactory(ActorSystem system, bool useSharedFutures, int sharedFutureSize)
        {
            System = system;

            _sharedFutureProcess = useSharedFutures ? new SharedFutureProcess(system, sharedFutureSize) : null;
        }

        public IFuture Get() => _sharedFutureProcess?.TryCreateHandle() ?? SingleProcessHandle();

        private IFuture SingleProcessHandle() => new FutureProcess(System);
    }

    public sealed class FutureProcess : Process, IFuture
    {
        private readonly TaskCompletionSource<object> _tcs;
        private readonly ActorMetrics? _metrics;

        internal FutureProcess(ActorSystem system) : base(system)
        {
            if (!system.Metrics.IsNoop)
            {
                _metrics = system.Metrics.Get<ActorMetrics>();
                _metrics.FuturesStartedCount.Inc(new[] {system.Id, system.Address});
            }

            _tcs = new TaskCompletionSource<object>(TaskCreationOptions.RunContinuationsAsynchronously);

            var name = System.ProcessRegistry.NextId();
            var (pid, absent) = System.ProcessRegistry.TryAdd(name, this);

            if (!absent) throw new ProcessNameExistException(name, pid);

            pid.RequestId = 1;
            Pid = pid;
        }

        public PID Pid { get; }
        public Task<object> Task => _tcs.Task;

        public async Task<object> GetTask(CancellationToken cancellationToken)
        {
            try
            {
                if (cancellationToken == default)
                {
                    return await _tcs.Task;
                }

                await using (cancellationToken.Register(() => _tcs.TrySetCanceled()))
                {
                    return await _tcs.Task;
                }
            }
            catch
            {
                if (!System.Metrics.IsNoop)
                {
                    _metrics!.FuturesTimedOutCount.Inc(new[] {System.Id, System.Address});
                }

                Stop(Pid!);
                throw new TimeoutException("Request didn't receive any Response within the expected time.");
            }
        }

        protected internal override void SendUserMessage(PID pid, object message)
        {
            try
            {
                _tcs.TrySetResult(MessageEnvelope.UnwrapMessage(message)!);
            }
            finally
            {
                _metrics?.FuturesCompletedCount.Inc(new[] {System.Id, System.Address});

                Stop(Pid);
            }
        }

        protected internal override void SendSystemMessage(PID pid, object message)
        {
            if (message is Stop)
            {
                Dispose();
                return;
            }

            _tcs.TrySetResult(default!);

            if (!System.Metrics.IsNoop)
            {
                _metrics!.FuturesCompletedCount.Inc(new[] {System.Id, System.Address});
            }

            Stop(pid);
        }

<<<<<<< HEAD
        public void Dispose()
        {
            System.ProcessRegistry.Remove(Pid);
        //    _tcs.Task.Dispose();
            _cts?.Dispose();
        }
=======
        public void Dispose() => System.ProcessRegistry.Remove(Pid);
>>>>>>> 20212b53
    }
}<|MERGE_RESOLUTION|>--- conflicted
+++ resolved
@@ -120,15 +120,6 @@
             Stop(pid);
         }
 
-<<<<<<< HEAD
-        public void Dispose()
-        {
-            System.ProcessRegistry.Remove(Pid);
-        //    _tcs.Task.Dispose();
-            _cts?.Dispose();
-        }
-=======
         public void Dispose() => System.ProcessRegistry.Remove(Pid);
->>>>>>> 20212b53
     }
 }