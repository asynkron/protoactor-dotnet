<<<<<<< HEAD
﻿<?xml version="1.0" encoding="utf-8"?>
<Project Sdk="Microsoft.NET.Sdk" ToolsVersion="15.0">
  <PropertyGroup Label="Configuration">
    <RootNamespace>Proto</RootNamespace>
  </PropertyGroup>
  <PropertyGroup>
    <TargetFrameworks>netstandard1.5;net452</TargetFrameworks>
    <Version>0.1.6-dev</Version>
  </PropertyGroup>
  <PropertyGroup Condition="'$(TargetFramework)' == 'net452'">
    <TargetFrameworkVersion>v4.5.2</TargetFrameworkVersion>
  </PropertyGroup>
  <PropertyGroup>
    <OutputType>library</OutputType>
    <Authors>Proto.Actor Team</Authors>
    <Description>Ultra-fast distributed actors for .NET.</Description>
    <PackageLicenseUrl>http://www.apache.org/licenses/LICENSE-2.0</PackageLicenseUrl>
    <PackageProjectUrl>http://proto.actor/</PackageProjectUrl>
    <PackageIconUrl>http://proto.actor/images/logo.png</PackageIconUrl>
    <RepositoryUrl>https://github.com/AsynkronIT/protoactor-dotnet</RepositoryUrl>
    <PackageTags>actors actor model concurrency proto protoactor</PackageTags>
  </PropertyGroup>
  <ItemGroup>
    <None Include="build.bat" />
    <None Include="Protos.proto" />
  </ItemGroup>
  <ItemGroup>
    <PackageReference Include="Microsoft.Extensions.Logging.Abstractions" Version="1.1.2" />
    <PackageReference Include="Google.Protobuf" Version="3.3.0" />
    <PackageReference Include="Microsoft.CSharp" Version="4.4.0" />
    <PackageReference Include="System.ValueTuple" Version="4.4.0" />
  </ItemGroup>
  <ItemGroup>
    <ProjectReference Include="..\Proto.Mailbox\Proto.Mailbox.csproj" />
  </ItemGroup>
=======
﻿<?xml version="1.0" encoding="utf-8"?>
<Project Sdk="Microsoft.NET.Sdk" ToolsVersion="15.0">
  <PropertyGroup Label="Configuration">
    <RootNamespace>Proto</RootNamespace>
  </PropertyGroup>
  <PropertyGroup>
    <TargetFrameworks>netstandard1.5;net452</TargetFrameworks>
    <Version>0.1.6-dev</Version>
  </PropertyGroup>
  <PropertyGroup Condition="'$(TargetFramework)' == 'net452'">
    <TargetFrameworkVersion>v4.5.2</TargetFrameworkVersion>
  </PropertyGroup>
  <PropertyGroup>
    <OutputType>library</OutputType>
    <Authors>Proto.Actor Team</Authors>
    <Description>Ultra-fast distributed actors for .NET.</Description>
    <PackageLicenseUrl>http://www.apache.org/licenses/LICENSE-2.0</PackageLicenseUrl>
    <PackageProjectUrl>http://proto.actor/</PackageProjectUrl>
    <PackageIconUrl>http://proto.actor/images/logo.png</PackageIconUrl>
    <RepositoryUrl>https://github.com/AsynkronIT/protoactor-dotnet</RepositoryUrl>
    <PackageTags>actors actor model concurrency proto protoactor</PackageTags>
  </PropertyGroup>
  <ItemGroup>
    <None Include="build.bat" />
    <None Include="Protos.proto" />
  </ItemGroup>
  <ItemGroup>
    <PackageReference Include="Google.Protobuf" Version="3.3.0" />
    <PackageReference Include="Microsoft.Extensions.Logging.Abstractions" Version="1.1.2" />
    <PackageReference Include="System.ValueTuple" Version="4.4.0" />
  </ItemGroup>
  <ItemGroup>
    <ProjectReference Include="..\Proto.Mailbox\Proto.Mailbox.csproj" />
  </ItemGroup>
>>>>>>> 363b1419
</Project><|MERGE_RESOLUTION|>--- conflicted
+++ resolved
@@ -1,40 +1,3 @@
-<<<<<<< HEAD
-﻿<?xml version="1.0" encoding="utf-8"?>
-<Project Sdk="Microsoft.NET.Sdk" ToolsVersion="15.0">
-  <PropertyGroup Label="Configuration">
-    <RootNamespace>Proto</RootNamespace>
-  </PropertyGroup>
-  <PropertyGroup>
-    <TargetFrameworks>netstandard1.5;net452</TargetFrameworks>
-    <Version>0.1.6-dev</Version>
-  </PropertyGroup>
-  <PropertyGroup Condition="'$(TargetFramework)' == 'net452'">
-    <TargetFrameworkVersion>v4.5.2</TargetFrameworkVersion>
-  </PropertyGroup>
-  <PropertyGroup>
-    <OutputType>library</OutputType>
-    <Authors>Proto.Actor Team</Authors>
-    <Description>Ultra-fast distributed actors for .NET.</Description>
-    <PackageLicenseUrl>http://www.apache.org/licenses/LICENSE-2.0</PackageLicenseUrl>
-    <PackageProjectUrl>http://proto.actor/</PackageProjectUrl>
-    <PackageIconUrl>http://proto.actor/images/logo.png</PackageIconUrl>
-    <RepositoryUrl>https://github.com/AsynkronIT/protoactor-dotnet</RepositoryUrl>
-    <PackageTags>actors actor model concurrency proto protoactor</PackageTags>
-  </PropertyGroup>
-  <ItemGroup>
-    <None Include="build.bat" />
-    <None Include="Protos.proto" />
-  </ItemGroup>
-  <ItemGroup>
-    <PackageReference Include="Microsoft.Extensions.Logging.Abstractions" Version="1.1.2" />
-    <PackageReference Include="Google.Protobuf" Version="3.3.0" />
-    <PackageReference Include="Microsoft.CSharp" Version="4.4.0" />
-    <PackageReference Include="System.ValueTuple" Version="4.4.0" />
-  </ItemGroup>
-  <ItemGroup>
-    <ProjectReference Include="..\Proto.Mailbox\Proto.Mailbox.csproj" />
-  </ItemGroup>
-=======
 ﻿<?xml version="1.0" encoding="utf-8"?>
 <Project Sdk="Microsoft.NET.Sdk" ToolsVersion="15.0">
   <PropertyGroup Label="Configuration">
@@ -69,5 +32,4 @@
   <ItemGroup>
     <ProjectReference Include="..\Proto.Mailbox\Proto.Mailbox.csproj" />
   </ItemGroup>
->>>>>>> 363b1419
 </Project>