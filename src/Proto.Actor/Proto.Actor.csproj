--- conflicted
+++ resolved
@@ -1,6 +1,3 @@
-<<<<<<< HEAD
-﻿<Project Sdk="Microsoft.NET.Sdk" ToolsVersion="15.0">
-=======
 ﻿<?xml version="1.0" encoding="utf-8"?>
 <Project Sdk="Microsoft.NET.Sdk" ToolsVersion="15.0">
   <Import Project="../../netfx.props" />
@@ -14,10 +11,15 @@
     <TargetFrameworkVersion>v4.6.1</TargetFrameworkVersion>
     <DefineConstants>NET461</DefineConstants>
   </PropertyGroup>
->>>>>>> 33a0e278
   <PropertyGroup>
-    <TargetFramework>netstandard2.0</TargetFramework>
-    <RootNamespace>Proto</RootNamespace>
+    <OutputType>library</OutputType>
+    <Authors>Proto.Actor Team</Authors>
+    <Description>Ultra-fast distributed actors for .NET.</Description>
+    <PackageLicenseUrl>http://www.apache.org/licenses/LICENSE-2.0</PackageLicenseUrl>
+    <PackageProjectUrl>http://proto.actor/</PackageProjectUrl>
+    <PackageIconUrl>http://proto.actor/images/logo.png</PackageIconUrl>
+    <RepositoryUrl>https://github.com/AsynkronIT/protoactor-dotnet</RepositoryUrl>
+    <PackageTags>actors actor model concurrency proto protoactor</PackageTags>
   </PropertyGroup>
   <ItemGroup>
     <None Include="build.bat" />
@@ -28,16 +30,10 @@
     </Content>
   </ItemGroup>
   <ItemGroup>
-<<<<<<< HEAD
-    <PackageReference Include="Google.Protobuf" Version="3.11.3" />
-    <PackageReference Include="Microsoft.Extensions.Logging.Abstractions" Version="3.1.1" />
-    <PackageReference Include="System.Collections.Immutable" Version="1.7.0" />
-=======
     <PackageReference Include="Google.Protobuf" Version="3.7.0" />
     <PackageReference Include="System.Collections.Immutable" Version="1.5.0" />
     <PackageReference Include="System.ValueTuple" Version="4.5.0" />
     <PackageReference Include="Microsoft.Extensions.Logging.Abstractions" Version="2.2.0" />
->>>>>>> 33a0e278
   </ItemGroup>
   <ItemGroup>
     <ProjectReference Include="..\Proto.Mailbox\Proto.Mailbox.csproj" />
