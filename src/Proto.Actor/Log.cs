--- conflicted
+++ resolved
@@ -12,14 +12,10 @@
     {
         private static ILoggerFactory _loggerFactory = new NullLoggerFactory();
 
-<<<<<<< HEAD
-        public static void SetLoggerFactory(ILoggerFactory loggerFactory) => _loggerFactory = loggerFactory;
-=======
         public static void SetLoggerFactory(ILoggerFactory loggerFactory)
         {
             _loggerFactory = loggerFactory;
         }
->>>>>>> 33a0e278
 
         public static ILogger CreateLogger(string categoryName) => _loggerFactory.CreateLogger(categoryName);
 
