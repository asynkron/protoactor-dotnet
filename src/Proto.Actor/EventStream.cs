<<<<<<< HEAD
﻿// -----------------------------------------------------------------------
//  <copyright file="EventStream.cs" company="Asynkron HB">
//      Copyright (C) 2015-2017 Asynkron HB All rights reserved
//  </copyright>
// -----------------------------------------------------------------------

using System;
using System.Collections.Concurrent;
using System.Threading.Tasks;
using Microsoft.Extensions.Logging;
using Proto.Mailbox;

namespace Proto
{
    public class EventStream : EventStream<object>
    {
        public static readonly EventStream Instance = new EventStream();

        private readonly ILogger _logger = Log.CreateLogger<EventStream>();

        public EventStream()
        {
            Subscribe(msg =>
            {
                if (msg is DeadLetterEvent letter)
                {
                    _logger.LogInformation("[DeadLetter] '{0}' got '{1}:{2}' from '{3}'", letter.Pid.ToShortString(),
                        letter.Message.GetType().Name, letter.Message, letter.Sender?.ToShortString());
                }
            });
        }
    }
    public class EventStream<T>
    {
        private readonly ConcurrentDictionary<Guid, Subscription<T>> _subscriptions =
            new ConcurrentDictionary<Guid, Subscription<T>>();

        private readonly ILogger _logger = Log.CreateLogger<EventStream<T>>();

        public Subscription<T> Subscribe(Action<T> action, IDispatcher dispatcher = null)
        {
            var sub = new Subscription<T>(this, dispatcher ?? Dispatchers.SynchronousDispatcher, x =>
            {
                action(x);
                return Actor.Done;
            });
            _subscriptions.TryAdd(sub.Id, sub);
            return sub;
        }

        public Subscription<T> Subscribe(Func<T, Task> action, IDispatcher dispatcher = null)
        {
            var sub = new Subscription<T>(this, dispatcher ?? Dispatchers.SynchronousDispatcher, action);
            _subscriptions.TryAdd(sub.Id, sub);
            return sub;
        }

        public Subscription<T> Subscribe<TMsg>(Action<TMsg> action, IDispatcher dispatcher = null) where TMsg : T
        {
            var sub = new Subscription<T>(this, dispatcher ?? Dispatchers.SynchronousDispatcher, msg =>
            {
                if (msg is TMsg typed)
                {
                    action(typed);
                }
                return Actor.Done;
            });

            _subscriptions.TryAdd(sub.Id, sub);
            return sub;
        }


        public Task PublishAsync(T msg)
        {
            foreach (var sub in _subscriptions)
            {
                sub.Value.Dispatcher.Schedule(() =>
                {
                    try
                    {
                        sub.Value.Action(msg);
                    }
                    catch (Exception ex)
                    {
                        _logger.LogWarning(0, ex, "Exception has occurred when publishing a message.");
                    }
                    return Actor.Done;
                });
            }
            return Actor.Done;
        }

        internal void Unsubscribe(Guid id)
        {
            _subscriptions.TryRemove(id, out var _);
        }
    }

    public class Subscription<T>
    {
        private readonly EventStream<T> _eventStream;

        public Subscription(EventStream<T> eventStream, IDispatcher dispatcher, Func<T, Task> action)
        {
            Id = Guid.NewGuid();
            _eventStream = eventStream;
            Dispatcher = dispatcher;
            Action = action;
        }

        public Guid Id { get; }
        public IDispatcher Dispatcher { get; }
        public Func<T, Task> Action { get; }

        public void Unsubscribe()
        {
            _eventStream.Unsubscribe(Id);
        }
    }
=======
﻿// -----------------------------------------------------------------------
//  <copyright file="EventStream.cs" company="Asynkron HB">
//      Copyright (C) 2015-2017 Asynkron HB All rights reserved
//  </copyright>
// -----------------------------------------------------------------------

using System;
using System.Collections.Concurrent;
using System.Threading.Tasks;
using Microsoft.Extensions.Logging;
using Proto.Mailbox;

namespace Proto
{
    public class EventStream : EventStream<object>
    {
        public static readonly EventStream Instance = new EventStream();

        private readonly ILogger _logger = Log.CreateLogger<EventStream>();

        internal EventStream()
        {
            Subscribe(msg =>
            {
                if (msg is DeadLetterEvent letter)
                {
                    _logger.LogInformation("[DeadLetter] '{0}' got '{1}:{2}' from '{3}'", letter.Pid.ToShortString(),
                        letter.Message.GetType().Name, letter.Message, letter.Sender?.ToShortString());
                }
            });
        }
    }
    public class EventStream<T>
    {
        private readonly ConcurrentDictionary<Guid, Subscription<T>> _subscriptions =
            new ConcurrentDictionary<Guid, Subscription<T>>();

        private readonly ILogger _logger = Log.CreateLogger<EventStream<T>>();

        internal EventStream()
        {
        }

        public Subscription<T> Subscribe(Action<T> action, IDispatcher dispatcher = null)
        {
            var sub = new Subscription<T>(this, dispatcher ?? Dispatchers.SynchronousDispatcher, x =>
            {
                action(x);
                return Actor.Done;
            });
            _subscriptions.TryAdd(sub.Id, sub);
            return sub;
        }

        public Subscription<T> Subscribe(Func<T, Task> action, IDispatcher dispatcher = null)
        {
            var sub = new Subscription<T>(this, dispatcher ?? Dispatchers.SynchronousDispatcher, action);
            _subscriptions.TryAdd(sub.Id, sub);
            return sub;
        }

        public Subscription<T> Subscribe<TMsg>(Action<TMsg> action, IDispatcher dispatcher = null) where TMsg : T
        {
            var sub = new Subscription<T>(this, dispatcher ?? Dispatchers.SynchronousDispatcher, msg =>
            {
                if (msg is TMsg typed)
                {
                    action(typed);
                }
                return Actor.Done;
            });

            _subscriptions.TryAdd(sub.Id, sub);
            return sub;
        }
        
        public void Publish(T msg)
        {
            foreach (var sub in _subscriptions)
            {
                sub.Value.Dispatcher.Schedule(() =>
                {
                    try
                    {
                        sub.Value.Action(msg);
                    }
                    catch (Exception ex)
                    {
                        _logger.LogWarning(0, ex, "Exception has occurred when publishing a message.");
                    }
                    return Actor.Done;
                });
            }
        }

        internal void Unsubscribe(Guid id)
        {
            _subscriptions.TryRemove(id, out var _);
        }
    }

    public class Subscription<T>
    {
        private readonly EventStream<T> _eventStream;

        public Subscription(EventStream<T> eventStream, IDispatcher dispatcher, Func<T, Task> action)
        {
            Id = Guid.NewGuid();
            _eventStream = eventStream;
            Dispatcher = dispatcher;
            Action = action;
        }

        public Guid Id { get; }
        public IDispatcher Dispatcher { get; }
        public Func<T, Task> Action { get; }

        public void Unsubscribe()
        {
            _eventStream.Unsubscribe(Id);
        }
    }
>>>>>>> dac209db
}<|MERGE_RESOLUTION|>--- conflicted
+++ resolved
@@ -1,125 +1,3 @@
-<<<<<<< HEAD
-﻿// -----------------------------------------------------------------------
-//  <copyright file="EventStream.cs" company="Asynkron HB">
-//      Copyright (C) 2015-2017 Asynkron HB All rights reserved
-//  </copyright>
-// -----------------------------------------------------------------------
-
-using System;
-using System.Collections.Concurrent;
-using System.Threading.Tasks;
-using Microsoft.Extensions.Logging;
-using Proto.Mailbox;
-
-namespace Proto
-{
-    public class EventStream : EventStream<object>
-    {
-        public static readonly EventStream Instance = new EventStream();
-
-        private readonly ILogger _logger = Log.CreateLogger<EventStream>();
-
-        public EventStream()
-        {
-            Subscribe(msg =>
-            {
-                if (msg is DeadLetterEvent letter)
-                {
-                    _logger.LogInformation("[DeadLetter] '{0}' got '{1}:{2}' from '{3}'", letter.Pid.ToShortString(),
-                        letter.Message.GetType().Name, letter.Message, letter.Sender?.ToShortString());
-                }
-            });
-        }
-    }
-    public class EventStream<T>
-    {
-        private readonly ConcurrentDictionary<Guid, Subscription<T>> _subscriptions =
-            new ConcurrentDictionary<Guid, Subscription<T>>();
-
-        private readonly ILogger _logger = Log.CreateLogger<EventStream<T>>();
-
-        public Subscription<T> Subscribe(Action<T> action, IDispatcher dispatcher = null)
-        {
-            var sub = new Subscription<T>(this, dispatcher ?? Dispatchers.SynchronousDispatcher, x =>
-            {
-                action(x);
-                return Actor.Done;
-            });
-            _subscriptions.TryAdd(sub.Id, sub);
-            return sub;
-        }
-
-        public Subscription<T> Subscribe(Func<T, Task> action, IDispatcher dispatcher = null)
-        {
-            var sub = new Subscription<T>(this, dispatcher ?? Dispatchers.SynchronousDispatcher, action);
-            _subscriptions.TryAdd(sub.Id, sub);
-            return sub;
-        }
-
-        public Subscription<T> Subscribe<TMsg>(Action<TMsg> action, IDispatcher dispatcher = null) where TMsg : T
-        {
-            var sub = new Subscription<T>(this, dispatcher ?? Dispatchers.SynchronousDispatcher, msg =>
-            {
-                if (msg is TMsg typed)
-                {
-                    action(typed);
-                }
-                return Actor.Done;
-            });
-
-            _subscriptions.TryAdd(sub.Id, sub);
-            return sub;
-        }
-
-
-        public Task PublishAsync(T msg)
-        {
-            foreach (var sub in _subscriptions)
-            {
-                sub.Value.Dispatcher.Schedule(() =>
-                {
-                    try
-                    {
-                        sub.Value.Action(msg);
-                    }
-                    catch (Exception ex)
-                    {
-                        _logger.LogWarning(0, ex, "Exception has occurred when publishing a message.");
-                    }
-                    return Actor.Done;
-                });
-            }
-            return Actor.Done;
-        }
-
-        internal void Unsubscribe(Guid id)
-        {
-            _subscriptions.TryRemove(id, out var _);
-        }
-    }
-
-    public class Subscription<T>
-    {
-        private readonly EventStream<T> _eventStream;
-
-        public Subscription(EventStream<T> eventStream, IDispatcher dispatcher, Func<T, Task> action)
-        {
-            Id = Guid.NewGuid();
-            _eventStream = eventStream;
-            Dispatcher = dispatcher;
-            Action = action;
-        }
-
-        public Guid Id { get; }
-        public IDispatcher Dispatcher { get; }
-        public Func<T, Task> Action { get; }
-
-        public void Unsubscribe()
-        {
-            _eventStream.Unsubscribe(Id);
-        }
-    }
-=======
 ﻿// -----------------------------------------------------------------------
 //  <copyright file="EventStream.cs" company="Asynkron HB">
 //      Copyright (C) 2015-2017 Asynkron HB All rights reserved
@@ -196,7 +74,7 @@
             return sub;
         }
         
-        public void Publish(T msg)
+        public Task PublishAsync(T msg)
         {
             foreach (var sub in _subscriptions)
             {
@@ -213,6 +91,7 @@
                     return Actor.Done;
                 });
             }
+            return Actor.Done;
         }
 
         internal void Unsubscribe(Guid id)
@@ -242,5 +121,4 @@
             _eventStream.Unsubscribe(Id);
         }
     }
->>>>>>> dac209db
 }