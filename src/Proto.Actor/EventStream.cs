﻿// -----------------------------------------------------------------------
//   <copyright file="EventStream.cs" company="Asynkron HB">
//       Copyright (C) 2015-2018 Asynkron HB All rights reserved
//   </copyright>
// -----------------------------------------------------------------------

using System;
using System.Collections.Concurrent;
using System.Threading.Tasks;
using Microsoft.Extensions.Logging;
using Proto.Mailbox;

namespace Proto
{
    public class EventStream : EventStream<object>
    {
        public static readonly EventStream Instance = new EventStream();

        private readonly ILogger _logger = Log.CreateLogger<EventStream>();

        internal EventStream()
        {
            Subscribe(msg =>
            {
                if (msg is DeadLetterEvent letter)
                {
                    _logger.LogInformation("[DeadLetter] '{0}' got '{1}:{2}' from '{3}'", letter.Pid.ToShortString(),
                        letter.Message.GetType().Name, letter.Message, letter.Sender?.ToShortString());
                }
            });
        }
    }
    public class EventStream<T>
    {
        private readonly ILogger _logger = Log.CreateLogger<EventStream<T>>();

        private readonly ConcurrentDictionary<Guid, Subscription<T>> _subscriptions =
            new ConcurrentDictionary<Guid, Subscription<T>>();

        internal EventStream()
        {
        }

        public Subscription<T> Subscribe(Action<T> action, IDispatcher dispatcher = null)
        {
            var sub = new Subscription<T>(this, dispatcher ?? Dispatchers.SynchronousDispatcher, x =>
            {
                action(x);
                return Actor.Done;
            });
            _subscriptions.TryAdd(sub.Id, sub);
            return sub;
        }

        public Subscription<T> Subscribe(Func<T, Task> action, IDispatcher dispatcher = null)
        {
            var sub = new Subscription<T>(this, dispatcher ?? Dispatchers.SynchronousDispatcher, action);
            _subscriptions.TryAdd(sub.Id, sub);
            return sub;
        }

        public Subscription<T> Subscribe<TMsg>(Action<TMsg> action, IDispatcher dispatcher = null) where TMsg : T
        {
            var sub = new Subscription<T>(this, dispatcher ?? Dispatchers.SynchronousDispatcher, msg =>
            {
                if (msg is TMsg typed)
                {
                    action(typed);
                }
                return Actor.Done;
            });

            _subscriptions.TryAdd(sub.Id, sub);
            return sub;
        }

        public void Publish(T msg)
        {
<<<<<<< HEAD
            foreach (var (_, subscription) in _subscriptions)
            {
                subscription.Dispatcher.Schedule(() =>
                {
                    try
                    {
                        subscription.Action(msg);
=======
            foreach (var sub in _subscriptions.Values)
            {
                sub.Dispatcher.Schedule(() =>
                {
                    try
                    {
                        sub.Action(msg);
>>>>>>> 33a0e278
                    }
                    catch (Exception ex)
                    {
                        _logger.LogWarning(0, ex, "Exception has occurred when publishing a message.");
                    }
                    return Actor.Done;
                });
            }
        }

        public void Unsubscribe(Guid id) => _subscriptions.TryRemove(id, out _);
    }

    public class Subscription<T>
    {
        private readonly EventStream<T> _eventStream;

        public Subscription(EventStream<T> eventStream, IDispatcher dispatcher, Func<T, Task> action)
        {
            Id = Guid.NewGuid();
            _eventStream = eventStream;
            Dispatcher = dispatcher;
            Action = action;
        }

        public Guid Id { get; }
        public IDispatcher Dispatcher { get; }
        public Func<T, Task> Action { get; }

        public void Unsubscribe() => _eventStream.Unsubscribe(Id);
    }
}
<|MERGE_RESOLUTION|>--- conflicted
+++ resolved
@@ -1,127 +1,117 @@
-﻿// -----------------------------------------------------------------------
-//   <copyright file="EventStream.cs" company="Asynkron HB">
-//       Copyright (C) 2015-2018 Asynkron HB All rights reserved
-//   </copyright>
-// -----------------------------------------------------------------------
-
-using System;
-using System.Collections.Concurrent;
-using System.Threading.Tasks;
-using Microsoft.Extensions.Logging;
-using Proto.Mailbox;
-
-namespace Proto
-{
-    public class EventStream : EventStream<object>
-    {
-        public static readonly EventStream Instance = new EventStream();
-
-        private readonly ILogger _logger = Log.CreateLogger<EventStream>();
-
-        internal EventStream()
-        {
-            Subscribe(msg =>
-            {
-                if (msg is DeadLetterEvent letter)
-                {
-                    _logger.LogInformation("[DeadLetter] '{0}' got '{1}:{2}' from '{3}'", letter.Pid.ToShortString(),
-                        letter.Message.GetType().Name, letter.Message, letter.Sender?.ToShortString());
-                }
-            });
-        }
-    }
-    public class EventStream<T>
-    {
-        private readonly ILogger _logger = Log.CreateLogger<EventStream<T>>();
-
-        private readonly ConcurrentDictionary<Guid, Subscription<T>> _subscriptions =
-            new ConcurrentDictionary<Guid, Subscription<T>>();
-
-        internal EventStream()
-        {
-        }
-
-        public Subscription<T> Subscribe(Action<T> action, IDispatcher dispatcher = null)
-        {
-            var sub = new Subscription<T>(this, dispatcher ?? Dispatchers.SynchronousDispatcher, x =>
-            {
-                action(x);
-                return Actor.Done;
-            });
-            _subscriptions.TryAdd(sub.Id, sub);
-            return sub;
-        }
-
-        public Subscription<T> Subscribe(Func<T, Task> action, IDispatcher dispatcher = null)
-        {
-            var sub = new Subscription<T>(this, dispatcher ?? Dispatchers.SynchronousDispatcher, action);
-            _subscriptions.TryAdd(sub.Id, sub);
-            return sub;
-        }
-
-        public Subscription<T> Subscribe<TMsg>(Action<TMsg> action, IDispatcher dispatcher = null) where TMsg : T
-        {
-            var sub = new Subscription<T>(this, dispatcher ?? Dispatchers.SynchronousDispatcher, msg =>
-            {
-                if (msg is TMsg typed)
-                {
-                    action(typed);
-                }
-                return Actor.Done;
-            });
-
-            _subscriptions.TryAdd(sub.Id, sub);
-            return sub;
-        }
-
-        public void Publish(T msg)
-        {
-<<<<<<< HEAD
-            foreach (var (_, subscription) in _subscriptions)
-            {
-                subscription.Dispatcher.Schedule(() =>
-                {
-                    try
-                    {
-                        subscription.Action(msg);
-=======
-            foreach (var sub in _subscriptions.Values)
-            {
-                sub.Dispatcher.Schedule(() =>
-                {
-                    try
-                    {
-                        sub.Action(msg);
->>>>>>> 33a0e278
-                    }
-                    catch (Exception ex)
-                    {
-                        _logger.LogWarning(0, ex, "Exception has occurred when publishing a message.");
-                    }
-                    return Actor.Done;
-                });
-            }
-        }
-
-        public void Unsubscribe(Guid id) => _subscriptions.TryRemove(id, out _);
-    }
-
-    public class Subscription<T>
-    {
-        private readonly EventStream<T> _eventStream;
-
-        public Subscription(EventStream<T> eventStream, IDispatcher dispatcher, Func<T, Task> action)
-        {
-            Id = Guid.NewGuid();
-            _eventStream = eventStream;
-            Dispatcher = dispatcher;
-            Action = action;
-        }
-
-        public Guid Id { get; }
-        public IDispatcher Dispatcher { get; }
-        public Func<T, Task> Action { get; }
-
-        public void Unsubscribe() => _eventStream.Unsubscribe(Id);
-    }
-}
+﻿// -----------------------------------------------------------------------
+//   <copyright file="EventStream.cs" company="Asynkron HB">
+//       Copyright (C) 2015-2018 Asynkron HB All rights reserved
+//   </copyright>
+// -----------------------------------------------------------------------
+
+using System;
+using System.Collections.Concurrent;
+using System.Threading.Tasks;
+using Microsoft.Extensions.Logging;
+using Proto.Mailbox;
+
+namespace Proto
+{
+    public class EventStream : EventStream<object>
+    {
+        public static readonly EventStream Instance = new EventStream();
+
+        private readonly ILogger _logger = Log.CreateLogger<EventStream>();
+
+        internal EventStream()
+        {
+            Subscribe(msg =>
+            {
+                if (msg is DeadLetterEvent letter)
+                {
+                    _logger.LogInformation("[DeadLetter] '{0}' got '{1}:{2}' from '{3}'", letter.Pid.ToShortString(),
+                        letter.Message.GetType().Name, letter.Message, letter.Sender?.ToShortString());
+                }
+            });
+        }
+    }
+    public class EventStream<T>
+    {
+        private readonly ILogger _logger = Log.CreateLogger<EventStream<T>>();
+
+        private readonly ConcurrentDictionary<Guid, Subscription<T>> _subscriptions =
+            new ConcurrentDictionary<Guid, Subscription<T>>();
+
+        internal EventStream()
+        {
+        }
+
+        public Subscription<T> Subscribe(Action<T> action, IDispatcher dispatcher = null)
+        {
+            var sub = new Subscription<T>(this, dispatcher ?? Dispatchers.SynchronousDispatcher, x =>
+            {
+                action(x);
+                return Actor.Done;
+            });
+            _subscriptions.TryAdd(sub.Id, sub);
+            return sub;
+        }
+
+        public Subscription<T> Subscribe(Func<T, Task> action, IDispatcher dispatcher = null)
+        {
+            var sub = new Subscription<T>(this, dispatcher ?? Dispatchers.SynchronousDispatcher, action);
+            _subscriptions.TryAdd(sub.Id, sub);
+            return sub;
+        }
+
+        public Subscription<T> Subscribe<TMsg>(Action<TMsg> action, IDispatcher dispatcher = null) where TMsg : T
+        {
+            var sub = new Subscription<T>(this, dispatcher ?? Dispatchers.SynchronousDispatcher, msg =>
+            {
+                if (msg is TMsg typed)
+                {
+                    action(typed);
+                }
+                return Actor.Done;
+            });
+
+            _subscriptions.TryAdd(sub.Id, sub);
+            return sub;
+        }
+
+        public void Publish(T msg)
+        {
+            foreach (var sub in _subscriptions.Values)
+            {
+                sub.Dispatcher.Schedule(() =>
+                {
+                    try
+                    {
+                        sub.Action(msg);
+                    }
+                    catch (Exception ex)
+                    {
+                        _logger.LogWarning(0, ex, "Exception has occurred when publishing a message.");
+                    }
+                    return Actor.Done;
+                });
+            }
+        }
+
+        public void Unsubscribe(Guid id) => _subscriptions.TryRemove(id, out _);
+    }
+
+    public class Subscription<T>
+    {
+        private readonly EventStream<T> _eventStream;
+
+        public Subscription(EventStream<T> eventStream, IDispatcher dispatcher, Func<T, Task> action)
+        {
+            Id = Guid.NewGuid();
+            _eventStream = eventStream;
+            Dispatcher = dispatcher;
+            Action = action;
+        }
+
+        public Guid Id { get; }
+        public IDispatcher Dispatcher { get; }
+        public Func<T, Task> Action { get; }
+
+        public void Unsubscribe() => _eventStream.Unsubscribe(Id);
+    }
+}