﻿// -----------------------------------------------------------------------
//  <copyright file="Process.cs" company="Asynkron HB">
//      Copyright (C) 2015-2017 Asynkron HB All rights reserved
//  </copyright>
// -----------------------------------------------------------------------

using System.Threading;
using System.Threading.Tasks;
using Proto.Mailbox;

namespace Proto
{
    public abstract class Process
    {
<<<<<<< HEAD
        public abstract Task SendUserMessageAsync(PID pid, object message);
=======
        protected internal abstract void SendUserMessage(PID pid, object message);
>>>>>>> dac209db

        public virtual async Task StopAsync(PID pid)
        {
            await SendSystemMessageAsync(pid, new Stop());
        }

<<<<<<< HEAD
        public abstract Task SendSystemMessageAsync(PID pid, object message);
=======
        protected internal abstract void SendSystemMessage(PID pid, object message);
>>>>>>> dac209db
    }

    public class LocalProcess : Process
    {
        private long _isDead;
        public IMailbox Mailbox { get; }

        internal bool IsDead
        {
            get => Interlocked.Read(ref _isDead) == 1;
            private set => Interlocked.Exchange(ref _isDead, value ? 1 : 0);
        }

        public LocalProcess(IMailbox mailbox)
        {
            Mailbox = mailbox;
        }


<<<<<<< HEAD
        public override Task SendUserMessageAsync(PID pid, object message)
=======
        protected internal override void SendUserMessage(PID pid, object message)
>>>>>>> dac209db
        {
            Mailbox.PostUserMessage(message);
            return Actor.Done;
        }

<<<<<<< HEAD
        public override Task SendSystemMessageAsync(PID pid, object message)
=======
        protected internal override void SendSystemMessage(PID pid, object message)
>>>>>>> dac209db
        {
            Mailbox.PostSystemMessage(message);
            return Actor.Done;
        }

        public override async Task StopAsync(PID pid)
        {
            await base.StopAsync(pid);
            IsDead = true;
        }
    }
}<|MERGE_RESOLUTION|>--- conflicted
+++ resolved
@@ -1,76 +1,60 @@
-﻿// -----------------------------------------------------------------------
-//  <copyright file="Process.cs" company="Asynkron HB">
-//      Copyright (C) 2015-2017 Asynkron HB All rights reserved
-//  </copyright>
-// -----------------------------------------------------------------------
-
-using System.Threading;
-using System.Threading.Tasks;
-using Proto.Mailbox;
-
-namespace Proto
-{
-    public abstract class Process
-    {
-<<<<<<< HEAD
-        public abstract Task SendUserMessageAsync(PID pid, object message);
-=======
-        protected internal abstract void SendUserMessage(PID pid, object message);
->>>>>>> dac209db
-
-        public virtual async Task StopAsync(PID pid)
-        {
-            await SendSystemMessageAsync(pid, new Stop());
-        }
-
-<<<<<<< HEAD
-        public abstract Task SendSystemMessageAsync(PID pid, object message);
-=======
-        protected internal abstract void SendSystemMessage(PID pid, object message);
->>>>>>> dac209db
-    }
-
-    public class LocalProcess : Process
-    {
-        private long _isDead;
-        public IMailbox Mailbox { get; }
-
-        internal bool IsDead
-        {
-            get => Interlocked.Read(ref _isDead) == 1;
-            private set => Interlocked.Exchange(ref _isDead, value ? 1 : 0);
-        }
-
-        public LocalProcess(IMailbox mailbox)
-        {
-            Mailbox = mailbox;
-        }
-
-
-<<<<<<< HEAD
-        public override Task SendUserMessageAsync(PID pid, object message)
-=======
-        protected internal override void SendUserMessage(PID pid, object message)
->>>>>>> dac209db
-        {
-            Mailbox.PostUserMessage(message);
-            return Actor.Done;
-        }
-
-<<<<<<< HEAD
-        public override Task SendSystemMessageAsync(PID pid, object message)
-=======
-        protected internal override void SendSystemMessage(PID pid, object message)
->>>>>>> dac209db
-        {
-            Mailbox.PostSystemMessage(message);
-            return Actor.Done;
-        }
-
-        public override async Task StopAsync(PID pid)
-        {
-            await base.StopAsync(pid);
-            IsDead = true;
-        }
-    }
+﻿// -----------------------------------------------------------------------
+//  <copyright file="Process.cs" company="Asynkron HB">
+//      Copyright (C) 2015-2017 Asynkron HB All rights reserved
+//  </copyright>
+// -----------------------------------------------------------------------
+
+using System.Threading;
+using System.Threading.Tasks;
+using Proto.Mailbox;
+
+namespace Proto
+{
+    public abstract class Process
+    {
+        protected internal abstract Task SendUserMessageAsync(PID pid, object message);
+
+        public virtual async Task StopAsync(PID pid)
+        {
+            await SendSystemMessageAsync(pid, new Stop());
+        }
+
+        protected internal abstract Task SendSystemMessageAsync(PID pid, object message);
+    }
+
+    public class LocalProcess : Process
+    {
+        private long _isDead;
+        public IMailbox Mailbox { get; }
+
+        internal bool IsDead
+        {
+            get => Interlocked.Read(ref _isDead) == 1;
+            private set => Interlocked.Exchange(ref _isDead, value ? 1 : 0);
+        }
+
+        public LocalProcess(IMailbox mailbox)
+        {
+            Mailbox = mailbox;
+        }
+
+
+        protected internal override Task SendUserMessageAsync(PID pid, object message)
+        {
+            Mailbox.PostUserMessage(message);
+            return Actor.Done;
+        }
+
+        protected internal override Task SendSystemMessageAsync(PID pid, object message)
+        {
+            Mailbox.PostSystemMessage(message);
+            return Actor.Done;
+        }
+
+        public override async Task StopAsync(PID pid)
+        {
+            await base.StopAsync(pid);
+            IsDead = true;
+        }
+    }
 }