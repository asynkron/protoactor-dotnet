﻿// -----------------------------------------------------------------------
//   <copyright file="MessageEnvelope.cs" company="Asynkron HB">
//       Copyright (C) 2015-2018 Asynkron HB All rights reserved
//   </copyright>
// -----------------------------------------------------------------------

using System.Collections.Generic;
using System.Runtime.CompilerServices;

namespace Proto
{
    //TODO: make immutable as the same envelope can be sent to multiple targets
    public class MessageEnvelope
    {
<<<<<<< HEAD
        public MessageEnvelope() { }

        public MessageEnvelope(object message, PID sender, MessageHeader header)
        {
            Sender = sender;
=======
        public MessageEnvelope()
        {
        }

        public MessageEnvelope(object message, PID sender, MessageHeader header)
        {
            Sender = sender; 
>>>>>>> 33a0e278
            Message = message;
            Header = header;
        }

<<<<<<< HEAD
        public static MessageEnvelope Wrap(object message) => message is MessageEnvelope env ? env : new MessageEnvelope(message, null, null);
=======
        public static MessageEnvelope Wrap(object message)
        {
            if (message is MessageEnvelope env)
            {
                return env;
            }
            return new MessageEnvelope(message, null, null);
        }
>>>>>>> 33a0e278

        public PID Sender { get; }
        public object Message { get; }
        public MessageHeader Header { get; }
<<<<<<< HEAD
=======

        public MessageEnvelope WithSender(PID sender) => new MessageEnvelope(Message, sender, Header);

        public MessageEnvelope WithMessage(object message) => new MessageEnvelope(message, Sender, Header);

        public MessageEnvelope WithHeader(MessageHeader header) => new MessageEnvelope(Message, Sender, header);

        public MessageEnvelope WithHeader(string key, string value)
        {
            var header = (Header ?? new MessageHeader()).With(key, value);
            return new MessageEnvelope(Message, Sender, header);
        }
        
        public MessageEnvelope WithHeaders(IEnumerable<KeyValuePair<string, string>> items)
        {
            var header = (Header ?? new MessageHeader()).With(items);
            return new MessageEnvelope(Message, Sender, header);

        }
>>>>>>> 33a0e278

        public MessageEnvelope WithSender(PID sender) => new MessageEnvelope(Message, sender, Header);

<<<<<<< HEAD
        public MessageEnvelope WithMessage(object message) => new MessageEnvelope(message, Sender, Header);

        public MessageEnvelope WithHeader(MessageHeader header) => new MessageEnvelope(Message, Sender, header);

        public MessageEnvelope WithHeader(string key, string value)
        {
            var header = (Header ?? new MessageHeader()).With(key, value);
            return new MessageEnvelope(Message, Sender, header);
        }

        public MessageEnvelope WithHeaders(IEnumerable<KeyValuePair<string, string>> items)
        {
            var header = (Header ?? new MessageHeader()).With(items);
            return new MessageEnvelope(Message, Sender, header);
        }

        public static (object message, PID sender, MessageHeader headers) Unwrap(object message)
            => message is MessageEnvelope envelope ? (envelope.Message, envelope.Sender, envelope.Header) : (message, null, null);

        [MethodImpl(MethodImplOptions.AggressiveInlining)]
        public static MessageHeader UnwrapHeader(object message)
            => message is MessageEnvelope messageEnvelope && messageEnvelope.Header != null ? messageEnvelope.Header : MessageHeader.Empty;

=======
            return (message, null, null);
        }
        
        [MethodImpl(MethodImplOptions.AggressiveInlining)]
        public static MessageHeader UnwrapHeader(object message) => (message as MessageEnvelope)?.Header;

>>>>>>> 33a0e278
        [MethodImpl(MethodImplOptions.AggressiveInlining)]
        public static object UnwrapMessage(object message) => message is MessageEnvelope r ? r.Message : message;

        [MethodImpl(MethodImplOptions.AggressiveInlining)]
        public static PID UnwrapSender(object message) => (message as MessageEnvelope)?.Sender;
    }
}<|MERGE_RESOLUTION|>--- conflicted
+++ resolved
@@ -12,13 +12,6 @@
     //TODO: make immutable as the same envelope can be sent to multiple targets
     public class MessageEnvelope
     {
-<<<<<<< HEAD
-        public MessageEnvelope() { }
-
-        public MessageEnvelope(object message, PID sender, MessageHeader header)
-        {
-            Sender = sender;
-=======
         public MessageEnvelope()
         {
         }
@@ -26,14 +19,10 @@
         public MessageEnvelope(object message, PID sender, MessageHeader header)
         {
             Sender = sender; 
->>>>>>> 33a0e278
             Message = message;
             Header = header;
         }
 
-<<<<<<< HEAD
-        public static MessageEnvelope Wrap(object message) => message is MessageEnvelope env ? env : new MessageEnvelope(message, null, null);
-=======
         public static MessageEnvelope Wrap(object message)
         {
             if (message is MessageEnvelope env)
@@ -42,13 +31,10 @@
             }
             return new MessageEnvelope(message, null, null);
         }
->>>>>>> 33a0e278
 
         public PID Sender { get; }
         public object Message { get; }
         public MessageHeader Header { get; }
-<<<<<<< HEAD
-=======
 
         public MessageEnvelope WithSender(PID sender) => new MessageEnvelope(Message, sender, Header);
 
@@ -68,42 +54,20 @@
             return new MessageEnvelope(Message, Sender, header);
 
         }
->>>>>>> 33a0e278
-
-        public MessageEnvelope WithSender(PID sender) => new MessageEnvelope(Message, sender, Header);
-
-<<<<<<< HEAD
-        public MessageEnvelope WithMessage(object message) => new MessageEnvelope(message, Sender, Header);
-
-        public MessageEnvelope WithHeader(MessageHeader header) => new MessageEnvelope(Message, Sender, header);
-
-        public MessageEnvelope WithHeader(string key, string value)
-        {
-            var header = (Header ?? new MessageHeader()).With(key, value);
-            return new MessageEnvelope(Message, Sender, header);
-        }
-
-        public MessageEnvelope WithHeaders(IEnumerable<KeyValuePair<string, string>> items)
-        {
-            var header = (Header ?? new MessageHeader()).With(items);
-            return new MessageEnvelope(Message, Sender, header);
-        }
 
         public static (object message, PID sender, MessageHeader headers) Unwrap(object message)
-            => message is MessageEnvelope envelope ? (envelope.Message, envelope.Sender, envelope.Header) : (message, null, null);
+        {
+            if (message is MessageEnvelope envelope)
+            {
+                return (envelope.Message, envelope.Sender, envelope.Header);
+            }
 
-        [MethodImpl(MethodImplOptions.AggressiveInlining)]
-        public static MessageHeader UnwrapHeader(object message)
-            => message is MessageEnvelope messageEnvelope && messageEnvelope.Header != null ? messageEnvelope.Header : MessageHeader.Empty;
-
-=======
             return (message, null, null);
         }
         
         [MethodImpl(MethodImplOptions.AggressiveInlining)]
         public static MessageHeader UnwrapHeader(object message) => (message as MessageEnvelope)?.Header;
 
->>>>>>> 33a0e278
         [MethodImpl(MethodImplOptions.AggressiveInlining)]
         public static object UnwrapMessage(object message) => message is MessageEnvelope r ? r.Message : message;
 
