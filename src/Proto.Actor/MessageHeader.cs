﻿// -----------------------------------------------------------------------
//   <copyright file="MessageHeader.cs" company="Asynkron HB">
//       Copyright (C) 2015-2018 Asynkron HB All rights reserved
//   </copyright>
// -----------------------------------------------------------------------

using System.Collections;
using System.Collections.Generic;
using System.Collections.Immutable;

namespace Proto
{
    public class MessageHeader : IReadOnlyDictionary<string, string>
    {
        private readonly ImmutableDictionary<string, string> _inner;
<<<<<<< HEAD
        
        public static MessageHeader Empty => new MessageHeader();
=======
        public readonly static MessageHeader Empty = new MessageHeader();
>>>>>>> 33a0e278

        public IDictionary<string, string> ToDictionary() => _inner;

        public MessageHeader() => _inner = ImmutableDictionary<string, string>.Empty;

<<<<<<< HEAD
        public MessageHeader(IDictionary<string, string> headers) => _inner = headers.ToImmutableDictionary();

        public string GetOrDefault(string key, string @default = null) => TryGetValue(key, out var value) ? value : @default;

        public MessageHeader With(string key, string value) => new MessageHeader(_inner.SetItem(key, value));

        public MessageHeader With(IEnumerable<KeyValuePair<string, string>> items) => new MessageHeader(_inner.SetItems(items));

        public IEnumerator<KeyValuePair<string, string>> GetEnumerator() => _inner.GetEnumerator();

        IEnumerator IEnumerable.GetEnumerator() => _inner.GetEnumerator();

        public int Count => _inner.Count;

=======
        public MessageHeader(IDictionary<string,string> headers) => _inner = headers.ToImmutableDictionary();

        public string GetOrDefault(string key, string @default = null) => TryGetValue(key, out var value) ? value : @default;

        public MessageHeader With(string key, string value)
        {
            var copy = _inner.SetItem(key, value);
            return new MessageHeader(copy);
        }

        public MessageHeader With(IEnumerable<KeyValuePair<string, string>> items)
        {
            var copy = _inner.SetItems(items);
            return new MessageHeader(copy);
        }

        public IEnumerator<KeyValuePair<string, string>> GetEnumerator() => _inner.GetEnumerator();
        IEnumerator IEnumerable.GetEnumerator() => _inner.GetEnumerator();
        public int Count => _inner.Count;
>>>>>>> 33a0e278
        public bool ContainsKey(string key) => _inner.ContainsKey(key);

        public bool TryGetValue(string key, out string value) => _inner.TryGetValue(key, out value);

        public string this[string key] => _inner[key];

        public IEnumerable<string> Keys => _inner.Keys;
<<<<<<< HEAD

=======
>>>>>>> 33a0e278
        public IEnumerable<string> Values => _inner.Values;
    }
}<|MERGE_RESOLUTION|>--- conflicted
+++ resolved
@@ -13,33 +13,12 @@
     public class MessageHeader : IReadOnlyDictionary<string, string>
     {
         private readonly ImmutableDictionary<string, string> _inner;
-<<<<<<< HEAD
-        
-        public static MessageHeader Empty => new MessageHeader();
-=======
         public readonly static MessageHeader Empty = new MessageHeader();
->>>>>>> 33a0e278
 
         public IDictionary<string, string> ToDictionary() => _inner;
 
         public MessageHeader() => _inner = ImmutableDictionary<string, string>.Empty;
 
-<<<<<<< HEAD
-        public MessageHeader(IDictionary<string, string> headers) => _inner = headers.ToImmutableDictionary();
-
-        public string GetOrDefault(string key, string @default = null) => TryGetValue(key, out var value) ? value : @default;
-
-        public MessageHeader With(string key, string value) => new MessageHeader(_inner.SetItem(key, value));
-
-        public MessageHeader With(IEnumerable<KeyValuePair<string, string>> items) => new MessageHeader(_inner.SetItems(items));
-
-        public IEnumerator<KeyValuePair<string, string>> GetEnumerator() => _inner.GetEnumerator();
-
-        IEnumerator IEnumerable.GetEnumerator() => _inner.GetEnumerator();
-
-        public int Count => _inner.Count;
-
-=======
         public MessageHeader(IDictionary<string,string> headers) => _inner = headers.ToImmutableDictionary();
 
         public string GetOrDefault(string key, string @default = null) => TryGetValue(key, out var value) ? value : @default;
@@ -59,7 +38,6 @@
         public IEnumerator<KeyValuePair<string, string>> GetEnumerator() => _inner.GetEnumerator();
         IEnumerator IEnumerable.GetEnumerator() => _inner.GetEnumerator();
         public int Count => _inner.Count;
->>>>>>> 33a0e278
         public bool ContainsKey(string key) => _inner.ContainsKey(key);
 
         public bool TryGetValue(string key, out string value) => _inner.TryGetValue(key, out value);
@@ -67,10 +45,6 @@
         public string this[string key] => _inner[key];
 
         public IEnumerable<string> Keys => _inner.Keys;
-<<<<<<< HEAD
-
-=======
->>>>>>> 33a0e278
         public IEnumerable<string> Values => _inner.Values;
     }
 }