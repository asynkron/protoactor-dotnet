--- conflicted
+++ resolved
@@ -314,11 +314,7 @@
         {
             var envelopes = new List<MessageEnvelope>();
             var typeNames = new Dictionary<string, int>();
-<<<<<<< HEAD
-            var targets = new Dictionary<string, int>();
-=======
-            var targets = new Dictionary<(string,string), int>();
->>>>>>> c259a4e9
+            var targets = new Dictionary<(string address, string id), int>();
             var targetList = new List<PID>();
             var typeNameList = new List<string>();
             var senders = new Dictionary<(string address, string id), int>();
@@ -328,25 +324,17 @@
             {
                 var target = rd.Target;
 
-<<<<<<< HEAD
-                if (!targets.TryGetValue(target.Id, out var targetId))
-                {
-                    targetId = targets[target.Id] = targets.Count;
-                    targetList.Add(PID.FromAddress(target.Address, target.Id));
-=======
                 var targetKey = (target.Address, target.Id);
                 if (!targets.TryGetValue(targetKey, out var targetId))
                 {
                     targetId = targets[targetKey] = targets.Count;
                     targetList.Add(target);
->>>>>>> c259a4e9
-                }
+                }
+
+
+                var senderId = 0;
 
                 var sender = rd.Sender;
-
-                var senderId = 0;
-
-
                 if (sender != null)
                 {
                     var senderKey = (sender.Address,sender.Id);
