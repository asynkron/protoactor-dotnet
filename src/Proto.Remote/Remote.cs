﻿// -----------------------------------------------------------------------
//   <copyright file="Remote.cs" company="Asynkron HB">
//       Copyright (C) 2015-2018 Asynkron HB All rights reserved
//   </copyright>
// -----------------------------------------------------------------------
// Modified file in context of repo fork : https://github.com/Optis-World/protoactor-dotnet
// Copyright 2019 ANSYS, Inc.
// Licensed under the Apache License, Version 2.0 (the "License");
// you may not use this file except in compliance with the License.
// You may obtain a copy of the License at
// http://www.apache.org/licenses/LICENSE-2.0
// Unless required by applicable law or agreed to in writing, software
// distributed under the License is distributed on an "AS IS" BASIS,
// WITHOUT WARRANTIES OR CONDITIONS OF ANY KIND, either express or implied.
// See the License for the specific language governing permissions and
// limitations under the License.

using System;
using System.Collections.Generic;
using System.Linq;
using System.Threading.Tasks;
using Grpc.Core;
using Microsoft.Extensions.Logging;

namespace Proto.Remote
{
    public static class Remote
    {
        private static readonly ILogger Logger = Log.CreateLogger(typeof(Remote).FullName);

        private static Server server;
        private static readonly Dictionary<string, Props> Kinds = new Dictionary<string, Props>();
        public static RemoteConfig RemoteConfig { get; private set; }
        public static PID ActivatorPid { get; private set; }

        private static EndpointReader endpointReader;

        public static string[] GetKnownKinds() => Kinds.Keys.ToArray();

        public static void RegisterKnownKind(string kind, Props props) => Kinds.Add(kind, props);

        // Modified class in context of repo fork : https://github.com/Optis-World/protoactor-dotnet
        public static void UnregisterKnownKind(string kind) => Kinds.Remove(kind);

        public static Props GetKnownKind(string kind)
        {
            if (Kinds.TryGetValue(kind, out var props))
            {
                return props;
            }

            throw new ArgumentException($"No Props found for kind '{kind}'");
        }

        public static void Start(string hostname, int port) => Start(hostname, port, new RemoteConfig());

        public static void Start(string hostname, int port, RemoteConfig config)
        {
            RemoteConfig = config;

            ProcessRegistry.Instance.RegisterHostResolver(pid => new RemoteProcess(pid));

            EndpointManager.Start();
            endpointReader = new EndpointReader();

            server = new Server
            {
                Services = {Remoting.BindService(endpointReader)},
                Ports = {new ServerPort(hostname, port, config.ServerCredentials)}
            };
            server.Start();

            var boundPort = server.Ports.Single().BoundPort;
<<<<<<< HEAD
            var boundAddr = $"{hostname}:{boundPort}";
            var addr = $"{config.AdvertisedHostname ?? hostname}:{config.AdvertisedPort ?? boundPort}";
            ProcessRegistry.Instance.Address = addr;

            SpawnActivator();

            Logger.LogDebug("Starting Proto.Actor server on {Bound} ({Address})", boundAddr, addr);
        }

        public static void Shutdown(bool graceful = true)
=======
            ProcessRegistry.Instance.SetAddress(config.AdvertisedHostname ?? hostname, config.AdvertisedPort ?? boundPort);

            SpawnActivator();

            Logger.LogDebug("Starting Proto.Actor server on {Host}:{Port} ({Address})", hostname, boundPort, ProcessRegistry.Instance.Address);
        }

        public static async Task Shutdown(bool graceful = true)
>>>>>>> 9218b335
        {
            try
            {
                if (graceful)
                {
                    EndpointManager.Stop();
                    endpointReader.Suspend(true);
                    StopActivator();
<<<<<<< HEAD
                    server.ShutdownAsync().Wait(10000);
                }
                else
                {
                    server.KillAsync().Wait(10000);
=======
                    await server.ShutdownAsync();
                }
                else
                {
                    await server.KillAsync();
>>>>>>> 9218b335
                }

                Logger.LogDebug(
                    "Proto.Actor server stopped on {Address}. Graceful: {Graceful}",
                    ProcessRegistry.Instance.Address, graceful
                );
            }
            catch (Exception ex)
            {
<<<<<<< HEAD
                server.KillAsync().Wait(1000);
=======
                await server.KillAsync();
>>>>>>> 9218b335

                Logger.LogError(
                    ex, "Proto.Actor server stopped on {Address} with error: {Message}",
                    ProcessRegistry.Instance.Address, ex.Message
                );
            }
        }

        private static void SpawnActivator()
        {
            var props = Props.FromProducer(() => new Activator()).WithGuardianSupervisorStrategy(Supervision.AlwaysRestartStrategy);
            ActivatorPid = RootContext.Empty.SpawnNamed(props, "activator");
        }

        private static void StopActivator() => RootContext.Empty.Stop(ActivatorPid);

        public static PID ActivatorForAddress(string address) => new PID(address, "activator");

        public static Task<ActorPidResponse> SpawnAsync(string address, string kind, TimeSpan timeout) => SpawnNamedAsync(address, "", kind, timeout);

        public static async Task<ActorPidResponse> SpawnNamedAsync(string address, string name, string kind, TimeSpan timeout)
        {
            var activator = ActivatorForAddress(address);

            var res = await RootContext.Empty.RequestAsync<ActorPidResponse>(
                activator, new ActorPidRequest
                {
                    Kind = kind,
                    Name = name
                }, timeout
            );

            return res;
        }

        public static void SendMessage(PID pid, object msg, int serializerId)
        {
            var (message, sender, header) = Proto.MessageEnvelope.Unwrap(msg);

            var env = new RemoteDeliver(header, message, pid, sender, serializerId);
            EndpointManager.RemoteDeliver(env);
        }
    }
}<|MERGE_RESOLUTION|>--- conflicted
+++ resolved
@@ -1,173 +1,148 @@
-﻿// -----------------------------------------------------------------------
-//   <copyright file="Remote.cs" company="Asynkron HB">
-//       Copyright (C) 2015-2018 Asynkron HB All rights reserved
-//   </copyright>
-// -----------------------------------------------------------------------
-// Modified file in context of repo fork : https://github.com/Optis-World/protoactor-dotnet
-// Copyright 2019 ANSYS, Inc.
-// Licensed under the Apache License, Version 2.0 (the "License");
-// you may not use this file except in compliance with the License.
-// You may obtain a copy of the License at
-// http://www.apache.org/licenses/LICENSE-2.0
-// Unless required by applicable law or agreed to in writing, software
-// distributed under the License is distributed on an "AS IS" BASIS,
-// WITHOUT WARRANTIES OR CONDITIONS OF ANY KIND, either express or implied.
-// See the License for the specific language governing permissions and
-// limitations under the License.
-
-using System;
-using System.Collections.Generic;
-using System.Linq;
-using System.Threading.Tasks;
-using Grpc.Core;
-using Microsoft.Extensions.Logging;
-
-namespace Proto.Remote
-{
-    public static class Remote
-    {
-        private static readonly ILogger Logger = Log.CreateLogger(typeof(Remote).FullName);
-
-        private static Server server;
-        private static readonly Dictionary<string, Props> Kinds = new Dictionary<string, Props>();
-        public static RemoteConfig RemoteConfig { get; private set; }
-        public static PID ActivatorPid { get; private set; }
-
-        private static EndpointReader endpointReader;
-
-        public static string[] GetKnownKinds() => Kinds.Keys.ToArray();
-
-        public static void RegisterKnownKind(string kind, Props props) => Kinds.Add(kind, props);
-
-        // Modified class in context of repo fork : https://github.com/Optis-World/protoactor-dotnet
-        public static void UnregisterKnownKind(string kind) => Kinds.Remove(kind);
-
-        public static Props GetKnownKind(string kind)
-        {
-            if (Kinds.TryGetValue(kind, out var props))
-            {
-                return props;
-            }
-
-            throw new ArgumentException($"No Props found for kind '{kind}'");
-        }
-
-        public static void Start(string hostname, int port) => Start(hostname, port, new RemoteConfig());
-
-        public static void Start(string hostname, int port, RemoteConfig config)
-        {
-            RemoteConfig = config;
-
-            ProcessRegistry.Instance.RegisterHostResolver(pid => new RemoteProcess(pid));
-
-            EndpointManager.Start();
-            endpointReader = new EndpointReader();
-
-            server = new Server
-            {
-                Services = {Remoting.BindService(endpointReader)},
-                Ports = {new ServerPort(hostname, port, config.ServerCredentials)}
-            };
-            server.Start();
-
-            var boundPort = server.Ports.Single().BoundPort;
-<<<<<<< HEAD
-            var boundAddr = $"{hostname}:{boundPort}";
-            var addr = $"{config.AdvertisedHostname ?? hostname}:{config.AdvertisedPort ?? boundPort}";
-            ProcessRegistry.Instance.Address = addr;
-
-            SpawnActivator();
-
-            Logger.LogDebug("Starting Proto.Actor server on {Bound} ({Address})", boundAddr, addr);
-        }
-
-        public static void Shutdown(bool graceful = true)
-=======
-            ProcessRegistry.Instance.SetAddress(config.AdvertisedHostname ?? hostname, config.AdvertisedPort ?? boundPort);
-
-            SpawnActivator();
-
-            Logger.LogDebug("Starting Proto.Actor server on {Host}:{Port} ({Address})", hostname, boundPort, ProcessRegistry.Instance.Address);
-        }
-
-        public static async Task Shutdown(bool graceful = true)
->>>>>>> 9218b335
-        {
-            try
-            {
-                if (graceful)
-                {
-                    EndpointManager.Stop();
-                    endpointReader.Suspend(true);
-                    StopActivator();
-<<<<<<< HEAD
-                    server.ShutdownAsync().Wait(10000);
-                }
-                else
-                {
-                    server.KillAsync().Wait(10000);
-=======
-                    await server.ShutdownAsync();
-                }
-                else
-                {
-                    await server.KillAsync();
->>>>>>> 9218b335
-                }
-
-                Logger.LogDebug(
-                    "Proto.Actor server stopped on {Address}. Graceful: {Graceful}",
-                    ProcessRegistry.Instance.Address, graceful
-                );
-            }
-            catch (Exception ex)
-            {
-<<<<<<< HEAD
-                server.KillAsync().Wait(1000);
-=======
-                await server.KillAsync();
->>>>>>> 9218b335
-
-                Logger.LogError(
-                    ex, "Proto.Actor server stopped on {Address} with error: {Message}",
-                    ProcessRegistry.Instance.Address, ex.Message
-                );
-            }
-        }
-
-        private static void SpawnActivator()
-        {
-            var props = Props.FromProducer(() => new Activator()).WithGuardianSupervisorStrategy(Supervision.AlwaysRestartStrategy);
-            ActivatorPid = RootContext.Empty.SpawnNamed(props, "activator");
-        }
-
-        private static void StopActivator() => RootContext.Empty.Stop(ActivatorPid);
-
-        public static PID ActivatorForAddress(string address) => new PID(address, "activator");
-
-        public static Task<ActorPidResponse> SpawnAsync(string address, string kind, TimeSpan timeout) => SpawnNamedAsync(address, "", kind, timeout);
-
-        public static async Task<ActorPidResponse> SpawnNamedAsync(string address, string name, string kind, TimeSpan timeout)
-        {
-            var activator = ActivatorForAddress(address);
-
-            var res = await RootContext.Empty.RequestAsync<ActorPidResponse>(
-                activator, new ActorPidRequest
-                {
-                    Kind = kind,
-                    Name = name
-                }, timeout
-            );
-
-            return res;
-        }
-
-        public static void SendMessage(PID pid, object msg, int serializerId)
-        {
-            var (message, sender, header) = Proto.MessageEnvelope.Unwrap(msg);
-
-            var env = new RemoteDeliver(header, message, pid, sender, serializerId);
-            EndpointManager.RemoteDeliver(env);
-        }
-    }
+﻿// -----------------------------------------------------------------------
+//   <copyright file="Remote.cs" company="Asynkron HB">
+//       Copyright (C) 2015-2018 Asynkron HB All rights reserved
+//   </copyright>
+// -----------------------------------------------------------------------
+// Modified file in context of repo fork : https://github.com/Optis-World/protoactor-dotnet
+// Copyright 2019 ANSYS, Inc.
+// Licensed under the Apache License, Version 2.0 (the "License");
+// you may not use this file except in compliance with the License.
+// You may obtain a copy of the License at
+// http://www.apache.org/licenses/LICENSE-2.0
+// Unless required by applicable law or agreed to in writing, software
+// distributed under the License is distributed on an "AS IS" BASIS,
+// WITHOUT WARRANTIES OR CONDITIONS OF ANY KIND, either express or implied.
+// See the License for the specific language governing permissions and
+// limitations under the License.
+
+using System;
+using System.Collections.Generic;
+using System.Linq;
+using System.Threading.Tasks;
+using Grpc.Core;
+using Microsoft.Extensions.Logging;
+
+namespace Proto.Remote
+{
+    public static class Remote
+    {
+        private static readonly ILogger Logger = Log.CreateLogger(typeof(Remote).FullName);
+
+        private static Server server;
+        private static readonly Dictionary<string, Props> Kinds = new Dictionary<string, Props>();
+        public static RemoteConfig RemoteConfig { get; private set; }
+        public static PID ActivatorPid { get; private set; }
+
+        private static EndpointReader endpointReader;
+
+        public static string[] GetKnownKinds() => Kinds.Keys.ToArray();
+
+        public static void RegisterKnownKind(string kind, Props props) => Kinds.Add(kind, props);
+
+        // Modified class in context of repo fork : https://github.com/Optis-World/protoactor-dotnet
+        public static void UnregisterKnownKind(string kind) => Kinds.Remove(kind);
+
+        public static Props GetKnownKind(string kind)
+        {
+            if (Kinds.TryGetValue(kind, out var props))
+            {
+                return props;
+            }
+
+            throw new ArgumentException($"No Props found for kind '{kind}'");
+        }
+
+        public static void Start(string hostname, int port) => Start(hostname, port, new RemoteConfig());
+
+        public static void Start(string hostname, int port, RemoteConfig config)
+        {
+            RemoteConfig = config;
+
+            ProcessRegistry.Instance.RegisterHostResolver(pid => new RemoteProcess(pid));
+
+            EndpointManager.Start();
+            endpointReader = new EndpointReader();
+
+            server = new Server
+            {
+                Services = {Remoting.BindService(endpointReader)},
+                Ports = {new ServerPort(hostname, port, config.ServerCredentials)}
+            };
+            server.Start();
+
+            var boundPort = server.Ports.Single().BoundPort;
+            ProcessRegistry.Instance.SetAddress(config.AdvertisedHostname ?? hostname, config.AdvertisedPort ?? boundPort);
+
+            SpawnActivator();
+
+            Logger.LogDebug("Starting Proto.Actor server on {Host}:{Port} ({Address})", hostname, boundPort, ProcessRegistry.Instance.Address);
+        }
+
+        public static async Task Shutdown(bool graceful = true)
+        {
+            try
+            {
+                if (graceful)
+                {
+                    EndpointManager.Stop();
+                    endpointReader.Suspend(true);
+                    StopActivator();
+                    await server.ShutdownAsync();
+                }
+                else
+                {
+                    await server.KillAsync();
+                }
+
+                Logger.LogDebug(
+                    "Proto.Actor server stopped on {Address}. Graceful: {Graceful}",
+                    ProcessRegistry.Instance.Address, graceful
+                );
+            }
+            catch (Exception ex)
+            {
+                await server.KillAsync();
+
+                Logger.LogError(
+                    ex, "Proto.Actor server stopped on {Address} with error: {Message}",
+                    ProcessRegistry.Instance.Address, ex.Message
+                );
+            }
+        }
+
+        private static void SpawnActivator()
+        {
+            var props = Props.FromProducer(() => new Activator()).WithGuardianSupervisorStrategy(Supervision.AlwaysRestartStrategy);
+            ActivatorPid = RootContext.Empty.SpawnNamed(props, "activator");
+        }
+
+        private static void StopActivator() => RootContext.Empty.Stop(ActivatorPid);
+
+        public static PID ActivatorForAddress(string address) => new PID(address, "activator");
+
+        public static Task<ActorPidResponse> SpawnAsync(string address, string kind, TimeSpan timeout) => SpawnNamedAsync(address, "", kind, timeout);
+
+        public static async Task<ActorPidResponse> SpawnNamedAsync(string address, string name, string kind, TimeSpan timeout)
+        {
+            var activator = ActivatorForAddress(address);
+
+            var res = await RootContext.Empty.RequestAsync<ActorPidResponse>(
+                activator, new ActorPidRequest
+                {
+                    Kind = kind,
+                    Name = name
+                }, timeout
+            );
+
+            return res;
+        }
+
+        public static void SendMessage(PID pid, object msg, int serializerId)
+        {
+            var (message, sender, header) = Proto.MessageEnvelope.Unwrap(msg);
+
+            var env = new RemoteDeliver(header, message, pid, sender, serializerId);
+            EndpointManager.RemoteDeliver(env);
+        }
+    }
 }