--- conflicted
+++ resolved
@@ -1,206 +1,205 @@
-﻿// -----------------------------------------------------------------------
-//   <copyright file="EndpointWriter.cs" company="Asynkron HB">
-//       Copyright (C) 2015-2018 Asynkron HB All rights reserved
-//   </copyright>
-// -----------------------------------------------------------------------
-
-using System;
-using System.Collections.Generic;
-using System.Security.Authentication.ExtendedProtection;
-using System.Threading.Tasks;
-using Grpc.Core;
-using Grpc.Core.Utils;
-using Microsoft.Extensions.Logging;
-using Proto.Mailbox;
-
-
-namespace Proto.Remote
-{
-    public class EndpointWriter : IActor
-    {
-        private static readonly ILogger _logger = Log.CreateLogger<EndpointWriter>();
-        private int _serializerId;
-        private readonly string _address;
-        private readonly CallOptions _callOptions;
-        private readonly ChannelCredentials _channelCredentials;
-        private readonly IEnumerable<ChannelOption> _channelOptions;
-        
-        private Channel _channel;
-        private Remoting.RemotingClient _client;
-        private AsyncDuplexStreamingCall<MessageBatch, Unit> _stream;
-        private IClientStreamWriter<MessageBatch> _streamWriter;
-        
-
-        public EndpointWriter(string address, IEnumerable<ChannelOption> channelOptions, CallOptions callOptions, ChannelCredentials channelCredentials)
-        {
-            _address = address;
-            _channelOptions = channelOptions;
-            _callOptions = callOptions;
-            _channelCredentials = channelCredentials;
-            
-           
-        }
-
-        public async Task ReceiveAsync(IContext context)
-        {
-            
-            switch (context.Message)
-            {
-                case Started _:
-                    _logger.LogDebug("Starting Endpoint Writer");
-                    await StartedAsync(context);
-                    break;
-                case Stopped _:
-                    await StoppedAsync();
-                    _logger.LogDebug($"Stopped EndpointWriter at {_address}");
-                    break;
-                case Restarting _:
-                    await RestartingAsync();
-                    break;
-                case EndpointTerminatedEvent _:
-<<<<<<< HEAD
-                    context.Self.Stop();
-=======
-                    context.Stop(context.Self);
->>>>>>> 33a0e278
-                    break;
-                case IEnumerable<RemoteDeliver> m:
-                    
-                    var envelopes = new List<MessageEnvelope>();
-                    var typeNames = new Dictionary<string,int>();
-                    var targetNames = new Dictionary<string,int>();
-                    var typeNameList = new List<string>();
-                    var targetNameList = new List<string>();
-                    foreach(var rd in m)
-                    {
-                        var targetName = rd.Target.Id;
-                        var serializerId = rd.SerializerId == -1 ? _serializerId : rd.SerializerId;
-
-                        if (!targetNames.TryGetValue(targetName, out var targetId))
-                        {
-                            targetId = targetNames[targetName] = targetNames.Count;
-                            targetNameList.Add(targetName);
-                        }
-
-                        var typeName = Serialization.GetTypeName(rd.Message, serializerId);
-                        if (!typeNames.TryGetValue(typeName, out var typeId))
-                        {
-                            typeId = typeNames[typeName] = typeNames.Count;
-                            typeNameList.Add(typeName);
-                        }
-
-                        MessageHeader header = null;
-                        if (rd.Header != null && rd.Header.Count > 0)
-                        {
-                            header = new MessageHeader();
-                            header.HeaderData.Add(rd.Header.ToDictionary());
-                        }
-
-                        var bytes = Serialization.Serialize(rd.Message, serializerId);
-                        var envelope = new MessageEnvelope
-                        {
-                            MessageData = bytes,
-                            Sender = rd.Sender,
-                            Target = targetId,
-                            TypeId = typeId,
-                            SerializerId = serializerId,
-                            MessageHeader = header,
-                        };
-
-                        envelopes.Add(envelope);
-                    }
-                    
-                    var batch = new MessageBatch();
-                    batch.TargetNames.AddRange(targetNameList);
-                    batch.TypeNames.AddRange(typeNameList);
-                    batch.Envelopes.AddRange(envelopes);
-                    _logger.LogDebug($"EndpointWriter sending {envelopes.Count} Envelopes for {_address} while channel status is {_channel?.State}");        
-                    await SendEnvelopesAsync(batch, context);
-                    break;
-            }
-        }
-
-        private async Task SendEnvelopesAsync(MessageBatch batch, IContext context)
-        {
-            if (_streamWriter == null)
-            {
-                
-                _logger.LogError($"gRPC Failed to send to address {_address}, reason No Connection available");
-                return;
-            }
-            try
-            {
-                _logger.LogDebug($"Writing batch to {_address}");
-                await _streamWriter.WriteAsync(batch);
-            }
-            catch (Exception x)
-            {
-                context.Stash();
-                _logger.LogError($"gRPC Failed to send to address {_address}, reason {x.Message}");
-                throw;
-            }
-        }
-
-        //shutdown channel before restarting
-        private Task RestartingAsync() => ShutDownChannel();
-       
-        //shutdown channel before stopping
-        private Task StoppedAsync() => ShutDownChannel();
-        
-        private Task ShutDownChannel() 
-        {
-            if (_channel != null && _channel.State != ChannelState.Shutdown)
-            {
-                return _channel.ShutdownAsync();
-            }
-
-            return Actor.Done;
-        }
-
-        private async Task StartedAsync(IContext ctx)
-        {
-            _logger.LogDebug($"Connecting to address {_address}");
-            
-            
-            _channel = new Channel(_address, _channelCredentials, _channelOptions);
-            _client = new Remoting.RemotingClient(_channel);
-            
-            _logger.LogDebug($"created channel and client for address {_address}");
-
-            var res = await _client.ConnectAsync(new ConnectRequest());
-            _serializerId = res.DefaultSerializerId;
-            _stream = _client.Receive(_callOptions);
-            _streamWriter = _stream.RequestStream;
-            
-            _logger.LogDebug($"Connected client for address {_address}");
-           
-            
-            var _ = Task.Run(async () =>
-            {
-                try
-                {
-                    await _stream.ResponseStream.ForEachAsync(i => Actor.Done);
-                }
-                catch (Exception x)
-                {
-                    _logger.LogError($"Lost connection to address {_address}, reason {x.Message}");
-                    var terminated = new EndpointTerminatedEvent
-                    {
-                        Address = _address
-                    };
-                    Actor.EventStream.Publish(terminated);
-                }
-            });
-            
-            _logger.LogDebug($"created reader for address {_address}");
-
-            var connected = new EndpointConnectedEvent
-            {
-                Address = _address
-            };
-            Actor.EventStream.Publish(connected);
-
-            _logger.LogDebug($"Connected to address {_address}");
-        }
-    }
+﻿// -----------------------------------------------------------------------
+//   <copyright file="EndpointWriter.cs" company="Asynkron HB">
+//       Copyright (C) 2015-2018 Asynkron HB All rights reserved
+//   </copyright>
+// -----------------------------------------------------------------------
+
+using System;
+using System.Collections.Generic;
+using System.Security.Authentication.ExtendedProtection;
+using System.Threading.Tasks;
+using Grpc.Core;
+using Grpc.Core.Utils;
+using Microsoft.Extensions.Logging;
+using Proto.Mailbox;
+
+
+namespace Proto.Remote
+{
+    public class EndpointWriter : IActor
+    {
+        private static readonly ILogger _logger = Log.CreateLogger<EndpointWriter>();
+        private int _serializerId;
+        private readonly string _address;
+        private readonly CallOptions _callOptions;
+        private readonly ChannelCredentials _channelCredentials;
+        private readonly IEnumerable<ChannelOption> _channelOptions;
+        
+        private Channel _channel;
+        private Remoting.RemotingClient _client;
+        private AsyncDuplexStreamingCall<MessageBatch, Unit> _stream;
+        private IClientStreamWriter<MessageBatch> _streamWriter;
+        
+
+        public EndpointWriter(string address, IEnumerable<ChannelOption> channelOptions, CallOptions callOptions, ChannelCredentials channelCredentials)
+        {
+            _address = address;
+            _channelOptions = channelOptions;
+            _callOptions = callOptions;
+            _channelCredentials = channelCredentials;
+            
+           
+        }
+
+        public async Task ReceiveAsync(IContext context)
+        {
+            
+            switch (context.Message)
+            {
+                case Started _:
+                    _logger.LogDebug("Starting Endpoint Writer");
+                    await StartedAsync(context);
+                    break;
+                case Stopped _:
+                    await StoppedAsync();
+                    _logger.LogDebug($"Stopped EndpointWriter at {_address}");
+                    break;
+                case Restarting _:
+                    await RestartingAsync();
+                    break;
+                case EndpointTerminatedEvent _:
+                    context.Stop(context.Self);
+                    break;
+                case EndpointTerminatedEvent _:
+                    context.Self.Stop();
+                    break;
+                case IEnumerable<RemoteDeliver> m:
+                    
+                    var envelopes = new List<MessageEnvelope>();
+                    var typeNames = new Dictionary<string,int>();
+                    var targetNames = new Dictionary<string,int>();
+                    var typeNameList = new List<string>();
+                    var targetNameList = new List<string>();
+                    foreach(var rd in m)
+                    {
+                        var targetName = rd.Target.Id;
+                        var serializerId = rd.SerializerId == -1 ? _serializerId : rd.SerializerId;
+
+                        if (!targetNames.TryGetValue(targetName, out var targetId))
+                        {
+                            targetId = targetNames[targetName] = targetNames.Count;
+                            targetNameList.Add(targetName);
+                        }
+
+                        var typeName = Serialization.GetTypeName(rd.Message, serializerId);
+                        if (!typeNames.TryGetValue(typeName, out var typeId))
+                        {
+                            typeId = typeNames[typeName] = typeNames.Count;
+                            typeNameList.Add(typeName);
+                        }
+
+                        MessageHeader header = null;
+                        if (rd.Header != null && rd.Header.Count > 0)
+                        {
+                            header = new MessageHeader();
+                            header.HeaderData.Add(rd.Header.ToDictionary());
+                        }
+
+                        var bytes = Serialization.Serialize(rd.Message, serializerId);
+                        var envelope = new MessageEnvelope
+                        {
+                            MessageData = bytes,
+                            Sender = rd.Sender,
+                            Target = targetId,
+                            TypeId = typeId,
+                            SerializerId = serializerId,
+                            MessageHeader = header,
+                        };
+
+                        envelopes.Add(envelope);
+                    }
+                    
+                    var batch = new MessageBatch();
+                    batch.TargetNames.AddRange(targetNameList);
+                    batch.TypeNames.AddRange(typeNameList);
+                    batch.Envelopes.AddRange(envelopes);
+                    _logger.LogDebug($"EndpointWriter sending {envelopes.Count} Envelopes for {_address} while channel status is {_channel?.State}");        
+                    await SendEnvelopesAsync(batch, context);
+                    break;
+            }
+        }
+
+        private async Task SendEnvelopesAsync(MessageBatch batch, IContext context)
+        {
+            if (_streamWriter == null)
+            {
+                
+                _logger.LogError($"gRPC Failed to send to address {_address}, reason No Connection available");
+                return;
+            }
+            try
+            {
+                _logger.LogDebug($"Writing batch to {_address}");
+                await _streamWriter.WriteAsync(batch);
+            }
+            catch (Exception x)
+            {
+                context.Stash();
+                _logger.LogError($"gRPC Failed to send to address {_address}, reason {x.Message}");
+                throw;
+            }
+        }
+
+        //shutdown channel before restarting
+        private Task RestartingAsync() => ShutDownChannel();
+       
+        //shutdown channel before stopping
+        private Task StoppedAsync() => ShutDownChannel();
+        
+        private Task ShutDownChannel() 
+        {
+            if (_channel != null && _channel.State != ChannelState.Shutdown)
+            {
+                return _channel.ShutdownAsync();
+            }
+
+            return Actor.Done;
+        }
+
+        private async Task StartedAsync(IContext ctx)
+        {
+            _logger.LogDebug($"Connecting to address {_address}");
+            
+            
+            _channel = new Channel(_address, _channelCredentials, _channelOptions);
+            _client = new Remoting.RemotingClient(_channel);
+            
+            _logger.LogDebug($"created channel and client for address {_address}");
+
+            var res = await _client.ConnectAsync(new ConnectRequest());
+            _serializerId = res.DefaultSerializerId;
+            _stream = _client.Receive(_callOptions);
+            _streamWriter = _stream.RequestStream;
+            
+            _logger.LogDebug($"Connected client for address {_address}");
+           
+            
+            var _ = Task.Run(async () =>
+            {
+                try
+                {
+                    await _stream.ResponseStream.ForEachAsync(i => Actor.Done);
+                }
+                catch (Exception x)
+                {
+                    _logger.LogError($"Lost connection to address {_address}, reason {x.Message}");
+                    var terminated = new EndpointTerminatedEvent
+                    {
+                        Address = _address
+                    };
+                    Actor.EventStream.Publish(terminated);
+                }
+            });
+            
+            _logger.LogDebug($"created reader for address {_address}");
+
+            var connected = new EndpointConnectedEvent
+            {
+                Address = _address
+            };
+            Actor.EventStream.Publish(connected);
+
+            _logger.LogDebug($"Connected to address {_address}");
+        }
+    }
 }