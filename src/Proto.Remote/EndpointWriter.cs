﻿// -----------------------------------------------------------------------
//   <copyright file="EndpointWriter.cs" company="Asynkron HB">
//       Copyright (C) 2015-2018 Asynkron HB All rights reserved
//   </copyright>
// -----------------------------------------------------------------------

using System;
using System.Collections.Generic;
using System.Threading.Tasks;
using Grpc.Core;
using Grpc.Core.Utils;
using Microsoft.Extensions.Logging;

namespace Proto.Remote
{
    public class EndpointWriter : IActor
    {
        private static readonly ILogger Logger = Log.CreateLogger<EndpointWriter>();

        private int _serializerId;
        private readonly string _address;
        private readonly CallOptions _callOptions;
        private readonly ChannelCredentials _channelCredentials;
        private readonly IEnumerable<ChannelOption> _channelOptions;

        private Channel _channel;
        private Remoting.RemotingClient _client;
        private AsyncDuplexStreamingCall<MessageBatch, Unit> _stream;
        private IClientStreamWriter<MessageBatch> _streamWriter;

        public EndpointWriter(
            string address, IEnumerable<ChannelOption> channelOptions, CallOptions callOptions, ChannelCredentials channelCredentials
        )
        {
            _address = address;
            _channelOptions = channelOptions;
            _callOptions = callOptions;
            _channelCredentials = channelCredentials;
        }

        public Task ReceiveAsync(IContext context)
        {
            switch (context.Message)
            {
                case Started _:
                    Logger.LogDebug("Starting Endpoint Writer");
<<<<<<< HEAD
                    await StartedAsync();
                    break;
                case Stopped _:
                    await StoppedAsync();
                    Logger.LogDebug("Stopped EndpointWriter at {Address}", _address);
                    break;
=======
                    return StartedAsync();
                case Stopped _:
                    return StoppedAsync().ContinueWith(_ => Logger.LogDebug("Stopped EndpointWriter at {Address}", _address));
>>>>>>> 9218b335
                case Restarting _:
                    return RestartingAsync();
                case EndpointTerminatedEvent _:
                    context.Stop(context.Self);
                    return Actor.Done;
                case IEnumerable<RemoteDeliver> m:
<<<<<<< HEAD
                    var envelopes = new List<MessageEnvelope>();
                    var typeNames = new Dictionary<string, int>();
                    var targetNames = new Dictionary<string, int>();
                    var typeNameList = new List<string>();
                    var targetNameList = new List<string>();

                    foreach (var rd in m)
                    {
                        var targetName = rd.Target.Id;
                        var serializerId = rd.SerializerId == -1 ? _serializerId : rd.SerializerId;
=======
                    return Deliver(m);
                default:
                    return Actor.Done;
            }
>>>>>>> 9218b335

            Task Deliver(IEnumerable<RemoteDeliver> m)
            {
                var envelopes = new List<MessageEnvelope>();
                var typeNames = new Dictionary<string, int>();
                var targetNames = new Dictionary<string, int>();
                var typeNameList = new List<string>();
                var targetNameList = new List<string>();

<<<<<<< HEAD
                        var typeName = Serialization.GetTypeName(rd.Message, serializerId);

                        if (!typeNames.TryGetValue(typeName, out var typeId))
                        {
                            typeId = typeNames[typeName] = typeNames.Count;
                            typeNameList.Add(typeName);
                        }

                        MessageHeader header = null;

                        if (rd.Header != null && rd.Header.Count > 0)
                        {
                            header = new MessageHeader();
                            header.HeaderData.Add(rd.Header.ToDictionary());
                        }

                        var bytes = Serialization.Serialize(rd.Message, serializerId);

                        var envelope = new MessageEnvelope
                        {
                            MessageData = bytes,
                            Sender = rd.Sender,
                            Target = targetId,
                            TypeId = typeId,
                            SerializerId = serializerId,
                            MessageHeader = header,
                        };
=======
                foreach (var rd in m)
                {
                    var targetName = rd.Target.Id;
                    var serializerId = rd.SerializerId == -1 ? _serializerId : rd.SerializerId;

                    if (!targetNames.TryGetValue(targetName, out var targetId))
                    {
                        targetId = targetNames[targetName] = targetNames.Count;
                        targetNameList.Add(targetName);
                    }

                    var typeName = Serialization.GetTypeName(rd.Message, serializerId);

                    if (!typeNames.TryGetValue(typeName, out var typeId))
                    {
                        typeId = typeNames[typeName] = typeNames.Count;
                        typeNameList.Add(typeName);
                    }
>>>>>>> 9218b335

                    MessageHeader header = null;

                    if (rd.Header != null && rd.Header.Count > 0)
                    {
                        header = new MessageHeader();
                        header.HeaderData.Add(rd.Header.ToDictionary());
                    }

<<<<<<< HEAD
                    var batch = new MessageBatch();
                    batch.TargetNames.AddRange(targetNameList);
                    batch.TypeNames.AddRange(typeNameList);
                    batch.Envelopes.AddRange(envelopes);

                    Logger.LogDebug(
                        "EndpointWriter sending {Count} envelopes for {Address} while channel status is {State}",
                        envelopes.Count, _address, _channel?.State
                    );

                    await SendEnvelopesAsync(batch, context);
                    break;
=======
                    var bytes = Serialization.Serialize(rd.Message, serializerId);

                    var envelope = new MessageEnvelope
                    {
                        MessageData = bytes,
                        Sender = rd.Sender,
                        Target = targetId,
                        TypeId = typeId,
                        SerializerId = serializerId,
                        MessageHeader = header,
                    };

                    envelopes.Add(envelope);
                }

                var batch = new MessageBatch();
                batch.TargetNames.AddRange(targetNameList);
                batch.TypeNames.AddRange(typeNameList);
                batch.Envelopes.AddRange(envelopes);

                Logger.LogDebug(
                    "EndpointWriter sending {Count} envelopes for {Address} while channel status is {State}",
                    envelopes.Count, _address, _channel?.State
                );

                return SendEnvelopesAsync(batch, context);
>>>>>>> 9218b335
            }
        }

        private async Task SendEnvelopesAsync(MessageBatch batch, IContext context)
        {
            if (_streamWriter == null)
            {
                Logger.LogError("gRPC Failed to send to address {Address}, reason No Connection available", _address);
                return;

                // throw new EndpointWriterException("gRPC Failed to send, reason No Connection available");
            }
<<<<<<< HEAD

=======
            
>>>>>>> 9218b335
            try
            {
                Logger.LogDebug("Writing batch to {Address}", _address);

                await _streamWriter.WriteAsync(batch);
            }
            catch (Exception x)
            {
                context.Stash();
                Logger.LogError("gRPC Failed to send to address {Address}, reason {Message}", _address, x.Message);
                throw;
            }
        }

        //shutdown channel before restarting
        private Task RestartingAsync() => ShutDownChannel();

        //shutdown channel before stopping
        private Task StoppedAsync() => ShutDownChannel();

        private Task ShutDownChannel()
        {
            if (_channel != null && _channel.State != ChannelState.Shutdown)
            {
                return _channel.ShutdownAsync();
            }

            return Actor.Done;
        }

        private async Task StartedAsync()
        {
            Logger.LogDebug("Connecting to address {Address}", _address);

            _channel = new Channel(_address, _channelCredentials, _channelOptions);
            _client = new Remoting.RemotingClient(_channel);

            Logger.LogDebug("Created channel and client for address {Address}", _address);

            var res = await _client.ConnectAsync(new ConnectRequest());
            _serializerId = res.DefaultSerializerId;
            _stream = _client.Receive(_callOptions);
            _streamWriter = _stream.RequestStream;

            Logger.LogDebug("Connected client for address {Address}", _address);

            var _ = Task.Run(
                async () =>
                {
                    try
                    {
                        await _stream.ResponseStream.ForEachAsync(i => Actor.Done);
                    }
                    catch (Exception x)
                    {
                        Logger.LogError("Lost connection to address {Address}, reason {Message}", _address, x.Message);

                        var terminated = new EndpointTerminatedEvent
                        {
                            Address = _address
                        };
                        Actor.EventStream.Publish(terminated);
                    }
                }
            );

            Logger.LogDebug("Created reader for address {Address}", _address);

            var connected = new EndpointConnectedEvent
            {
                Address = _address
            };
            Actor.EventStream.Publish(connected);

            Logger.LogDebug("Connected to address {Address}", _address);
        }
    }

    class EndpointWriterException : Exception
    {
        public EndpointWriterException(string message) : base(message) { }
    }
}<|MERGE_RESOLUTION|>--- conflicted
+++ resolved
@@ -1,288 +1,217 @@
-﻿// -----------------------------------------------------------------------
-//   <copyright file="EndpointWriter.cs" company="Asynkron HB">
-//       Copyright (C) 2015-2018 Asynkron HB All rights reserved
-//   </copyright>
-// -----------------------------------------------------------------------
-
-using System;
-using System.Collections.Generic;
-using System.Threading.Tasks;
-using Grpc.Core;
-using Grpc.Core.Utils;
-using Microsoft.Extensions.Logging;
-
-namespace Proto.Remote
-{
-    public class EndpointWriter : IActor
-    {
-        private static readonly ILogger Logger = Log.CreateLogger<EndpointWriter>();
-
-        private int _serializerId;
-        private readonly string _address;
-        private readonly CallOptions _callOptions;
-        private readonly ChannelCredentials _channelCredentials;
-        private readonly IEnumerable<ChannelOption> _channelOptions;
-
-        private Channel _channel;
-        private Remoting.RemotingClient _client;
-        private AsyncDuplexStreamingCall<MessageBatch, Unit> _stream;
-        private IClientStreamWriter<MessageBatch> _streamWriter;
-
-        public EndpointWriter(
-            string address, IEnumerable<ChannelOption> channelOptions, CallOptions callOptions, ChannelCredentials channelCredentials
-        )
-        {
-            _address = address;
-            _channelOptions = channelOptions;
-            _callOptions = callOptions;
-            _channelCredentials = channelCredentials;
-        }
-
-        public Task ReceiveAsync(IContext context)
-        {
-            switch (context.Message)
-            {
-                case Started _:
-                    Logger.LogDebug("Starting Endpoint Writer");
-<<<<<<< HEAD
-                    await StartedAsync();
-                    break;
-                case Stopped _:
-                    await StoppedAsync();
-                    Logger.LogDebug("Stopped EndpointWriter at {Address}", _address);
-                    break;
-=======
-                    return StartedAsync();
-                case Stopped _:
-                    return StoppedAsync().ContinueWith(_ => Logger.LogDebug("Stopped EndpointWriter at {Address}", _address));
->>>>>>> 9218b335
-                case Restarting _:
-                    return RestartingAsync();
-                case EndpointTerminatedEvent _:
-                    context.Stop(context.Self);
-                    return Actor.Done;
-                case IEnumerable<RemoteDeliver> m:
-<<<<<<< HEAD
-                    var envelopes = new List<MessageEnvelope>();
-                    var typeNames = new Dictionary<string, int>();
-                    var targetNames = new Dictionary<string, int>();
-                    var typeNameList = new List<string>();
-                    var targetNameList = new List<string>();
-
-                    foreach (var rd in m)
-                    {
-                        var targetName = rd.Target.Id;
-                        var serializerId = rd.SerializerId == -1 ? _serializerId : rd.SerializerId;
-=======
-                    return Deliver(m);
-                default:
-                    return Actor.Done;
-            }
->>>>>>> 9218b335
-
-            Task Deliver(IEnumerable<RemoteDeliver> m)
-            {
-                var envelopes = new List<MessageEnvelope>();
-                var typeNames = new Dictionary<string, int>();
-                var targetNames = new Dictionary<string, int>();
-                var typeNameList = new List<string>();
-                var targetNameList = new List<string>();
-
-<<<<<<< HEAD
-                        var typeName = Serialization.GetTypeName(rd.Message, serializerId);
-
-                        if (!typeNames.TryGetValue(typeName, out var typeId))
-                        {
-                            typeId = typeNames[typeName] = typeNames.Count;
-                            typeNameList.Add(typeName);
-                        }
-
-                        MessageHeader header = null;
-
-                        if (rd.Header != null && rd.Header.Count > 0)
-                        {
-                            header = new MessageHeader();
-                            header.HeaderData.Add(rd.Header.ToDictionary());
-                        }
-
-                        var bytes = Serialization.Serialize(rd.Message, serializerId);
-
-                        var envelope = new MessageEnvelope
-                        {
-                            MessageData = bytes,
-                            Sender = rd.Sender,
-                            Target = targetId,
-                            TypeId = typeId,
-                            SerializerId = serializerId,
-                            MessageHeader = header,
-                        };
-=======
-                foreach (var rd in m)
-                {
-                    var targetName = rd.Target.Id;
-                    var serializerId = rd.SerializerId == -1 ? _serializerId : rd.SerializerId;
-
-                    if (!targetNames.TryGetValue(targetName, out var targetId))
-                    {
-                        targetId = targetNames[targetName] = targetNames.Count;
-                        targetNameList.Add(targetName);
-                    }
-
-                    var typeName = Serialization.GetTypeName(rd.Message, serializerId);
-
-                    if (!typeNames.TryGetValue(typeName, out var typeId))
-                    {
-                        typeId = typeNames[typeName] = typeNames.Count;
-                        typeNameList.Add(typeName);
-                    }
->>>>>>> 9218b335
-
-                    MessageHeader header = null;
-
-                    if (rd.Header != null && rd.Header.Count > 0)
-                    {
-                        header = new MessageHeader();
-                        header.HeaderData.Add(rd.Header.ToDictionary());
-                    }
-
-<<<<<<< HEAD
-                    var batch = new MessageBatch();
-                    batch.TargetNames.AddRange(targetNameList);
-                    batch.TypeNames.AddRange(typeNameList);
-                    batch.Envelopes.AddRange(envelopes);
-
-                    Logger.LogDebug(
-                        "EndpointWriter sending {Count} envelopes for {Address} while channel status is {State}",
-                        envelopes.Count, _address, _channel?.State
-                    );
-
-                    await SendEnvelopesAsync(batch, context);
-                    break;
-=======
-                    var bytes = Serialization.Serialize(rd.Message, serializerId);
-
-                    var envelope = new MessageEnvelope
-                    {
-                        MessageData = bytes,
-                        Sender = rd.Sender,
-                        Target = targetId,
-                        TypeId = typeId,
-                        SerializerId = serializerId,
-                        MessageHeader = header,
-                    };
-
-                    envelopes.Add(envelope);
-                }
-
-                var batch = new MessageBatch();
-                batch.TargetNames.AddRange(targetNameList);
-                batch.TypeNames.AddRange(typeNameList);
-                batch.Envelopes.AddRange(envelopes);
-
-                Logger.LogDebug(
-                    "EndpointWriter sending {Count} envelopes for {Address} while channel status is {State}",
-                    envelopes.Count, _address, _channel?.State
-                );
-
-                return SendEnvelopesAsync(batch, context);
->>>>>>> 9218b335
-            }
-        }
-
-        private async Task SendEnvelopesAsync(MessageBatch batch, IContext context)
-        {
-            if (_streamWriter == null)
-            {
-                Logger.LogError("gRPC Failed to send to address {Address}, reason No Connection available", _address);
-                return;
-
-                // throw new EndpointWriterException("gRPC Failed to send, reason No Connection available");
-            }
-<<<<<<< HEAD
-
-=======
-            
->>>>>>> 9218b335
-            try
-            {
-                Logger.LogDebug("Writing batch to {Address}", _address);
-
-                await _streamWriter.WriteAsync(batch);
-            }
-            catch (Exception x)
-            {
-                context.Stash();
-                Logger.LogError("gRPC Failed to send to address {Address}, reason {Message}", _address, x.Message);
-                throw;
-            }
-        }
-
-        //shutdown channel before restarting
-        private Task RestartingAsync() => ShutDownChannel();
-
-        //shutdown channel before stopping
-        private Task StoppedAsync() => ShutDownChannel();
-
-        private Task ShutDownChannel()
-        {
-            if (_channel != null && _channel.State != ChannelState.Shutdown)
-            {
-                return _channel.ShutdownAsync();
-            }
-
-            return Actor.Done;
-        }
-
-        private async Task StartedAsync()
-        {
-            Logger.LogDebug("Connecting to address {Address}", _address);
-
-            _channel = new Channel(_address, _channelCredentials, _channelOptions);
-            _client = new Remoting.RemotingClient(_channel);
-
-            Logger.LogDebug("Created channel and client for address {Address}", _address);
-
-            var res = await _client.ConnectAsync(new ConnectRequest());
-            _serializerId = res.DefaultSerializerId;
-            _stream = _client.Receive(_callOptions);
-            _streamWriter = _stream.RequestStream;
-
-            Logger.LogDebug("Connected client for address {Address}", _address);
-
-            var _ = Task.Run(
-                async () =>
-                {
-                    try
-                    {
-                        await _stream.ResponseStream.ForEachAsync(i => Actor.Done);
-                    }
-                    catch (Exception x)
-                    {
-                        Logger.LogError("Lost connection to address {Address}, reason {Message}", _address, x.Message);
-
-                        var terminated = new EndpointTerminatedEvent
-                        {
-                            Address = _address
-                        };
-                        Actor.EventStream.Publish(terminated);
-                    }
-                }
-            );
-
-            Logger.LogDebug("Created reader for address {Address}", _address);
-
-            var connected = new EndpointConnectedEvent
-            {
-                Address = _address
-            };
-            Actor.EventStream.Publish(connected);
-
-            Logger.LogDebug("Connected to address {Address}", _address);
-        }
-    }
-
-    class EndpointWriterException : Exception
-    {
-        public EndpointWriterException(string message) : base(message) { }
-    }
+﻿// -----------------------------------------------------------------------
+//   <copyright file="EndpointWriter.cs" company="Asynkron HB">
+//       Copyright (C) 2015-2018 Asynkron HB All rights reserved
+//   </copyright>
+// -----------------------------------------------------------------------
+
+using System;
+using System.Collections.Generic;
+using System.Threading.Tasks;
+using Grpc.Core;
+using Grpc.Core.Utils;
+using Microsoft.Extensions.Logging;
+
+namespace Proto.Remote
+{
+    public class EndpointWriter : IActor
+    {
+        private static readonly ILogger Logger = Log.CreateLogger<EndpointWriter>();
+
+        private int _serializerId;
+        private readonly string _address;
+        private readonly CallOptions _callOptions;
+        private readonly ChannelCredentials _channelCredentials;
+        private readonly IEnumerable<ChannelOption> _channelOptions;
+
+        private Channel _channel;
+        private Remoting.RemotingClient _client;
+        private AsyncDuplexStreamingCall<MessageBatch, Unit> _stream;
+        private IClientStreamWriter<MessageBatch> _streamWriter;
+
+        public EndpointWriter(
+            string address, IEnumerable<ChannelOption> channelOptions, CallOptions callOptions, ChannelCredentials channelCredentials
+        )
+        {
+            _address = address;
+            _channelOptions = channelOptions;
+            _callOptions = callOptions;
+            _channelCredentials = channelCredentials;
+        }
+
+        public Task ReceiveAsync(IContext context)
+        {
+            switch (context.Message)
+            {
+                case Started _:
+                    Logger.LogDebug("Starting Endpoint Writer");
+                    return StartedAsync();
+                case Stopped _:
+                    return StoppedAsync().ContinueWith(_ => Logger.LogDebug("Stopped EndpointWriter at {Address}", _address));
+                case Restarting _:
+                    return RestartingAsync();
+                case EndpointTerminatedEvent _:
+                    context.Stop(context.Self);
+                    return Actor.Done;
+                case IEnumerable<RemoteDeliver> m:
+                    return Deliver(m);
+                default:
+                    return Actor.Done;
+            }
+
+            Task Deliver(IEnumerable<RemoteDeliver> m)
+            {
+                var envelopes = new List<MessageEnvelope>();
+                var typeNames = new Dictionary<string, int>();
+                var targetNames = new Dictionary<string, int>();
+                var typeNameList = new List<string>();
+                var targetNameList = new List<string>();
+
+                foreach (var rd in m)
+                {
+                    var targetName = rd.Target.Id;
+                    var serializerId = rd.SerializerId == -1 ? _serializerId : rd.SerializerId;
+
+                    if (!targetNames.TryGetValue(targetName, out var targetId))
+                    {
+                        targetId = targetNames[targetName] = targetNames.Count;
+                        targetNameList.Add(targetName);
+                    }
+
+                    var typeName = Serialization.GetTypeName(rd.Message, serializerId);
+
+                    if (!typeNames.TryGetValue(typeName, out var typeId))
+                    {
+                        typeId = typeNames[typeName] = typeNames.Count;
+                        typeNameList.Add(typeName);
+                    }
+
+                    MessageHeader header = null;
+
+                    if (rd.Header != null && rd.Header.Count > 0)
+                    {
+                        header = new MessageHeader();
+                        header.HeaderData.Add(rd.Header.ToDictionary());
+                    }
+
+                    var bytes = Serialization.Serialize(rd.Message, serializerId);
+
+                    var envelope = new MessageEnvelope
+                    {
+                        MessageData = bytes,
+                        Sender = rd.Sender,
+                        Target = targetId,
+                        TypeId = typeId,
+                        SerializerId = serializerId,
+                        MessageHeader = header,
+                    };
+
+                    envelopes.Add(envelope);
+                }
+
+                var batch = new MessageBatch();
+                batch.TargetNames.AddRange(targetNameList);
+                batch.TypeNames.AddRange(typeNameList);
+                batch.Envelopes.AddRange(envelopes);
+
+                Logger.LogDebug(
+                    "EndpointWriter sending {Count} envelopes for {Address} while channel status is {State}",
+                    envelopes.Count, _address, _channel?.State
+                );
+
+                return SendEnvelopesAsync(batch, context);
+            }
+        }
+
+        private async Task SendEnvelopesAsync(MessageBatch batch, IContext context)
+        {
+            if (_streamWriter == null)
+            {
+                Logger.LogError("gRPC Failed to send to address {Address}, reason No Connection available", _address);
+                return;
+
+                // throw new EndpointWriterException("gRPC Failed to send, reason No Connection available");
+            }
+            
+            try
+            {
+                Logger.LogDebug("Writing batch to {Address}", _address);
+
+                await _streamWriter.WriteAsync(batch);
+            }
+            catch (Exception x)
+            {
+                context.Stash();
+                Logger.LogError("gRPC Failed to send to address {Address}, reason {Message}", _address, x.Message);
+                throw;
+            }
+        }
+
+        //shutdown channel before restarting
+        private Task RestartingAsync() => ShutDownChannel();
+
+        //shutdown channel before stopping
+        private Task StoppedAsync() => ShutDownChannel();
+
+        private Task ShutDownChannel()
+        {
+            if (_channel != null && _channel.State != ChannelState.Shutdown)
+            {
+                return _channel.ShutdownAsync();
+            }
+
+            return Actor.Done;
+        }
+
+        private async Task StartedAsync()
+        {
+            Logger.LogDebug("Connecting to address {Address}", _address);
+
+            _channel = new Channel(_address, _channelCredentials, _channelOptions);
+            _client = new Remoting.RemotingClient(_channel);
+
+            Logger.LogDebug("Created channel and client for address {Address}", _address);
+
+            var res = await _client.ConnectAsync(new ConnectRequest());
+            _serializerId = res.DefaultSerializerId;
+            _stream = _client.Receive(_callOptions);
+            _streamWriter = _stream.RequestStream;
+
+            Logger.LogDebug("Connected client for address {Address}", _address);
+
+            var _ = Task.Run(
+                async () =>
+                {
+                    try
+                    {
+                        await _stream.ResponseStream.ForEachAsync(i => Actor.Done);
+                    }
+                    catch (Exception x)
+                    {
+                        Logger.LogError("Lost connection to address {Address}, reason {Message}", _address, x.Message);
+
+                        var terminated = new EndpointTerminatedEvent
+                        {
+                            Address = _address
+                        };
+                        Actor.EventStream.Publish(terminated);
+                    }
+                }
+            );
+
+            Logger.LogDebug("Created reader for address {Address}", _address);
+
+            var connected = new EndpointConnectedEvent
+            {
+                Address = _address
+            };
+            Actor.EventStream.Publish(connected);
+
+            Logger.LogDebug("Connected to address {Address}", _address);
+        }
+    }
+
+    class EndpointWriterException : Exception
+    {
+        public EndpointWriterException(string message) : base(message) { }
+    }
 }