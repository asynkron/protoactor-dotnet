--- conflicted
+++ resolved
@@ -4,11 +4,9 @@
 //   </copyright>
 // -----------------------------------------------------------------------
 
-<<<<<<< HEAD
 using System;
-=======
 using System.Diagnostics;
->>>>>>> 456869bb
+
 
 namespace Proto.Remote
 {
@@ -16,22 +14,16 @@
     {
         private readonly EndpointManager _endpointManager;
         private readonly PID _pid;
-<<<<<<< HEAD
         private readonly string? _systemId;
-=======
         private PID? _endpoint;
         private long _lastUsedTick;
->>>>>>> 456869bb
 
         public RemoteProcess(ActorSystem system, EndpointManager endpointManager, PID pid) : base(system)
         {
             _endpointManager = endpointManager;
             _pid = pid;
-<<<<<<< HEAD
             pid.TryGetSystemId(system, out _systemId);
-=======
             _lastUsedTick = Stopwatch.GetTimestamp();
->>>>>>> 456869bb
         }
 
         protected internal override void SendUserMessage(PID _, object message) => Send(message);
@@ -54,12 +46,9 @@
                     endpoint.SendMessage(_pid, msg);
                     break;
             }
-<<<<<<< HEAD
-=======
 
             System.Root.Send(_endpoint, message);
             _lastUsedTick = Stopwatch.GetTimestamp();
->>>>>>> 456869bb
         }
 
         internal long LastUsedTick => _lastUsedTick;
