﻿// -----------------------------------------------------------------------
//   <copyright file="EndpointReader.cs" company="Asynkron HB">
//       Copyright (C) 2015-2018 Asynkron HB All rights reserved
//   </copyright>
// -----------------------------------------------------------------------

using System.Linq;
using System.Threading.Tasks;
using Grpc.Core;
using Grpc.Core.Utils;
using Microsoft.Extensions.Logging;
using Proto.Mailbox;

namespace Proto.Remote
{
    public class EndpointReader : Remoting.RemotingBase
    {
        private static readonly ILogger Logger = Log.CreateLogger<EndpointReader>();
        
        private bool _suspended;

        public override Task<ConnectResponse> Connect(ConnectRequest request, ServerCallContext context)
        {
            if (_suspended)
            {
                Logger.LogWarning("Attempt to connect to the suspended reader has been rejected");
                
                throw new RpcException(Status.DefaultCancelled, "Suspended");
            }

<<<<<<< HEAD
=======
            Logger.LogDebug("Accepted connection request from {Remote} to {Local}", context.Peer, context.Host);
            
>>>>>>> 9218b335
            return Task.FromResult(
                new ConnectResponse
                {
                    DefaultSerializerId = Serialization.DefaultSerializerId
                }
            );
        }

        public override Task Receive(
            IAsyncStreamReader<MessageBatch> requestStream,
            IServerStreamWriter<Unit> responseStream, ServerCallContext context
        )
        {
            var targets = new PID[100];
<<<<<<< HEAD

            return requestStream.ForEachAsync(
                batch =>
                {
                    if (_suspended)
                        return Actor.Done;

=======
            
            return requestStream.ForEachAsync(
                batch =>
                {
                    Logger.LogDebug("Received a batch of {Count} messages from {Remote}", batch.TargetNames.Count, context.Peer);

                    if (_suspended)
                        return Actor.Done;

>>>>>>> 9218b335
                    //only grow pid lookup if needed
                    if (batch.TargetNames.Count > targets.Length)
                    {
                        targets = new PID[batch.TargetNames.Count];
                    }

                    for (var i = 0; i < batch.TargetNames.Count; i++)
                    {
                        targets[i] = new PID(ProcessRegistry.Instance.Address, batch.TargetNames[i]);
                    }

                    var typeNames = batch.TypeNames.ToArray();

                    foreach (var envelope in batch.Envelopes)
                    {
                        var target = targets[envelope.Target];
                        var typeName = typeNames[envelope.TypeId];
                        var message = Serialization.Deserialize(typeName, envelope.MessageData, envelope.SerializerId);

                        switch (message) {
                            case Terminated msg: {
<<<<<<< HEAD
                                var rt = new RemoteTerminate(target, msg.Who);
                                EndpointManager.RemoteTerminate(rt);
                                break;
                            }
                            case SystemMessage sys: target.SendSystemMessage(sys);
=======
                                Logger.LogDebug("Forwarding remote endpoint termination request for {Who}", msg.Who);
                                
                                var rt = new RemoteTerminate(target, msg.Who);
                                EndpointManager.RemoteTerminate(rt);
                                
                                break;
                            }
                            case SystemMessage sys:
                                Logger.LogDebug("Forwarding remote system message {@Message}", sys);
                                
                                target.SendSystemMessage(sys);
>>>>>>> 9218b335
                                break;
                            default: {
                                Proto.MessageHeader header = null;

                                if (envelope.MessageHeader != null)
                                {
                                    header = new Proto.MessageHeader(envelope.MessageHeader.HeaderData);
                                }

<<<<<<< HEAD
=======
                                Logger.LogDebug("Forwarding remote user message {@Message}", message);
>>>>>>> 9218b335
                                var localEnvelope = new Proto.MessageEnvelope(message, envelope.Sender, header);
                                RootContext.Empty.Send(target, localEnvelope);
                                break;
                            }
                        }
                    }

                    return Actor.Done;
                }
            );
        }

<<<<<<< HEAD
        public void Suspend(bool suspended) => _suspended = suspended;
=======
        public void Suspend(bool suspended)
        {
            Logger.LogDebug("EndpointReader suspended");
            _suspended = suspended;
        }
>>>>>>> 9218b335
    }
}<|MERGE_RESOLUTION|>--- conflicted
+++ resolved
@@ -1,144 +1,116 @@
-﻿// -----------------------------------------------------------------------
-//   <copyright file="EndpointReader.cs" company="Asynkron HB">
-//       Copyright (C) 2015-2018 Asynkron HB All rights reserved
-//   </copyright>
-// -----------------------------------------------------------------------
-
-using System.Linq;
-using System.Threading.Tasks;
-using Grpc.Core;
-using Grpc.Core.Utils;
-using Microsoft.Extensions.Logging;
-using Proto.Mailbox;
-
-namespace Proto.Remote
-{
-    public class EndpointReader : Remoting.RemotingBase
-    {
-        private static readonly ILogger Logger = Log.CreateLogger<EndpointReader>();
-        
-        private bool _suspended;
-
-        public override Task<ConnectResponse> Connect(ConnectRequest request, ServerCallContext context)
-        {
-            if (_suspended)
-            {
-                Logger.LogWarning("Attempt to connect to the suspended reader has been rejected");
-                
-                throw new RpcException(Status.DefaultCancelled, "Suspended");
-            }
-
-<<<<<<< HEAD
-=======
-            Logger.LogDebug("Accepted connection request from {Remote} to {Local}", context.Peer, context.Host);
-            
->>>>>>> 9218b335
-            return Task.FromResult(
-                new ConnectResponse
-                {
-                    DefaultSerializerId = Serialization.DefaultSerializerId
-                }
-            );
-        }
-
-        public override Task Receive(
-            IAsyncStreamReader<MessageBatch> requestStream,
-            IServerStreamWriter<Unit> responseStream, ServerCallContext context
-        )
-        {
-            var targets = new PID[100];
-<<<<<<< HEAD
-
-            return requestStream.ForEachAsync(
-                batch =>
-                {
-                    if (_suspended)
-                        return Actor.Done;
-
-=======
-            
-            return requestStream.ForEachAsync(
-                batch =>
-                {
-                    Logger.LogDebug("Received a batch of {Count} messages from {Remote}", batch.TargetNames.Count, context.Peer);
-
-                    if (_suspended)
-                        return Actor.Done;
-
->>>>>>> 9218b335
-                    //only grow pid lookup if needed
-                    if (batch.TargetNames.Count > targets.Length)
-                    {
-                        targets = new PID[batch.TargetNames.Count];
-                    }
-
-                    for (var i = 0; i < batch.TargetNames.Count; i++)
-                    {
-                        targets[i] = new PID(ProcessRegistry.Instance.Address, batch.TargetNames[i]);
-                    }
-
-                    var typeNames = batch.TypeNames.ToArray();
-
-                    foreach (var envelope in batch.Envelopes)
-                    {
-                        var target = targets[envelope.Target];
-                        var typeName = typeNames[envelope.TypeId];
-                        var message = Serialization.Deserialize(typeName, envelope.MessageData, envelope.SerializerId);
-
-                        switch (message) {
-                            case Terminated msg: {
-<<<<<<< HEAD
-                                var rt = new RemoteTerminate(target, msg.Who);
-                                EndpointManager.RemoteTerminate(rt);
-                                break;
-                            }
-                            case SystemMessage sys: target.SendSystemMessage(sys);
-=======
-                                Logger.LogDebug("Forwarding remote endpoint termination request for {Who}", msg.Who);
-                                
-                                var rt = new RemoteTerminate(target, msg.Who);
-                                EndpointManager.RemoteTerminate(rt);
-                                
-                                break;
-                            }
-                            case SystemMessage sys:
-                                Logger.LogDebug("Forwarding remote system message {@Message}", sys);
-                                
-                                target.SendSystemMessage(sys);
->>>>>>> 9218b335
-                                break;
-                            default: {
-                                Proto.MessageHeader header = null;
-
-                                if (envelope.MessageHeader != null)
-                                {
-                                    header = new Proto.MessageHeader(envelope.MessageHeader.HeaderData);
-                                }
-
-<<<<<<< HEAD
-=======
-                                Logger.LogDebug("Forwarding remote user message {@Message}", message);
->>>>>>> 9218b335
-                                var localEnvelope = new Proto.MessageEnvelope(message, envelope.Sender, header);
-                                RootContext.Empty.Send(target, localEnvelope);
-                                break;
-                            }
-                        }
-                    }
-
-                    return Actor.Done;
-                }
-            );
-        }
-
-<<<<<<< HEAD
-        public void Suspend(bool suspended) => _suspended = suspended;
-=======
-        public void Suspend(bool suspended)
-        {
-            Logger.LogDebug("EndpointReader suspended");
-            _suspended = suspended;
-        }
->>>>>>> 9218b335
-    }
+﻿// -----------------------------------------------------------------------
+//   <copyright file="EndpointReader.cs" company="Asynkron HB">
+//       Copyright (C) 2015-2018 Asynkron HB All rights reserved
+//   </copyright>
+// -----------------------------------------------------------------------
+
+using System.Linq;
+using System.Threading.Tasks;
+using Grpc.Core;
+using Grpc.Core.Utils;
+using Microsoft.Extensions.Logging;
+using Proto.Mailbox;
+
+namespace Proto.Remote
+{
+    public class EndpointReader : Remoting.RemotingBase
+    {
+        private static readonly ILogger Logger = Log.CreateLogger<EndpointReader>();
+        
+        private bool _suspended;
+
+        public override Task<ConnectResponse> Connect(ConnectRequest request, ServerCallContext context)
+        {
+            if (_suspended)
+            {
+                Logger.LogWarning("Attempt to connect to the suspended reader has been rejected");
+                
+                throw new RpcException(Status.DefaultCancelled, "Suspended");
+            }
+
+            Logger.LogDebug("Accepted connection request from {Remote} to {Local}", context.Peer, context.Host);
+            
+            return Task.FromResult(
+                new ConnectResponse
+                {
+                    DefaultSerializerId = Serialization.DefaultSerializerId
+                }
+            );
+        }
+
+        public override Task Receive(
+            IAsyncStreamReader<MessageBatch> requestStream,
+            IServerStreamWriter<Unit> responseStream, ServerCallContext context
+        )
+        {
+            var targets = new PID[100];
+            
+            return requestStream.ForEachAsync(
+                batch =>
+                {
+                    Logger.LogDebug("Received a batch of {Count} messages from {Remote}", batch.TargetNames.Count, context.Peer);
+
+                    if (_suspended)
+                        return Actor.Done;
+
+                    //only grow pid lookup if needed
+                    if (batch.TargetNames.Count > targets.Length)
+                    {
+                        targets = new PID[batch.TargetNames.Count];
+                    }
+
+                    for (var i = 0; i < batch.TargetNames.Count; i++)
+                    {
+                        targets[i] = new PID(ProcessRegistry.Instance.Address, batch.TargetNames[i]);
+                    }
+
+                    var typeNames = batch.TypeNames.ToArray();
+
+                    foreach (var envelope in batch.Envelopes)
+                    {
+                        var target = targets[envelope.Target];
+                        var typeName = typeNames[envelope.TypeId];
+                        var message = Serialization.Deserialize(typeName, envelope.MessageData, envelope.SerializerId);
+
+                        switch (message) {
+                            case Terminated msg: {
+                                Logger.LogDebug("Forwarding remote endpoint termination request for {Who}", msg.Who);
+                                
+                                var rt = new RemoteTerminate(target, msg.Who);
+                                EndpointManager.RemoteTerminate(rt);
+                                
+                                break;
+                            }
+                            case SystemMessage sys:
+                                Logger.LogDebug("Forwarding remote system message {@Message}", sys);
+                                
+                                target.SendSystemMessage(sys);
+                                break;
+                            default: {
+                                Proto.MessageHeader header = null;
+
+                                if (envelope.MessageHeader != null)
+                                {
+                                    header = new Proto.MessageHeader(envelope.MessageHeader.HeaderData);
+                                }
+
+                                Logger.LogDebug("Forwarding remote user message {@Message}", message);
+                                var localEnvelope = new Proto.MessageEnvelope(message, envelope.Sender, header);
+                                RootContext.Empty.Send(target, localEnvelope);
+                                break;
+                            }
+                        }
+                    }
+
+                    return Actor.Done;
+                }
+            );
+        }
+
+        public void Suspend(bool suspended)
+        {
+            Logger.LogDebug("EndpointReader suspended");
+            _suspended = suspended;
+        }
+    }
 }