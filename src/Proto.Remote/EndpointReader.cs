--- conflicted
+++ resolved
@@ -1,113 +1,98 @@
-﻿// -----------------------------------------------------------------------
-//   <copyright file="EndpointReader.cs" company="Asynkron HB">
-//       Copyright (C) 2015-2018 Asynkron HB All rights reserved
-//   </copyright>
-// -----------------------------------------------------------------------
-
-using System.Linq;
-using System.Threading.Tasks;
-using Grpc.Core;
-using Grpc.Core.Utils;
-using Proto.Mailbox;
-
-namespace Proto.Remote
-{
-    public class EndpointReader : Remoting.RemotingBase
-    {
-        private bool _suspended;
-
-        public override Task<ConnectResponse> Connect(ConnectRequest request, ServerCallContext context)
-        {
-            if (_suspended)
-            {
-                throw new RpcException(Status.DefaultCancelled, "Suspended");
-            }
-
-            return Task.FromResult(
-                new ConnectResponse()
-                {
-                    DefaultSerializerId = Serialization.DefaultSerializerId
-                }
-            );
-        }
-
-        public override async Task Receive(
-            IAsyncStreamReader<MessageBatch> requestStream,
-            IServerStreamWriter<Unit> responseStream, ServerCallContext context
-        )
-        {
-            var targets = new PID[100];
-
-            await requestStream.ForEachAsync(
-                batch =>
-                {
-                    if (_suspended)
-                        return Actor.Done;
-
-                    //only grow pid lookup if needed
-                    if (batch.TargetNames.Count > targets.Length)
-                    {
-                        targets = new PID[batch.TargetNames.Count];
-                    }
-
-                    for (int i = 0; i < batch.TargetNames.Count; i++)
-                    {
-                        targets[i] = new PID(ProcessRegistry.Instance.Address, batch.TargetNames[i]);
-                    }
-
-                    var typeNames = batch.TypeNames.ToArray();
-
-                    foreach (var envelope in batch.Envelopes)
-                    {
-<<<<<<< HEAD
-                        var target = targets[envelope.Target];
-                        var typeName = typeNames[envelope.TypeId];
-                        var message = Serialization.Deserialize(typeName, envelope.MessageData, envelope.SerializerId);
-
-                        switch (message) {
-                            case Terminated msg: {
-                                var rt = new RemoteTerminate(target, msg.Who);
-                                EndpointManager.RemoteTerminate(rt);
-                                break;
-                            }
-                            case SystemMessage sys: target.SendSystemMessage(sys);
-                                break;
-                            default: {
-                                Proto.MessageHeader header = null;
-
-                                if (envelope.MessageHeader != null)
-                                {
-                                    header = new Proto.MessageHeader(envelope.MessageHeader.HeaderData);
-                                }
-
-                                var localEnvelope = new Proto.MessageEnvelope(message, envelope.Sender, header);
-                                RootContext.Empty.Send(target, localEnvelope);
-                                break;
-                            }
-                        }
-=======
-                        Proto.MessageHeader header = null;
-                        if (envelope.MessageHeader != null)
-                        {
-                            header = new Proto.MessageHeader(envelope.MessageHeader.HeaderData);
-                        }
-                        var localEnvelope = new Proto.MessageEnvelope(message, envelope.Sender, header);
-                        RootContext.Empty.Send(target, localEnvelope);
->>>>>>> 33a0e278
-                    }
-
-                    return Actor.Done;
-                }
-            );
-        }
-
-<<<<<<< HEAD
-        public void Suspend(bool suspended) => _suspended = suspended;
-=======
-        public void Suspend(bool suspended)
-        {
-            _suspended = suspended;
-        }
->>>>>>> 33a0e278
-    }
+﻿// -----------------------------------------------------------------------
+//   <copyright file="EndpointReader.cs" company="Asynkron HB">
+//       Copyright (C) 2015-2018 Asynkron HB All rights reserved
+//   </copyright>
+// -----------------------------------------------------------------------
+
+using System.Linq;
+using System.Threading.Tasks;
+using Grpc.Core;
+using Grpc.Core.Utils;
+using Proto.Mailbox;
+
+namespace Proto.Remote
+{
+    public class EndpointReader : Remoting.RemotingBase
+    {
+        private bool _suspended;
+
+        public override Task<ConnectResponse> Connect(ConnectRequest request, ServerCallContext context)
+        {
+            if (_suspended)
+            {
+                throw new RpcException(Status.DefaultCancelled, "Suspended");
+            }
+
+            return Task.FromResult(
+                new ConnectResponse()
+                {
+                    DefaultSerializerId = Serialization.DefaultSerializerId
+                }
+            );
+        }
+
+        public override async Task Receive(
+            IAsyncStreamReader<MessageBatch> requestStream,
+            IServerStreamWriter<Unit> responseStream, ServerCallContext context
+        )
+        {
+            var targets = new PID[100];
+
+            await requestStream.ForEachAsync(
+                batch =>
+                {
+                    if (_suspended)
+                        return Actor.Done;
+
+                    //only grow pid lookup if needed
+                    if (batch.TargetNames.Count > targets.Length)
+                    {
+                        targets = new PID[batch.TargetNames.Count];
+                    }
+
+                    for (int i = 0; i < batch.TargetNames.Count; i++)
+                    {
+                        targets[i] = new PID(ProcessRegistry.Instance.Address, batch.TargetNames[i]);
+                    }
+
+                    var typeNames = batch.TypeNames.ToArray();
+
+                    foreach (var envelope in batch.Envelopes)
+                    {
+                        var target = targets[envelope.Target];
+                        var typeName = typeNames[envelope.TypeId];
+                        var message = Serialization.Deserialize(typeName, envelope.MessageData, envelope.SerializerId);
+
+                    if (message is Terminated msg)
+                    {
+                        var rt = new RemoteTerminate(target, msg.Who);
+                        EndpointManager.RemoteTerminate(rt);
+                    }
+                    else if (message is SystemMessage sys)
+                    {
+                        target.SendSystemMessage(sys);
+                    }
+                    else
+                    {
+                        Proto.MessageHeader header = null;
+                        if (envelope.MessageHeader != null)
+                        {
+                            header = new Proto.MessageHeader(envelope.MessageHeader.HeaderData);
+                        }
+                        var localEnvelope = new Proto.MessageEnvelope(message, envelope.Sender, header);
+                        RootContext.Empty.Send(target, localEnvelope);
+                    }
+                }
+
+                return Actor.Done;
+            });
+        }
+
+        public void Suspend(bool suspended)
+        {
+            _suspended = suspended;
+        }
+
+        public void Suspend(bool suspended) => _suspended = suspended;
+    }
 }