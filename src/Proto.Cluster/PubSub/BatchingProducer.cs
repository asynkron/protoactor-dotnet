// -----------------------------------------------------------------------
// <copyright file="Publisher.cs" company="Asynkron AB">
//      Copyright (C) 2015-2022 Asynkron AB All rights reserved
// </copyright>
// -----------------------------------------------------------------------
using System;
using System.Threading;
using System.Threading.Channels;
using System.Threading.Tasks;
using JetBrains.Annotations;
using Microsoft.Extensions.Logging;
using Proto.Utils;

namespace Proto.Cluster.PubSub;

public record ProduceMessage(object Message, TaskCompletionSource<bool> TaskCompletionSource, CancellationToken Cancel);

/// <summary>
/// The batching producer has an internal queue collecting messages to be published to a topic. Internal loop creates and sends the batches
/// with the configured <see cref="IPublisher"/>.
/// </summary>
[PublicAPI]
public class BatchingProducer : IAsyncDisposable
{
    private static readonly ILogger Logger = Log.CreateLogger<BatchingProducer>();

    private readonly string _topic;

    private readonly Channel<ProduceMessage> _publisherChannel;
    private readonly CancellationTokenSource _cts = new();
    private readonly Task _publisherLoop;
    private readonly IPublisher _publisher;
    private readonly BatchingProducerConfig _config;

    /// <summary>
    /// Create a new batching producer for specified topic
    /// </summary>
    /// <param name="publisher">Publish batches through this publisher</param>
    /// <param name="topic">Topic to produce to</param>
    /// <param name="config">Producer configuration</param>
    /// <returns></returns>
    public BatchingProducer(IPublisher publisher, string topic, BatchingProducerConfig? config = null)
    {
        _publisher = publisher;
        _topic = topic;
        _config = config != null ? config with { } : new BatchingProducerConfig();

        _publisherChannel = _config.MaxQueueSize != null
            ? Channel.CreateBounded<ProduceMessage>(_config.MaxQueueSize.Value)
            : Channel.CreateUnbounded<ProduceMessage>();

        _publisherLoop = Task.Run(() => PublisherLoop(_cts.Token));
    }

    private async Task PublisherLoop(CancellationToken cancel)
    {
        Logger.LogDebug("Producer is starting the publisher loop for topic {Topic}", _topic);

        var batch = new PublisherBatchMessage();

        try
        {
            try
            {
                while (!cancel.IsCancellationRequested)
                {
                    if (_publisherChannel.Reader.TryRead(out var produceMessage))
                    {
                        if (!produceMessage.Cancel.IsCancellationRequested)
                        {
                            batch.Envelopes.Add(produceMessage.Message);
                            batch.DeliveryReports.Add(produceMessage.TaskCompletionSource);
                            batch.CancelTokens.Add(produceMessage.Cancel);
                        }
                        else
                        {
                            _ = produceMessage.TaskCompletionSource.TrySetCanceled(CancellationToken.None);
                        }

                        if (batch.Envelopes.Count < _config.BatchSize) continue;

                        await PublishBatch(batch);
                        batch = new PublisherBatchMessage();
                    }
                    else
                    {
                        if (batch.Envelopes.Count > 0)
                        {
                            await PublishBatch(batch);
                            batch = new PublisherBatchMessage();
                        }

                        await _publisherChannel.Reader.WaitToReadAsync(cancel);
                    }
                }
            }
            finally
            {
                // at this point stop accepting new messages
                _publisherChannel.Writer.Complete();
            }
        }
        catch (OperationCanceledException) when (cancel.IsCancellationRequested)
        {
            // expected, disposing
        }
        catch (Exception e)
        {
<<<<<<< HEAD
            if (_config.LogThrottle().IsOpen())
=======
            e.CheckFailFast();
            if (_logThrottle().IsOpen())
>>>>>>> 4dde62e6
                Logger.LogError(e, "Error in the publisher loop of Producer for topic {Topic}", _topic);

            FailBatch(batch, e);
            await FailPendingMessages(e);
        }

        CancelBatch(batch);
        await CancelPendingMessages();

        Logger.LogDebug("Producer is stopping the publisher loop for topic {Topic}", _topic);
    }

    private async Task FailPendingMessages(Exception e)
    {
        await foreach (var producerMessage in _publisherChannel.Reader.ReadAllAsync())
        {
            producerMessage.TaskCompletionSource.SetException(e);
        }
    }

    private async Task CancelPendingMessages()
    {
        await foreach (var producerMessage in _publisherChannel.Reader.ReadAllAsync())
        {
            producerMessage.TaskCompletionSource.SetCanceled();
        }
    }

    private void ClearBatch(PublisherBatchMessage batch)
    {
        batch.Envelopes.Clear();
        batch.DeliveryReports.Clear();
        batch.CancelTokens.Clear();
    }

    private void FailBatch(PublisherBatchMessage batch, Exception ex)
    {
        foreach (var deliveryReport in batch.DeliveryReports)
        {
            deliveryReport.SetException(ex);
        }

        ClearBatch(batch);
    }

    private void CancelBatch(PublisherBatchMessage batch)
    {
        foreach (var deliveryReport in batch.DeliveryReports)
        {
            deliveryReport.SetCanceled();
        }

        ClearBatch(batch);
    }

    private void CompleteBatch(PublisherBatchMessage batch)
    {
        foreach (var deliveryReport in batch.DeliveryReports)
        {
            deliveryReport.SetResult(true);
        }

        ClearBatch(batch);
    }

    private void RemoveCancelledFromBatch(PublisherBatchMessage batch)
    {
        var cancelTokensCopy = batch.CancelTokens.ToArray();

        for (var i = cancelTokensCopy.Length - 1; i >= 0; i--)
        {
            if (cancelTokensCopy[i].IsCancellationRequested)
            {
                batch.DeliveryReports[i].SetCanceled();

                batch.DeliveryReports.RemoveAt(i);
                batch.Envelopes.RemoveAt(i);
                batch.CancelTokens.RemoveAt(i);
            }
        }
    }

    private async Task PublishBatch(PublisherBatchMessage batch)
    {
        var retries = 0;
        var retry = true;

        while (retry && !_cts.Token.IsCancellationRequested)
        {
            try
            {
                retries++;
                await _publisher.PublishBatch(_topic, batch, CancellationTokens.FromSeconds(_config.PublishTimeoutInSeconds));
                retry = false;
                CompleteBatch(batch);
            }
            catch (Exception e)
            {
                var decision = await _config.OnPublishingError(retries, e, batch);

                if (decision == PublishingErrorDecision.FailBatchAndStop)
                {
                    FailBatch(batch, e);
                    throw; // let the main producer loop fail
                }

                if (_config.LogThrottle().IsOpen())
                    Logger.LogWarning(e, "Error while publishing batch");

                if (decision == PublishingErrorDecision.FailBatchAndContinue)
                {
                    FailBatch(batch, e);
                    return;
                }

                // the decision is to retry
                // if any of the messages have been canceled in the meantime, remove them and cancel the delivery report
                RemoveCancelledFromBatch(batch);
                if (batch.IsEmpty())
                    retry = false; // no messages left in the batch, so stop retrying
                else if (decision.Delay != null)
                    await Task.Delay(decision.Delay.Value);
            }
        }

        if (_cts.Token.IsCancellationRequested)
            CancelBatch(batch);
    }

    /// <summary>
    /// Adds a message to producer queue. The returned Task will complete when the message is actually published.
    /// </summary>
    /// <param name="message"></param>
    /// <param name="ct">If cancellation is requested before the message is published (while waiting in the queue), it will not be published,
    /// and the task returned from ProduceAsync will be cancelled</param>
    /// <returns></returns>
    /// <exception cref="InvalidOperationException">Thrown when the producer is already stopped or failed.</exception>
    /// <exception cref="ProducerQueueFullException">Thrown when producer max queue size is reached.</exception>
    public Task ProduceAsync(object message, CancellationToken ct = default)
    {
        var tcs = new TaskCompletionSource<bool>();

        if (!_publisherChannel.Writer.TryWrite(new ProduceMessage(message, tcs, ct)))
        {
            if (_publisherChannel.Reader.Completion.IsCompleted)
                throw new InvalidOperationException($"This producer for topic {_topic} is stopped, cannot produce more messages.");

            throw new ProducerQueueFullException(_topic);
        }

        return tcs.Task;
    }

    public async ValueTask DisposeAsync()
    {
        _cts.Cancel();
        await _publisherLoop;
        _cts.Dispose();
    }
}

public class ProducerQueueFullException : Exception
{
    public ProducerQueueFullException(string topic) : base($"Producer for topic {topic} has full queue")
    {
    }
}<|MERGE_RESOLUTION|>--- conflicted
+++ resolved
@@ -13,7 +13,7 @@
 
 namespace Proto.Cluster.PubSub;
 
-public record ProduceMessage(object Message, TaskCompletionSource<bool> TaskCompletionSource, CancellationToken Cancel);
+public record ProduceMessage(object Message, TaskCompletionSource<bool> TaskCompletionSource);
 
 /// <summary>
 /// The batching producer has an internal queue collecting messages to be published to a topic. Internal loop creates and sends the batches
@@ -23,6 +23,7 @@
 public class BatchingProducer : IAsyncDisposable
 {
     private static readonly ILogger Logger = Log.CreateLogger<BatchingProducer>();
+    private static readonly ShouldThrottle _logThrottle = Throttle.Create(3, TimeSpan.FromSeconds(10));
 
     private readonly string _topic;
 
@@ -106,12 +107,8 @@
         }
         catch (Exception e)
         {
-<<<<<<< HEAD
+            e.CheckFailFast();
             if (_config.LogThrottle().IsOpen())
-=======
-            e.CheckFailFast();
-            if (_logThrottle().IsOpen())
->>>>>>> 4dde62e6
                 Logger.LogError(e, "Error in the publisher loop of Producer for topic {Topic}", _topic);
 
             FailBatch(batch, e);
