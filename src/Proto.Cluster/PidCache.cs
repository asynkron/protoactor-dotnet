--- conflicted
+++ resolved
@@ -1,150 +1,118 @@
-﻿// -----------------------------------------------------------------------
-//   <copyright file="PidCache.cs" company="Asynkron HB">
-//       Copyright (C) 2015-2018 Asynkron HB All rights reserved
-//   </copyright>
-// -----------------------------------------------------------------------
-
-using System.Collections.Concurrent;
-using System.Threading.Tasks;
-using Microsoft.Extensions.Logging;
-
-namespace Proto.Cluster
-{
-    internal static class PidCache
-    {
-        private static PID _watcher;
-        private static Subscription<object> _clusterTopologyEvnSub;
-
-        private static readonly ConcurrentDictionary<string, PID> Cache = new ConcurrentDictionary<string, PID>();
-<<<<<<< HEAD
-
-        private static readonly ConcurrentDictionary<string, string> ReverseCache =
-            new ConcurrentDictionary<string, string>();
-
-        internal static void Setup()
-        {
-            var props = Props.FromProducer(() => new PidCacheWatcher())
-                .WithGuardianSupervisorStrategy(Supervision.AlwaysRestartStrategy);
-=======
-        private static readonly ConcurrentDictionary<string, string> ReverseCache = new ConcurrentDictionary<string, string>();
-
-        internal static void Setup()
-        {
-            var props = Props.FromProducer(() => new PidCacheWatcher()).WithGuardianSupervisorStrategy(Supervision.AlwaysRestartStrategy);
->>>>>>> 33a0e278
-            _watcher = RootContext.Empty.SpawnNamed(props, "PidCacheWatcher");
-            _clusterTopologyEvnSub = Actor.EventStream.Subscribe<MemberStatusEvent>(OnMemberStatusEvent);
-        }
-
-        internal static void Stop()
-        {
-<<<<<<< HEAD
-            _watcher.Stop();
-=======
-            RootContext.Empty.Stop(_watcher);
->>>>>>> 33a0e278
-            Actor.EventStream.Unsubscribe(_clusterTopologyEvnSub.Id);
-        }
-
-        internal static void OnMemberStatusEvent(MemberStatusEvent evn)
-        {
-            if (evn is MemberLeftEvent || evn is MemberRejoinedEvent)
-            {
-                RemoveCacheByMemberAddress(evn.Address);
-            }
-        }
-
-        internal static bool TryGetCache(string name, out PID pid)
-        {
-            return Cache.TryGetValue(name, out pid);
-        }
-
-        internal static bool TryAddCache(string name, PID pid)
-        {
-<<<<<<< HEAD
-            if (!Cache.TryAdd(name, pid)) return false;
-
-            var key = pid.ToShortString();
-            ReverseCache.TryAdd(key, name);
-            RootContext.Empty.Send(_watcher, new WatchPidRequest(pid));
-            return true;
-=======
-            if (Cache.TryAdd(name, pid))
-            {
-                var key = pid.ToShortString();
-                ReverseCache.TryAdd(key, name);
-                RootContext.Empty.Send(_watcher, new WatchPidRequest(pid));
-                return true;
-            }
-            return false;
->>>>>>> 33a0e278
-        }
-
-        internal static void RemoveCacheByPid(PID pid)
-        {
-            var key = pid.ToShortString();
-            if (ReverseCache.TryRemove(key, out var name))
-            {
-                Cache.TryRemove(name, out _);
-            }
-        }
-
-        internal static void RemoveCacheByName(string name)
-        {
-<<<<<<< HEAD
-            if (Cache.TryRemove(name, out var pid))
-=======
-            if(Cache.TryRemove(name, out var pid))
->>>>>>> 33a0e278
-            {
-                ReverseCache.TryRemove(pid.ToShortString(), out _);
-            }
-        }
-
-        internal static void RemoveCacheByMemberAddress(string memberAddress)
-        {
-            foreach (var (name, pid) in Cache.ToArray())
-            {
-                if (pid.Address == memberAddress)
-                {
-                    Cache.TryRemove(name, out _);
-                    var key = pid.ToShortString();
-                    ReverseCache.TryRemove(key, out _);
-                }
-            }
-        }
-    }
-
-    internal class WatchPidRequest
-    {
-        internal PID Pid { get; }
-
-        public WatchPidRequest(PID pid)
-        {
-            Pid = pid;
-        }
-    }
-
-    internal class PidCacheWatcher : IActor
-    {
-        private readonly ILogger _logger = Log.CreateLogger<PidCacheWatcher>();
-
-        public Task ReceiveAsync(IContext context)
-        {
-            switch (context.Message)
-            {
-                case Started _:
-                    _logger.LogDebug("Started PidCacheWatcher");
-                    break;
-                case WatchPidRequest msg:
-                    context.Watch(msg.Pid);
-                    break;
-                case Terminated msg:
-                    PidCache.RemoveCacheByPid(msg.Who);
-                    break;
-            }
-
-            return Actor.Done;
-        }
-    }
+﻿// -----------------------------------------------------------------------
+//   <copyright file="PidCache.cs" company="Asynkron HB">
+//       Copyright (C) 2015-2018 Asynkron HB All rights reserved
+//   </copyright>
+// -----------------------------------------------------------------------
+
+using System.Collections.Concurrent;
+using System.Threading.Tasks;
+using Microsoft.Extensions.Logging;
+
+namespace Proto.Cluster
+{
+    internal static class PidCache
+    {
+        private static PID _watcher;
+        private static Subscription<object> _clusterTopologyEvnSub;
+
+        private static readonly ConcurrentDictionary<string, PID> Cache = new ConcurrentDictionary<string, PID>();
+        private static readonly ConcurrentDictionary<string, string> ReverseCache = new ConcurrentDictionary<string, string>();
+
+        internal static void Setup()
+        {
+            var props = Props.FromProducer(() => new PidCacheWatcher()).WithGuardianSupervisorStrategy(Supervision.AlwaysRestartStrategy);
+            _watcher = RootContext.Empty.SpawnNamed(props, "PidCacheWatcher");
+            _clusterTopologyEvnSub = Actor.EventStream.Subscribe<MemberStatusEvent>(OnMemberStatusEvent);
+        }
+
+        internal static void Stop()
+        {
+            RootContext.Empty.Stop(_watcher);
+            Actor.EventStream.Unsubscribe(_clusterTopologyEvnSub.Id);
+        }
+
+        internal static void OnMemberStatusEvent(MemberStatusEvent evn)
+        {
+            if (evn is MemberLeftEvent || evn is MemberRejoinedEvent)
+            {
+                RemoveCacheByMemberAddress(evn.Address);
+            }
+        }
+
+        internal static bool TryGetCache(string name, out PID pid)
+        {
+            return Cache.TryGetValue(name, out pid);
+        }
+
+        internal static bool TryAddCache(string name, PID pid)
+        {
+            if (Cache.TryAdd(name, pid))
+            {
+                var key = pid.ToShortString();
+                ReverseCache.TryAdd(key, name);
+                RootContext.Empty.Send(_watcher, new WatchPidRequest(pid));
+                return true;
+            }
+            return false;
+        }
+
+        internal static void RemoveCacheByPid(PID pid)
+        {
+            var key = pid.ToShortString();
+            if (ReverseCache.TryRemove(key, out var name))
+            {
+                Cache.TryRemove(name, out _);
+            }
+        }
+
+        internal static void RemoveCacheByName(string name)
+        {
+            if(Cache.TryRemove(name, out var pid))
+            {
+                ReverseCache.TryRemove(pid.ToShortString(), out _);
+            }
+        }
+
+        internal static void RemoveCacheByMemberAddress(string memberAddress)
+        {
+            foreach (var (name, pid) in Cache.ToArray())
+            {
+                if (pid.Address == memberAddress)
+                {
+                    Cache.TryRemove(name, out _);
+                    var key = pid.ToShortString();
+                    ReverseCache.TryRemove(key, out _);
+                }
+            }
+        }
+    }
+
+    internal class WatchPidRequest
+    {
+        internal PID Pid { get; }
+
+        public WatchPidRequest(PID pid) { Pid = pid; }
+    }
+
+    internal class PidCacheWatcher : IActor
+    {
+        private readonly ILogger _logger = Log.CreateLogger<PidCacheWatcher>();
+
+        public Task ReceiveAsync(IContext context)
+        {
+            switch (context.Message)
+            {
+                case Started _:
+                    _logger.LogDebug("Started PidCacheWatcher");
+                    break;
+                case WatchPidRequest msg:
+                    context.Watch(msg.Pid);
+                    break;
+                case Terminated msg:
+                    PidCache.RemoveCacheByPid(msg.Who);
+                    break;
+            }
+            return Actor.Done;
+        }
+    }
 }