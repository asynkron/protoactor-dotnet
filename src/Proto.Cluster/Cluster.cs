﻿// -----------------------------------------------------------------------
//   <copyright file="Cluster.cs" company="Asynkron HB">
//       Copyright (C) 2015-2018 Asynkron HB All rights reserved
//   </copyright>
// -----------------------------------------------------------------------

using System;
using System.Threading;
using System.Threading.Tasks;
using Microsoft.Extensions.Logging;
using Proto.Remote;

namespace Proto.Cluster
{
    public static class Cluster
    {
        private static readonly ILogger Logger = Log.CreateLogger(typeof(Cluster).FullName);

        internal static ClusterConfig Config;

        public static Task Start(string clusterName, string address, int port, IClusterProvider cp)
            => Start(new ClusterConfig(clusterName, address, port, cp));

        public static async Task Start(ClusterConfig config)
        {
            Config = config;

            Remote.Remote.Start(Config.Address, Config.Port, Config.RemoteConfig);

            Serialization.RegisterFileDescriptor(ProtosReflection.Descriptor);
<<<<<<< HEAD
            
            Logger.LogInformation("Starting Proto.Actor cluster");
            
            var (host, port) = ParseAddress(ProcessRegistry.Instance.Address);
=======

            Logger.LogInformation("Starting Proto.Actor cluster");

>>>>>>> 9218b335
            var kinds = Remote.Remote.GetKnownKinds();
            Partition.Setup(kinds);
            PidCache.Setup();
            MemberList.Setup();

            var (host, port) = ProcessRegistry.Instance.GetAddress();

            await Config.ClusterProvider.RegisterMemberAsync(
                Config.Name, host, port, kinds, Config.InitialMemberStatusValue, Config.MemberStatusValueSerializer
            );
            Config.ClusterProvider.MonitorMemberStatusChanges();

            Logger.LogInformation("Started cluster");
        }

        public static async Task Shutdown(bool graceful = true)
        {
            if (graceful)
            {
                await Config.ClusterProvider.Shutdown();

                //This is to wait ownership transferring complete.
                await Task.Delay(2000);

                MemberList.Stop();
                PidCache.Stop();
                Partition.Stop();
            }

            await Remote.Remote.Shutdown(graceful);

            Logger.LogInformation("Stopped Cluster");
        }

        public static Task<(PID, ResponseStatusCode)> GetAsync(string name, string kind) => GetAsync(name, kind, CancellationToken.None);

        public static async Task<(PID, ResponseStatusCode)> GetAsync(string name, string kind, CancellationToken ct)
        {
            //Check Cache
            if (PidCache.TryGetCache(name, out var pid))
                return (pid, ResponseStatusCode.OK);

            //Get Pid
            var address = MemberList.GetPartition(name, kind);

            if (string.IsNullOrEmpty(address))
            {
                return (null, ResponseStatusCode.Unavailable);
            }

            var remotePid = Partition.PartitionForKind(address, kind);

            var req = new ActorPidRequest
            {
                Kind = kind,
                Name = name
            };

            Logger.LogDebug("Requesting remote PID from {Partition}:{Remote} {@Request}", address, remotePid, req);
            try
            {
                var resp = ct == CancellationToken.None
                    ? await RootContext.Empty.RequestAsync<ActorPidResponse>(remotePid, req, Config.TimeoutTimespan)
                    : await RootContext.Empty.RequestAsync<ActorPidResponse>(remotePid, req, ct);
                var status = (ResponseStatusCode) resp.StatusCode;

                switch (status)
                {
                    case ResponseStatusCode.OK:
                        PidCache.TryAddCache(name, resp.Pid);
                        return (resp.Pid, status);
                    default:
                        return (resp.Pid, status);
                }
            }
            catch (TimeoutException e)
            {
                Logger.LogWarning(e, "Remote PID request timeout {@Request}", req);
                return (null, ResponseStatusCode.Timeout);
            }
            catch (Exception e)
            {
                Logger.LogError(e, "Error occured requesting remote PID {@Request}", req);
                return (null, ResponseStatusCode.Error);
            }
        }
    }
}<|MERGE_RESOLUTION|>--- conflicted
+++ resolved
@@ -1,128 +1,121 @@
-﻿// -----------------------------------------------------------------------
-//   <copyright file="Cluster.cs" company="Asynkron HB">
-//       Copyright (C) 2015-2018 Asynkron HB All rights reserved
-//   </copyright>
-// -----------------------------------------------------------------------
-
-using System;
-using System.Threading;
-using System.Threading.Tasks;
-using Microsoft.Extensions.Logging;
-using Proto.Remote;
-
-namespace Proto.Cluster
-{
-    public static class Cluster
-    {
-        private static readonly ILogger Logger = Log.CreateLogger(typeof(Cluster).FullName);
-
-        internal static ClusterConfig Config;
-
-        public static Task Start(string clusterName, string address, int port, IClusterProvider cp)
-            => Start(new ClusterConfig(clusterName, address, port, cp));
-
-        public static async Task Start(ClusterConfig config)
-        {
-            Config = config;
-
-            Remote.Remote.Start(Config.Address, Config.Port, Config.RemoteConfig);
-
-            Serialization.RegisterFileDescriptor(ProtosReflection.Descriptor);
-<<<<<<< HEAD
-            
-            Logger.LogInformation("Starting Proto.Actor cluster");
-            
-            var (host, port) = ParseAddress(ProcessRegistry.Instance.Address);
-=======
-
-            Logger.LogInformation("Starting Proto.Actor cluster");
-
->>>>>>> 9218b335
-            var kinds = Remote.Remote.GetKnownKinds();
-            Partition.Setup(kinds);
-            PidCache.Setup();
-            MemberList.Setup();
-
-            var (host, port) = ProcessRegistry.Instance.GetAddress();
-
-            await Config.ClusterProvider.RegisterMemberAsync(
-                Config.Name, host, port, kinds, Config.InitialMemberStatusValue, Config.MemberStatusValueSerializer
-            );
-            Config.ClusterProvider.MonitorMemberStatusChanges();
-
-            Logger.LogInformation("Started cluster");
-        }
-
-        public static async Task Shutdown(bool graceful = true)
-        {
-            if (graceful)
-            {
-                await Config.ClusterProvider.Shutdown();
-
-                //This is to wait ownership transferring complete.
-                await Task.Delay(2000);
-
-                MemberList.Stop();
-                PidCache.Stop();
-                Partition.Stop();
-            }
-
-            await Remote.Remote.Shutdown(graceful);
-
-            Logger.LogInformation("Stopped Cluster");
-        }
-
-        public static Task<(PID, ResponseStatusCode)> GetAsync(string name, string kind) => GetAsync(name, kind, CancellationToken.None);
-
-        public static async Task<(PID, ResponseStatusCode)> GetAsync(string name, string kind, CancellationToken ct)
-        {
-            //Check Cache
-            if (PidCache.TryGetCache(name, out var pid))
-                return (pid, ResponseStatusCode.OK);
-
-            //Get Pid
-            var address = MemberList.GetPartition(name, kind);
-
-            if (string.IsNullOrEmpty(address))
-            {
-                return (null, ResponseStatusCode.Unavailable);
-            }
-
-            var remotePid = Partition.PartitionForKind(address, kind);
-
-            var req = new ActorPidRequest
-            {
-                Kind = kind,
-                Name = name
-            };
-
-            Logger.LogDebug("Requesting remote PID from {Partition}:{Remote} {@Request}", address, remotePid, req);
-            try
-            {
-                var resp = ct == CancellationToken.None
-                    ? await RootContext.Empty.RequestAsync<ActorPidResponse>(remotePid, req, Config.TimeoutTimespan)
-                    : await RootContext.Empty.RequestAsync<ActorPidResponse>(remotePid, req, ct);
-                var status = (ResponseStatusCode) resp.StatusCode;
-
-                switch (status)
-                {
-                    case ResponseStatusCode.OK:
-                        PidCache.TryAddCache(name, resp.Pid);
-                        return (resp.Pid, status);
-                    default:
-                        return (resp.Pid, status);
-                }
-            }
-            catch (TimeoutException e)
-            {
-                Logger.LogWarning(e, "Remote PID request timeout {@Request}", req);
-                return (null, ResponseStatusCode.Timeout);
-            }
-            catch (Exception e)
-            {
-                Logger.LogError(e, "Error occured requesting remote PID {@Request}", req);
-                return (null, ResponseStatusCode.Error);
-            }
-        }
-    }
+﻿// -----------------------------------------------------------------------
+//   <copyright file="Cluster.cs" company="Asynkron HB">
+//       Copyright (C) 2015-2018 Asynkron HB All rights reserved
+//   </copyright>
+// -----------------------------------------------------------------------
+
+using System;
+using System.Threading;
+using System.Threading.Tasks;
+using Microsoft.Extensions.Logging;
+using Proto.Remote;
+
+namespace Proto.Cluster
+{
+    public static class Cluster
+    {
+        private static readonly ILogger Logger = Log.CreateLogger(typeof(Cluster).FullName);
+
+        internal static ClusterConfig Config;
+
+        public static Task Start(string clusterName, string address, int port, IClusterProvider cp)
+            => Start(new ClusterConfig(clusterName, address, port, cp));
+
+        public static async Task Start(ClusterConfig config)
+        {
+            Config = config;
+
+            Remote.Remote.Start(Config.Address, Config.Port, Config.RemoteConfig);
+
+            Serialization.RegisterFileDescriptor(ProtosReflection.Descriptor);
+
+            Logger.LogInformation("Starting Proto.Actor cluster");
+
+            var kinds = Remote.Remote.GetKnownKinds();
+            Partition.Setup(kinds);
+            PidCache.Setup();
+            MemberList.Setup();
+
+            var (host, port) = ProcessRegistry.Instance.GetAddress();
+
+            await Config.ClusterProvider.RegisterMemberAsync(
+                Config.Name, host, port, kinds, Config.InitialMemberStatusValue, Config.MemberStatusValueSerializer
+            );
+            Config.ClusterProvider.MonitorMemberStatusChanges();
+
+            Logger.LogInformation("Started cluster");
+        }
+
+        public static async Task Shutdown(bool graceful = true)
+        {
+            if (graceful)
+            {
+                await Config.ClusterProvider.Shutdown();
+
+                //This is to wait ownership transferring complete.
+                await Task.Delay(2000);
+
+                MemberList.Stop();
+                PidCache.Stop();
+                Partition.Stop();
+            }
+
+            await Remote.Remote.Shutdown(graceful);
+
+            Logger.LogInformation("Stopped Cluster");
+        }
+
+        public static Task<(PID, ResponseStatusCode)> GetAsync(string name, string kind) => GetAsync(name, kind, CancellationToken.None);
+
+        public static async Task<(PID, ResponseStatusCode)> GetAsync(string name, string kind, CancellationToken ct)
+        {
+            //Check Cache
+            if (PidCache.TryGetCache(name, out var pid))
+                return (pid, ResponseStatusCode.OK);
+
+            //Get Pid
+            var address = MemberList.GetPartition(name, kind);
+
+            if (string.IsNullOrEmpty(address))
+            {
+                return (null, ResponseStatusCode.Unavailable);
+            }
+
+            var remotePid = Partition.PartitionForKind(address, kind);
+
+            var req = new ActorPidRequest
+            {
+                Kind = kind,
+                Name = name
+            };
+
+            Logger.LogDebug("Requesting remote PID from {Partition}:{Remote} {@Request}", address, remotePid, req);
+            try
+            {
+                var resp = ct == CancellationToken.None
+                    ? await RootContext.Empty.RequestAsync<ActorPidResponse>(remotePid, req, Config.TimeoutTimespan)
+                    : await RootContext.Empty.RequestAsync<ActorPidResponse>(remotePid, req, ct);
+                var status = (ResponseStatusCode) resp.StatusCode;
+
+                switch (status)
+                {
+                    case ResponseStatusCode.OK:
+                        PidCache.TryAddCache(name, resp.Pid);
+                        return (resp.Pid, status);
+                    default:
+                        return (resp.Pid, status);
+                }
+            }
+            catch (TimeoutException e)
+            {
+                Logger.LogWarning(e, "Remote PID request timeout {@Request}", req);
+                return (null, ResponseStatusCode.Timeout);
+            }
+            catch (Exception e)
+            {
+                Logger.LogError(e, "Error occured requesting remote PID {@Request}", req);
+                return (null, ResponseStatusCode.Error);
+            }
+        }
+    }
 }