--- conflicted
+++ resolved
@@ -1,99 +1,88 @@
-﻿// -----------------------------------------------------------------------
-//   <copyright file="Cluster.cs" company="Asynkron HB">
-//       Copyright (C) 2015-2017 Asynkron HB All rights reserved
-//   </copyright>
-// -----------------------------------------------------------------------
-
-using System.Threading;
-using System.Threading.Tasks;
-using Microsoft.Extensions.Logging;
-using Proto.Remote;
-
-namespace Proto.Cluster
-{
-    public static class Cluster
-    {
-        private static readonly ILogger Logger = Log.CreateLogger(typeof(Cluster).FullName);
-
-<<<<<<< HEAD
-        internal static ClusterConfig cfg;
-
-        public static void Start(string clusterName, string address, int port, IClusterProvider cp)
-            => StartWithConfig(new ClusterConfig(clusterName, address, port, cp));
-
-        public static void StartWithConfig(ClusterConfig config)
-        {
-            cfg = config;
-
-            Remote.Remote.Start(cfg.Address, cfg.Port);
-=======
-        private static IClusterProvider cp;
-        
-        public static void Start(string clusterName, string address, int port, IClusterProvider provider,RemoteConfig config = null)
-        {
-            config = config ?? new RemoteConfig();
-            Remote.Remote.Start(address, port,config);
->>>>>>> 1d3b6eb5
-
-            Serialization.RegisterFileDescriptor(ProtosReflection.Descriptor);
-            Logger.LogInformation("Starting Proto.Actor cluster");
-            var (h, p) = ParseAddress(ProcessRegistry.Instance.Address);
-            var kinds = Remote.Remote.GetKnownKinds();
-            Partition.SpawnPartitionActors(kinds);
-            Partition.SubscribeToEventStream();
-            PidCache.Spawn();
-            PidCache.SubscribeToEventStream();
-            MemberList.Spawn();
-            MemberList.SubscribeToEventStream();
-            cfg.ClusterProvider.RegisterMemberAsync(cfg.Name, h, p, kinds, config.InitialMemberStatusValue, config.MemberStatusValueSerializer).Wait();
-            cfg.ClusterProvider.MonitorMemberStatusChanges();
-
-            Logger.LogInformation("Started Cluster");
-        }
-
-        public static void Shutdown(bool gracefull = true)
-        {
-            if (gracefull)
-            {
-                cfg.ClusterProvider.Shutdown();
-                //This is to wait ownership transfering complete.
-                Task.Delay(2000).Wait();
-                MemberList.UnsubEventStream();
-                MemberList.Stop();
-                PidCache.UnsubEventStream();
-                PidCache.Stop();
-                Partition.UnsubEventStream();
-                Partition.StopPartitionActors();
-            }
-
-            Remote.Remote.Shutdown(gracefull);
-
-            Logger.LogInformation("Stopped Cluster");
-        }
-
-        private static (string host, int port) ParseAddress(string address)
-        {
-            //TODO: use correct parsing
-            var parts = address.Split(':');
-            var host = parts[0];
-            var port = int.Parse(parts[1]);
-            return (host, port);
-        }
-
-        public static Task<(PID, ResponseStatusCode)> GetAsync(string name, string kind)
-            => GetAsync(name, kind, CancellationToken.None);
-
-        public static async Task<(PID, ResponseStatusCode)> GetAsync(string name, string kind, CancellationToken ct)
-        {
-            var req = new PidCacheRequest(name, kind);
-            var resp = await PidCache.Pid.RequestAsync<PidCacheResponse>(req, ct);
-            return (resp.Pid, resp.StatusCode);
-        }
-
-        public static void RemoveCache(string name)
-        {
-            var req = new RemovePidCacheRequest(name);
-            PidCache.Pid.Tell(req);
-        }
-    }
+﻿// -----------------------------------------------------------------------
+//   <copyright file="Cluster.cs" company="Asynkron HB">
+//       Copyright (C) 2015-2017 Asynkron HB All rights reserved
+//   </copyright>
+// -----------------------------------------------------------------------
+
+using System.Threading;
+using System.Threading.Tasks;
+using Microsoft.Extensions.Logging;
+using Proto.Remote;
+
+namespace Proto.Cluster
+{
+    public static class Cluster
+    {
+        private static readonly ILogger Logger = Log.CreateLogger(typeof(Cluster).FullName);
+
+        internal static ClusterConfig cfg;
+
+        public static void Start(string clusterName, string address, int port, IClusterProvider cp) => StartWithConfig(new ClusterConfig(clusterName, address, port, cp));
+
+        public static void StartWithConfig(ClusterConfig config)
+        {
+            cfg = config;
+
+            Remote.Remote.Start(cfg.Address, cfg.Port, cfg.RemoteConfig);
+        
+            Serialization.RegisterFileDescriptor(ProtosReflection.Descriptor);
+            Logger.LogInformation("Starting Proto.Actor cluster");
+            var (h, p) = ParseAddress(ProcessRegistry.Instance.Address);
+            var kinds = Remote.Remote.GetKnownKinds();
+            Partition.SpawnPartitionActors(kinds);
+            Partition.SubscribeToEventStream();
+            PidCache.Spawn();
+            PidCache.SubscribeToEventStream();
+            MemberList.Spawn();
+            MemberList.SubscribeToEventStream();
+            cfg.ClusterProvider.RegisterMemberAsync(cfg.Name, h, p, kinds, config.InitialMemberStatusValue, config.MemberStatusValueSerializer).Wait();
+            cfg.ClusterProvider.MonitorMemberStatusChanges();
+
+            Logger.LogInformation("Started Cluster");
+        }
+
+        public static void Shutdown(bool gracefull = true)
+        {
+            if (gracefull)
+            {
+                cfg.ClusterProvider.Shutdown();
+                //This is to wait ownership transfering complete.
+                Task.Delay(2000).Wait();
+                MemberList.UnsubEventStream();
+                MemberList.Stop();
+                PidCache.UnsubEventStream();
+                PidCache.Stop();
+                Partition.UnsubEventStream();
+                Partition.StopPartitionActors();
+            }
+
+            Remote.Remote.Shutdown(gracefull);
+
+            Logger.LogInformation("Stopped Cluster");
+        }
+
+        private static (string host, int port) ParseAddress(string address)
+        {
+            //TODO: use correct parsing
+            var parts = address.Split(':');
+            var host = parts[0];
+            var port = int.Parse(parts[1]);
+            return (host, port);
+        }
+
+        public static Task<(PID, ResponseStatusCode)> GetAsync(string name, string kind) => GetAsync(name, kind, CancellationToken.None);
+
+        public static async Task<(PID, ResponseStatusCode)> GetAsync(string name, string kind, CancellationToken ct)
+        {
+            var req = new PidCacheRequest(name, kind);
+            var resp = await PidCache.Pid.RequestAsync<PidCacheResponse>(req, ct);
+            return (resp.Pid, resp.StatusCode);
+        }
+
+        public static void RemoveCache(string name)
+        {
+            var req = new RemovePidCacheRequest(name);
+            PidCache.Pid.Tell(req);
+        }
+    }
 }