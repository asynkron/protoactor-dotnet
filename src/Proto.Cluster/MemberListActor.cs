--- conflicted
+++ resolved
@@ -1,125 +1,120 @@
-﻿// -----------------------------------------------------------------------
-//   <copyright file="MemberListActor.cs" company="Asynkron HB">
-//       Copyright (C) 2015-2017 Asynkron HB All rights reserved
-//   </copyright>
-// -----------------------------------------------------------------------
-
-using System;
-using System.Collections.Generic;
-using System.Linq;
-using System.Threading.Tasks;
-using Microsoft.Extensions.Logging;
-using Proto.Remote;
-
-namespace Proto.Cluster
-{
-    public class MemberListActor : IActor
-    {
-        private readonly ILogger _logger = Log.CreateLogger<MemberListActor>();
-        private readonly Dictionary<string, MemberStatus> _members = new Dictionary<string, MemberStatus>();
-
-        public async Task ReceiveAsync(IContext context)
-        {
-            switch (context.Message)
-            {
-                case Started _:
-                    _logger.LogDebug("Started MemberListActor");
-                    break;
-                case MemberByKindRequest msg:
-                {
-                    var members = (from kvp in _members
-                                   let address = kvp.Key
-                                   let member = kvp.Value
-                                   where member.Kinds.Contains(msg.Kind)
-                                   select address).ToArray();
-
-                    await context.RespondAsync(new MemberByKindResponse(members));
-                    break;
-                }
-                case ClusterTopologyEvent msg:
-                {
-                    var tmp = new Dictionary<string, MemberStatus>();
-                    foreach (var status in msg.Statuses)
-                    {
-                        tmp[status.Address] = status;
-                    }
-
-                    foreach (var (address, old) in _members)
-                    {
-                        if (!tmp.TryGetValue(address, out var _))
-                        {
-                            await NotifyAsync(null, old);
-                        }
-                    }
-
-                    foreach (var ( address, @new) in tmp)
-                    {
-                        if (_members.TryGetValue(address, out var _))
-                        {
-<<<<<<< HEAD
-                            _members[address] = @new;
-                            await NotifyAsync(@new, null);
-=======
-                            continue;
->>>>>>> dac209db
-                        }
-                        _members[address] = @new;
-                        Notify(@new, null);
-                    }
-                    break;
-                }
-            }
-        }
-
-        private async Task NotifyAsync(MemberStatus @new, MemberStatus old)
-        {
-            if (@new == null && old == null)
-            {
-                return; //ignore
-            }
-
-            if (@new == null)
-            {
-                //notify left
-                var left = new MemberLeftEvent(old.Host, old.Port, old.Kinds);
-                await Actor.EventStream.PublishAsync(left);
-                _members.Remove(old.Address);
-                var endpointTerminated = new EndpointTerminatedEvent
-                                         {
-                                             Address = old.Address
-                                         };
-                await Actor.EventStream.PublishAsync(endpointTerminated);
-
-                return;
-            }
-
-            if (old == null)
-            {
-                //notify joined
-                var joined = new MemberJoinedEvent(@new.Host, @new.Port, @new.Kinds);
-                await Actor.EventStream.PublishAsync(joined);
-                return;
-            }
-
-            if (@new.MemberId != old.MemberId)
-            {
-                var rejoined = new MemberRejoinedEvent(@new.Host, @new.Port, @new.Kinds);
-                await Actor.EventStream.PublishAsync(rejoined);
-                return;
-            }
-
-            if (old.Alive && !@new.Alive)
-            {
-                var unavailable = new MemberUnavailableEvent(@new.Host, @new.Port, @new.Kinds);
-                await Actor.EventStream.PublishAsync(unavailable);
-                return;
-            }
-
-            if (@new.Alive && !old.Alive)
-            {
-                var available = new MemberAvailableEvent(@new.Host, @new.Port, @new.Kinds);
-                await Actor.EventStream.PublishAsync(available);
-            }
-        }
-    }
+﻿// -----------------------------------------------------------------------
+//   <copyright file="MemberListActor.cs" company="Asynkron HB">
+//       Copyright (C) 2015-2017 Asynkron HB All rights reserved
+//   </copyright>
+// -----------------------------------------------------------------------
+
+using System;
+using System.Collections.Generic;
+using System.Linq;
+using System.Threading.Tasks;
+using Microsoft.Extensions.Logging;
+using Proto.Remote;
+
+namespace Proto.Cluster
+{
+    public class MemberListActor : IActor
+    {
+        private readonly ILogger _logger = Log.CreateLogger<MemberListActor>();
+        private readonly Dictionary<string, MemberStatus> _members = new Dictionary<string, MemberStatus>();
+
+        public async Task ReceiveAsync(IContext context)
+        {
+            switch (context.Message)
+            {
+                case Started _:
+                    _logger.LogDebug("Started MemberListActor");
+                    break;
+                case MemberByKindRequest msg:
+                {
+                    var members = (from kvp in _members
+                                   let address = kvp.Key
+                                   let member = kvp.Value
+                                   where member.Kinds.Contains(msg.Kind)
+                                   select address).ToArray();
+
+                    await context.RespondAsync(new MemberByKindResponse(members));
+                    break;
+                }
+                case ClusterTopologyEvent msg:
+                {
+                    var tmp = new Dictionary<string, MemberStatus>();
+                    foreach (var status in msg.Statuses)
+                    {
+                        tmp[status.Address] = status;
+                    }
+
+                    foreach (var (address, old) in _members)
+                    {
+                        if (!tmp.TryGetValue(address, out var _))
+                        {
+                            await NotifyAsync(null, old);
+                        }
+                    }
+
+                    foreach (var ( address, @new) in tmp)
+                    {
+                        if (_members.TryGetValue(address, out var _))
+                        {
+                            continue;
+                        }
+                        _members[address] = @new;
+                            await NotifyAsync(@new, null);
+                    }
+                    break;
+                }
+            }
+        }
+
+        private async Task NotifyAsync(MemberStatus @new, MemberStatus old)
+        {
+            if (@new == null && old == null)
+            {
+                return; //ignore
+            }
+
+            if (@new == null)
+            {
+                //notify left
+                var left = new MemberLeftEvent(old.Host, old.Port, old.Kinds);
+                await Actor.EventStream.PublishAsync(left);
+                _members.Remove(old.Address);
+                var endpointTerminated = new EndpointTerminatedEvent
+                                         {
+                                             Address = old.Address
+                                         };
+                await Actor.EventStream.PublishAsync(endpointTerminated);
+
+                return;
+            }
+
+            if (old == null)
+            {
+                //notify joined
+                var joined = new MemberJoinedEvent(@new.Host, @new.Port, @new.Kinds);
+                await Actor.EventStream.PublishAsync(joined);
+                return;
+            }
+
+            if (@new.MemberId != old.MemberId)
+            {
+                var rejoined = new MemberRejoinedEvent(@new.Host, @new.Port, @new.Kinds);
+                await Actor.EventStream.PublishAsync(rejoined);
+                return;
+            }
+
+            if (old.Alive && !@new.Alive)
+            {
+                var unavailable = new MemberUnavailableEvent(@new.Host, @new.Port, @new.Kinds);
+                await Actor.EventStream.PublishAsync(unavailable);
+                return;
+            }
+
+            if (@new.Alive && !old.Alive)
+            {
+                var available = new MemberAvailableEvent(@new.Host, @new.Port, @new.Kinds);
+                await Actor.EventStream.PublishAsync(available);
+            }
+        }
+    }
 }