--- conflicted
+++ resolved
@@ -112,11 +112,7 @@
 
         internal Task StartAsync()
         {
-<<<<<<< HEAD
-            var props = Props.FromProducer(() => new GossipActor(_cluster.Config.GossipRequestTimeout));
-=======
             var props = Props.FromProducer(() => new GossipActor(_cluster.Config.GossipRequestTimeout, _context.System.Id, () => _cluster.Remote.BlockList.BlockedMembers, _cluster.System.Logger(),_cluster.Config.GossipFanout, _cluster.Config.GossipMaxSend));
->>>>>>> da537bd6
             _pid = _context.SpawnNamed(props, GossipActorName);
             _cluster.System.EventStream.Subscribe<ClusterTopology>(topology => _context.Send(_pid, topology));
             Logger.LogInformation("Started Cluster Gossip");
