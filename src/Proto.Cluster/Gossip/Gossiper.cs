--- conflicted
+++ resolved
@@ -136,9 +136,6 @@
             }
         }
 
-<<<<<<< HEAD
-        public class ConsensusCheckBuilder<T>: IConsensusCheckDefinition<T>
-=======
         private ActorStatistics GetActorStatistics()
         {
             var stats = new ActorStatistics();
@@ -152,8 +149,7 @@
             return stats;
         }
 
-        public class ConsensusCheckBuilder<T>
->>>>>>> f94e8f1e
+        public class ConsensusCheckBuilder<T>: IConsensusCheckDefinition<T>
         {
             private readonly ImmutableList<(string, Func<Any, T?>)> _getConsensusValues;
 
