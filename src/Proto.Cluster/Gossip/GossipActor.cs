// -----------------------------------------------------------------------
// <copyright file="GossipActor.cs" company="Asynkron AB">
//      Copyright (C) 2015-2022 Asynkron AB All rights reserved
// </copyright>
// -----------------------------------------------------------------------
using System;
using System.Threading.Tasks;
using Microsoft.Extensions.Logging;
using Proto.Logging;

namespace Proto.Cluster.Gossip;

public class GossipActor : IActor
{
    private static readonly ILogger Logger = Log.CreateLogger<GossipActor>();
    private readonly ActorSystem _system;
    private readonly TimeSpan _gossipRequestTimeout;
    private readonly IGossip _internal;

    // lookup from state key -> consensus checks

    public GossipActor(
        ActorSystem system,
        TimeSpan gossipRequestTimeout,
        string myId,
        InstanceLogger? instanceLogger,
        int gossipFanout,
        int gossipMaxSend
    )
    {
        _system = system;
        _gossipRequestTimeout = gossipRequestTimeout;
        _internal = new Gossip(myId, gossipFanout, gossipMaxSend, instanceLogger, () => _system.Cluster().MemberList.GetMembers());
    }

    public Task ReceiveAsync(IContext context) => context.Message switch
    {
        SetGossipStateKey setState          => OnSetGossipStateKey(context, setState),
        GetGossipStateRequest getState      => OnGetGossipStateKey(context, getState),
        GetGossipStateEntryRequest getState => OnGetGossipStateEntryKey(context, getState),
        GetGossipStateSnapshot              => OnGetGossipStateSnapshot(context),
        GossipRequest gossipRequest         => OnGossipRequest(context, gossipRequest),
        SendGossipStateRequest              => OnSendGossipState(context),
        AddConsensusCheck request           => OnAddConsensusCheck(context, request),
        ClusterTopology clusterTopology     => OnClusterTopology(clusterTopology),
        _                                   => Task.CompletedTask
    };

    private Task OnGetGossipStateEntryKey(IContext context, GetGossipStateEntryRequest getState)
    {
        var state = _internal.GetStateEntry(getState.Key);
        var res = new GetGossipStateEntryResponse(state);
        context.Respond(res);
        return Task.CompletedTask;
    }

    private Task OnGetGossipStateSnapshot(IContext context)
    {
        var state = _internal.GetStateSnapshot();
        context.Respond(state);
        return Task.CompletedTask;
    }

    private Task OnClusterTopology(ClusterTopology clusterTopology) =>
        _internal.UpdateClusterTopology(clusterTopology);

    private Task OnAddConsensusCheck(IContext context, AddConsensusCheck msg)
    {
        var id = Guid.NewGuid().ToString();
        _internal.AddConsensusCheck(id, msg.Check);
        context.ReenterAfterCancellation(msg.Token, () => _internal.RemoveConsensusCheck(id));

        return Task.CompletedTask;
    }

    private Task OnGetGossipStateKey(IContext context, GetGossipStateRequest getState)
    {
        var state = _internal.GetState(getState.Key);
        var res = new GetGossipStateResponse(state);
        context.Respond(res);
        return Task.CompletedTask;
    }

    private Task OnGossipRequest(IContext context, GossipRequest gossipRequest)
    {
        var logger = context.Logger()?.BeginScope<GossipActor>();
        logger?.LogDebug("Gossip Request {Sender}", context.Sender!);
        if (Logger.IsEnabled(LogLevel.Debug)) Logger.LogDebug("Gossip Request {Sender}", context.Sender!);
        ReceiveState(context, gossipRequest.State);

        //it's OK, we might not just yet be aware of this member yet....

        // if (!context.Cluster().MemberList.ContainsMemberId(gossipRequest.MemberId))
        // {
        //     Logger.LogWarning("Got gossip request from unknown member {MemberId}", gossipRequest.MemberId);
        //
        //     // Nothing to send, do not provide sender or state payload
        //     context.Respond(new GossipResponse());
        //     return Task.CompletedTask;
        // }

        var memberState = _internal.GetMemberStateDelta(gossipRequest.MemberId);

        if (!memberState.HasState)
        {
            if (Logger.IsEnabled(LogLevel.Debug))
                Logger.LogDebug("Got gossip request from member {MemberId}, but no state was found", gossipRequest.MemberId);

            // Nothing to send, do not provide sender or state payload
            context.Respond(new GossipResponse());
            return Task.CompletedTask;
        }

<<<<<<< HEAD
        context.Respond(new GossipResponse(){
            State = memberState.State.Clone(), //ensure we have a copy and not state that might mutate
        });
=======
        context.RequestReenter<GossipResponseAck>(context.Sender!, new GossipResponse
            {
                State = memberState.State.Clone(), //ensure we have a copy and not state that might mutate
            }, task => ReenterAfterResponseAck(context, task, memberState), CancellationTokens.WithTimeout(_gossipRequestTimeout));

>>>>>>> a66d6932
        return Task.CompletedTask;
        
        //this code is broken
        //
        // context.RequestReenter<GossipResponseAck>(context.Sender!, new GossipResponse
        //     {
        //         State = memberState.State.Clone(), //ensure we have a copy and not state that might mutate
        //     }, task => ReenterAfterResponseAck(context, task, memberState), CancellationTokens.WithTimeout(_gossipRequestTimeout));
        //
        // return Task.CompletedTask;
    }

    private void ReceiveState(IContext context, GossipState remoteState)
    {
        var updates = _internal.ReceiveState(remoteState);

        foreach (var update in updates)
        {
            context.System.EventStream.Publish(update);
        }
    }

    private Task OnSetGossipStateKey(IContext context, SetGossipStateKey setStateKey)
    {
        var (key, message) = setStateKey;
        _internal.SetState(key, message);

        if (context.Sender != null) context.Respond(new SetGossipStateResponse());

        return Task.CompletedTask;
    }

    private Task OnSendGossipState(IContext context)
    {
        _internal.SendState((memberState, member, logger) => SendGossipForMember(context, member, logger, memberState));
        context.Respond(new SendGossipStateResponse());
        return Task.CompletedTask;
    }

    private void SendGossipForMember(IContext context, Member member, InstanceLogger? logger, MemberStateDelta memberStateDelta)
    {
        var pid = PID.FromAddress(member.Address, Gossiper.GossipActorName);

        logger?.LogInformation("Sending GossipRequest to {MemberId}", member.Id);
        if (Logger.IsEnabled(LogLevel.Debug)) Logger.LogDebug("Sending GossipRequest to {MemberId}", member.Id);

        //a short timeout is massively important, we cannot afford hanging around waiting for timeout, blocking other gossips from getting through

        // This will return a GossipResponse, but since we need could need to get the sender, we do not unpack it from the MessageEnvelope
        context.RequestReenter<object>(pid, new GossipRequest
            {
                MemberId = context.System.Id,
                State = memberStateDelta.State.Clone(), //ensure we have a copy and not send state that might mutate
            },
            task => GossipReenterAfterSend(context, task, memberStateDelta),
            CancellationTokens.WithTimeout(_gossipRequestTimeout)
        );
    }

    private async Task GossipReenterAfterSend(IContext context, Task<object> task, MemberStateDelta delta)
    {
        var logger = context.Logger();

        try
        {
            await task;
            var envelope = task.Result as MessageEnvelope;

            if (envelope?.Message is GossipResponse response)
            {
                delta.CommitOffsets();

                if (response.State is not null)
                {
                    ReceiveState(context, response.State!);

                    if (envelope.Sender is not null) context.Send(envelope.Sender, new GossipResponseAck());
                }
            }
        }
        catch (DeadLetterException)
        {
            logger?.LogWarning("DeadLetter");
            Logger.LogWarning("DeadLetter in GossipReenterAfterSend");
        }
        catch (OperationCanceledException)
        {
            logger?.LogWarning("Timeout");
            Logger.LogWarning("Timeout in GossipReenterAfterSend");
        }
        catch (TimeoutException)
        {
            logger?.LogWarning("Timeout");
            Logger.LogWarning("Timeout in GossipReenterAfterSend");
        }
        catch (Exception x)
        {
            logger?.LogError(x, "GossipReenterAfterSend failed");
            Logger.LogError(x, "GossipReenterAfterSend failed");
        }
    }

    private async Task ReenterAfterResponseAck(IContext context, Task<GossipResponseAck> task, MemberStateDelta delta)
    {
        var logger = context.Logger();

        try
        {
            await task;
            delta.CommitOffsets();
        }
        catch (DeadLetterException)
        {
            logger?.LogWarning("DeadLetter");
            Logger.LogWarning("DeadLetter in ReenterAfterResponseAck");
        }
        catch (OperationCanceledException)
        {
            logger?.LogWarning("Timeout");
            Logger.LogWarning("Timeout in ReenterAfterResponseAck");
        }
        catch (TimeoutException)
        {
            logger?.LogWarning("Timeout");
            Logger.LogWarning("Timeout in ReenterAfterResponseAck");
        }
        catch (Exception x)
        {
            logger?.LogError(x, "ReenterAfterResponseAck failed");
            Logger.LogError(x, "ReenterAfterResponseAck failed");
        }
    }
}<|MERGE_RESOLUTION|>--- conflicted
+++ resolved
@@ -111,17 +111,10 @@
             return Task.CompletedTask;
         }
 
-<<<<<<< HEAD
         context.Respond(new GossipResponse(){
             State = memberState.State.Clone(), //ensure we have a copy and not state that might mutate
         });
-=======
-        context.RequestReenter<GossipResponseAck>(context.Sender!, new GossipResponse
-            {
-                State = memberState.State.Clone(), //ensure we have a copy and not state that might mutate
-            }, task => ReenterAfterResponseAck(context, task, memberState), CancellationTokens.WithTimeout(_gossipRequestTimeout));
-
->>>>>>> a66d6932
+
         return Task.CompletedTask;
         
         //this code is broken
