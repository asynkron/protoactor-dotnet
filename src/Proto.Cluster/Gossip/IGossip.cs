// -----------------------------------------------------------------------
// <copyright file="IGossipInternal.cs" company="Asynkron AB">
//      Copyright (C) 2015-2022 Asynkron AB All rights reserved
// </copyright>
// -----------------------------------------------------------------------
using System;
using System.Collections.Generic;
using System.Collections.Immutable;
using System.Threading.Tasks;
using Google.Protobuf;
using Google.Protobuf.WellKnownTypes;
using Proto.Logging;

namespace Proto.Cluster.Gossip
{
    /// <summary>
    /// memberStateDelta is the delta state
    /// member is the target member
    /// logger is the instance logger
    /// </summary>
    public delegate void SendStateAction(MemberStateDelta memberStateDelta, Member member, InstanceLogger? logger);

    internal interface IGossip : IGossipStateStore, IGossipConsensusChecker, IGossipCore
    {
    }

    internal interface IGossipCore
    {
        Task UpdateClusterTopology(ClusterTopology clusterTopology);

        /// <summary>
        /// Called when a member receives a gossip
        /// </summary>
        /// <param name="remoteState"></param>
        /// <returns></returns>
        ImmutableList<GossipUpdate> ReceiveState(GossipState remoteState);

        /// <summary>
        /// Sends the gossip to a random set of receiving members
        /// </summary>
        /// <param name="sendStateToMember"></param>
        void SendState(SendStateAction sendStateToMember);

        MemberStateDelta GetMemberStateDelta(string targetMemberId);
    }

    internal interface IGossipConsensusChecker
    {
<<<<<<< HEAD
        void AddConsensusCheck(string id, ConsensusCheck check);
        
=======
        void AddConsensusCheck(ConsensusCheck check);

>>>>>>> f94e8f1e
        void RemoveConsensusCheck(string id);
    }

    internal interface IGossipStateStore
    {
        GossipState GetStateSnapshot();

        ImmutableDictionary<string, Any> GetState(string key);

        void SetState(string key, IMessage value);
    }
}<|MERGE_RESOLUTION|>--- conflicted
+++ resolved
@@ -46,13 +46,8 @@
 
     internal interface IGossipConsensusChecker
     {
-<<<<<<< HEAD
         void AddConsensusCheck(string id, ConsensusCheck check);
         
-=======
-        void AddConsensusCheck(ConsensusCheck check);
-
->>>>>>> f94e8f1e
         void RemoveConsensusCheck(string id);
     }
 
