﻿// -----------------------------------------------------------------------
//   <copyright file="MemberList.cs" company="Asynkron AB">
//       Copyright (C) 2015-2020 Asynkron AB All rights reserved
//   </copyright>
// -----------------------------------------------------------------------

using System;
using System.Collections.Generic;
using System.Collections.Immutable;
using System.Linq;
using System.Threading;
using JetBrains.Annotations;
using Microsoft.Extensions.Logging;
using Proto.Cluster.Data;
using Proto.Cluster.Events;
using Proto.Cluster.Utils;
using Proto.Remote;

namespace Proto.Cluster
{
    //This class is responsible for figuring out what members are currently active in the cluster
    //it will receive a list of memberstatuses from the IClusterProvider
    //from that, we calculate a delta, which members joined, or left.

    //TODO: check usage and threadsafety.
    [PublicAPI]
    public record MemberList
    {
        //TODO: actually use this to prevent banned members from rejoining
        private ConcurrentSet<string> _bannedMembers { get; init; }
        private readonly Cluster _cluster;
        private readonly EventStream _eventStream;
        private readonly ILogger _logger;

        //TODO: the members here are only from the cluster provider
        //The partition lookup broadcasts and use broadcasted information
        //meaning the partition infra might be ahead of this list.
        //come up with a good solution to keep all this in sync
        private ImmutableDictionary<string, Member> _members = ImmutableDictionary<string, Member>.Empty;

        private ImmutableDictionary<string, IMemberStrategy> _memberStrategyByKind = ImmutableDictionary<string, IMemberStrategy>.Empty;

        private readonly IRootContext _root;


        private readonly ReaderWriterLockSlim _rwLock = new ReaderWriterLockSlim();
        private readonly ActorSystem _system;

        private LeaderInfo? _leader;

        public MemberList(Cluster cluster)
        {
            _cluster = cluster;
            _system = _cluster.System;
            _root = _system.Root;
            _eventStream = _system.EventStream;

            _logger = Log.CreateLogger($"MemberList-{_cluster.LoggerId}");

            _bannedMembers = new ConcurrentSet<string>();
        }

        public bool IsLeader => _cluster.Id.Equals(_leader?.MemberId);

        public Member? GetActivator(string kind, string requestSourceAddress)
        {
            //TODO: clean this lock logic up
            var locked = _rwLock.TryEnterReadLock(1000);

            while (!locked)
            {
                _logger.LogDebug("MemberList did not acquire reader lock within 1 seconds, retry");
                locked = _rwLock.TryEnterReadLock(1000);
            }

            try
            {
                if (_memberStrategyByKind.TryGetValue(kind, out var memberStrategy))
                {
                    return memberStrategy.GetActivator(requestSourceAddress);
                }
                else
                {
                    _logger.LogDebug("MemberList did not find any activator for kind '{Kind}'",kind);
                    return null;
                }
            }
            finally
            {
                _rwLock.ExitReadLock();
            }
        }

        //if the new leader is different from the current leader
        //notify via the event stream
        //TODO: cluster state update really. not only leader
        public void UpdateLeader(LeaderInfo leader)
        {
            //TODO: could likely be done better
            if (leader?.BannedMembers != null)
            {
                foreach (var b in leader.BannedMembers)
                {
                    _bannedMembers.Add(b);
                }
            }

            if (leader?.MemberId == _leader?.MemberId)
            {
                //leader is the same as before, ignore
                //this can happen eg. if you run blocking queries with consul
                //if nothing changes within the blocking time, you will still get a result,
                //we will still get this notification.
                //we use the memberlist to diff the data against current state
                return;
            }

            var oldLeader = _leader;

            _leader = leader;

            _logger.LogInformation("Leader updated {Leader}", leader?.MemberId);
            _eventStream.Publish(new LeaderElectedEvent(leader, oldLeader));

            if (IsLeader)
            {
                _logger.LogInformation("I am leader!");
            }
            else
            {
                _logger.LogInformation("{Address}:{Id} is leader!", leader?.Address, leader?.MemberId);
            }
        }

        public void UpdateClusterTopology(IReadOnlyCollection<Member> statuses, ulong eventId)
        {
            var locked = _rwLock.TryEnterWriteLock(1000);

            while (!locked)
            {
                _logger.LogDebug("MemberList did not acquire writer lock within 1 seconds, retry");
                locked = _rwLock.TryEnterWriteLock(1000);
            }

            try
            {
                _logger.LogDebug("Updating Cluster Topology");
                var topology = new ClusterTopology {EventId = eventId};

                //TLDR:
                //this method basically filters out any member status in the banned list
                //then makes a delta between new and old members
                //notifying the cluster accordingly which members left or joined

                //these are all members that are currently active
                var nonBannedStatuses =
                    statuses
                        .Where(s => !_bannedMembers.Contains(s.Id))
                        .ToArray();

                //these are the member IDs hashset of currently active members
                var newMemberIds =
                    nonBannedStatuses
                        .Select(s => s.Id)
                        .ToImmutableHashSet();

                //these are all members that existed before, but are not in the current nonBannedMemberStatuses
                var membersThatLeft =
                    _members
                        .Where(m => !newMemberIds.Contains(m.Key))
                        .Select(m => m.Value)
                        .ToArray();

                //notify that these members left
                foreach (var memberThatLeft in membersThatLeft)
                {
                    MemberLeave(memberThatLeft);
                    topology.Left.Add(new Member
                        {
                            Host = memberThatLeft.Host,
                            Port = memberThatLeft.Port,
                            Id = memberThatLeft.Id
                        }
                    );
                }

                //these are all members that are new and did not exist before
                var membersThatJoined =
                    nonBannedStatuses
                        .Where(m => !_members.ContainsKey(m.Id))
                        .ToArray();

                //notify that these members joined
                foreach (var memberThatJoined in membersThatJoined)
                {
                    MemberJoin(memberThatJoined);
                    topology.Joined.Add(new Member
                        {
                            Host = memberThatJoined.Host,
                            Port = memberThatJoined.Port,
                            Id = memberThatJoined.Id
                        }
                    );
                }

                topology.Members.AddRange(_members.Values);
                
                _logger.LogDebug("Published ClusterTopology event {ClusterTopology}",topology);

                _eventStream.Publish(topology);
            }
            finally
            {
                _rwLock.ExitWriteLock();
            }
        }

        private void MemberLeave(Member memberThatLeft)
        {
            //update MemberStrategy
            foreach (var k in memberThatLeft.Kinds)
            {
                if (!_memberStrategyByKind.TryGetValue(k, out var ms))
                {
                    continue;
                }

                ms.RemoveMember(memberThatLeft);

                if (ms.GetAllMembers().Count == 0)
                {
                    _memberStrategyByKind.Remove(k);
                }
            }

            _bannedMembers.Add(memberThatLeft.Id);
            
            _members = _members.Remove(memberThatLeft.Id);

            var endpointTerminated = new EndpointTerminatedEvent {Address = memberThatLeft.Address};
            _logger.LogInformation("Published event {@EndpointTerminated}", endpointTerminated);
            _cluster.System.EventStream.Publish(endpointTerminated);
        }

        private void MemberJoin(Member newMember)
        {
            //TODO: looks fishy, no locks, are we sure this is safe? it is using private state _vars

            _members = _members.Add(newMember.Id, newMember);

            foreach (var kind in newMember.Kinds)
            {
                if (!_memberStrategyByKind.ContainsKey(kind))
                {
<<<<<<< HEAD
                    _memberStrategyByKind = _memberStrategyByKind.SetItem(kind, _cluster.Config!.MemberStrategyBuilder(kind));
=======
                    _memberStrategyByKind[kind] = _cluster.Config!.MemberStrategyBuilder(_cluster,kind) ?? new SimpleMemberStrategy();
>>>>>>> c301170b
                }

                //TODO: this doesnt work, just use the same strategy for all kinds...
                _memberStrategyByKind[kind].AddMember(newMember);
            }
        }

        /// <summary>
        ///     broadcast a message to all members eventstream
        /// </summary>
        /// <param name="message"></param>
        public void BroadcastEvent(object message)
        {
            foreach (var m in _members.ToArray())
            {
                var pid = PID.FromAddress(m.Value.Address, "eventstream");
                try
                {
                    _system.Root.Send(pid, message);
                }
                catch (Exception)
                {
                    _logger.LogError("Failed to broadcast {Message} to {Pid}", message, pid);
                }
            }
        }

        public bool ContainsMemberId(string memberId) => _members.ContainsKey(memberId);

        public bool TryGetMember(string memberId, out Member value) => _members.TryGetValue(memberId, out value);

        public Member[] GetAllMembers() => _members.Values.ToArray();
    }
}<|MERGE_RESOLUTION|>--- conflicted
+++ resolved
@@ -252,11 +252,7 @@
             {
                 if (!_memberStrategyByKind.ContainsKey(kind))
                 {
-<<<<<<< HEAD
-                    _memberStrategyByKind = _memberStrategyByKind.SetItem(kind, _cluster.Config!.MemberStrategyBuilder(kind));
-=======
-                    _memberStrategyByKind[kind] = _cluster.Config!.MemberStrategyBuilder(_cluster,kind) ?? new SimpleMemberStrategy();
->>>>>>> c301170b
+                    _memberStrategyByKind = _memberStrategyByKind.SetItem(kind, _cluster.Config!.MemberStrategyBuilder(kind)  ?? new SimpleMemberStrategy());
                 }
 
                 //TODO: this doesnt work, just use the same strategy for all kinds...
