--- conflicted
+++ resolved
@@ -143,11 +143,8 @@
 
                 _stopping = true;
                 Logger.LogCritical("I have been blocked, exiting {Id}", MemberId);
-<<<<<<< HEAD
-                _ = _cluster.ShutdownAsync(true, "I have been blocked");
-=======
                 _ = _cluster.ShutdownAsync(reason:"Blocked by MemberList");
->>>>>>> 1a1260b9
+
                 return;
             }
 
