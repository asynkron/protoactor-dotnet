--- conflicted
+++ resolved
@@ -79,11 +79,7 @@
                     _topologyConsensus.TrySetResult(true);
                     var leaderId = LeaderElection.Elect(_memberState);
                     var newLeader = _members.GetById(leaderId);
-<<<<<<< HEAD
-                    if (newLeader is not null && !newLeader.Equals(_leader))
-=======
-                    if (newLeader != null)
->>>>>>> b30dd596
+                    if (newLeader is not null)
                     {
                         if (!newLeader.Equals(_leader))
                         {
@@ -122,11 +118,7 @@
                 if (_memberStrategyByKind.TryGetValue(kind, out var memberStrategy))
                     return memberStrategy.GetActivator(requestSourceAddress);
 
-<<<<<<< HEAD
                 Logger.LogInformation("MemberList did not find any not find any activator for kind '{Kind}'", kind);
-=======
-                Logger.LogWarning("[MemberList] MemberList did not find any activator for kind '{Kind}'", kind);
->>>>>>> b30dd596
                 return null;
             }
         }
