﻿// -----------------------------------------------------------------------
// <copyright file="MemberList.cs" company="Asynkron AB">
//      Copyright (C) 2015-2020 Asynkron AB All rights reserved
// </copyright>
// -----------------------------------------------------------------------
using System;
using System.Collections.Generic;
using System.Collections.Immutable;
using System.Linq;
using JetBrains.Annotations;
using Microsoft.Extensions.Logging;
using Proto.Cluster.Data;
using Proto.Remote;
using Proto.Utils;

namespace Proto.Cluster
{
    //This class is responsible for figuring out what members are currently active in the cluster
    //it will receive a list of Members from the IClusterProvider
    //from that, we calculate a delta, which members joined, or left.

    //TODO: check usage and threadsafety.
    [PublicAPI]
    public record MemberList
    {
        private readonly Cluster _cluster;
        private readonly EventStream _eventStream;
        private readonly ILogger _logger;
        private uint _currentMembershipHashCode = uint.MinValue;

        private readonly IRootContext _root;
        private readonly ActorSystem _system;
        private ImmutableDictionary<string, int> _indexByAddress = ImmutableDictionary<string, int>.Empty;

        private LeaderInfo? _leader;

        //TODO: the members here are only from the cluster provider
        //The partition lookup broadcasts and use broadcasted information
        //meaning the partition infra might be ahead of this list.
        //come up with a good solution to keep all this in sync
        private ImmutableDictionary<string, Member> _members = ImmutableDictionary<string, Member>.Empty;
        private ImmutableDictionary<int, Member> _membersByIndex = ImmutableDictionary<int, Member>.Empty;

        private ImmutableDictionary<string, IMemberStrategy> _memberStrategyByKind = ImmutableDictionary<string, IMemberStrategy>.Empty;
        private readonly ConcurrentSet<string> _bannedMembers = new();
        private int _nextMemberIndex;

        public MemberList(Cluster cluster)
        {
            _cluster = cluster;
            _system = _cluster.System;
            _root = _system.Root;
            _eventStream = _system.EventStream;
            _logger = Log.CreateLogger($"MemberList-{_cluster.LoggerId}");
            _cluster.System.EventStream.Subscribe<ClusterTopologyNotification>(OnClusterTopologyNotification);
        }

        private void OnClusterTopologyNotification(ClusterTopologyNotification ctn)
        {
            _logger.LogDebug("[MemberList] Got ClusterTopologyNotification {ClusterTopologyNotification}", ctn);
        }

        public Member? GetActivator(string kind, string requestSourceAddress)
        {
            lock (this)
            {
                if (_memberStrategyByKind.TryGetValue(kind, out var memberStrategy))
                    return memberStrategy.GetActivator(requestSourceAddress);

                _logger.LogError("MemberList did not find any activator for kind '{Kind}'", kind);
                return null;
            }
        }

        public void UpdateClusterTopology(IReadOnlyCollection<Member> statuses)
        {
<<<<<<< HEAD
            var locked = _rwLock.TryEnterWriteLock(1000);

            while (!locked)
            {
                _logger.LogDebug("MemberList did not acquire writer lock within 1 seconds, retry");
                locked = _rwLock.TryEnterWriteLock(1000);
            }

            try
=======
            lock (this)
>>>>>>> aca754ce
            {
                _logger.LogDebug("Updating Cluster Topology");
                var topology = new ClusterTopology {EventId = Member.GetMembershipHashCode(statuses)};

                //TLDR:
                //this method basically filters out any member status in the banned list
                //then makes a delta between new and old members
                //notifying the cluster accordingly which members left or joined

                //these are all members that are currently active
                var nonBannedStatuses =
                    statuses
                        .Where(s => !_bannedMembers.Contains(s.Id))
                        .ToArray();

                var newMembershipHashCode = Member.GetMembershipHashCode(nonBannedStatuses);

                //same topology, bail out
                if (newMembershipHashCode == _currentMembershipHashCode)
                {
                    return;
                }

                _currentMembershipHashCode = newMembershipHashCode;

                //these are the member IDs hashset of currently active members
                var newMemberIds =
                    nonBannedStatuses
                        .Select(s => s.Id)
                        .ToImmutableHashSet();

                //these are all members that existed before, but are not in the current nonBannedMemberStatuses
                var membersThatLeft =
                    _members
                        .Where(m => !newMemberIds.Contains(m.Key))
                        .Select(m => m.Value)
                        .ToArray();

                //notify that these members left
                foreach (var memberThatLeft in membersThatLeft)
                {
                    MemberLeave(memberThatLeft);
                    topology.Left.Add(new Member
                        {
                            Host = memberThatLeft.Host,
                            Port = memberThatLeft.Port,
                            Id = memberThatLeft.Id,
                            Index = memberThatLeft.Index
                        }
                    );
                }

                //these are all members that are new and did not exist before
                var membersThatJoined =
                    nonBannedStatuses
                        .Where(m => !_members.ContainsKey(m.Id))
                        .ToArray();

                //notify that these members joined
                foreach (var memberThatJoined in membersThatJoined)
                {
                    // Node local short identifier
                    MemberJoin(memberThatJoined);
                    topology.Joined.Add(new Member
                        {
                            Host = memberThatJoined.Host,
                            Port = memberThatJoined.Port,
                            Id = memberThatJoined.Id,
                            Index = memberThatJoined.Index
                        }
                    );
                }

                topology.Members.AddRange(_members.Values);

                _logger.LogDebug("Published ClusterTopology event {ClusterTopology}", topology);

                if (topology.Joined.Count > 0) _logger.LogInformation("Cluster members joined {MembersJoined}", topology.Joined);

                if (topology.Left.Count > 0) _logger.LogInformation("Cluster members left {MembersJoined}", topology.Left);

                _eventStream.Publish(topology);

                //Notify other members...
                BroadcastEvent(new ClusterTopologyNotification
                    {
                        MemberId = _cluster.System.Id,
                        MembershipHashCode = _currentMembershipHashCode
                    }, false
                );
            }


            void MemberLeave(Member memberThatLeft)
            {
                //update MemberStrategy
                foreach (var k in memberThatLeft.Kinds)
                {
                    if (!_memberStrategyByKind.TryGetValue(k, out var ms)) continue;

                    ms.RemoveMember(memberThatLeft);

                    if (ms.GetAllMembers().Count == 0)
                    {
                        _memberStrategyByKind = _memberStrategyByKind.Remove(k);
                    }
                }

                _bannedMembers.Add(memberThatLeft.Id);

                _members = _members.Remove(memberThatLeft.Id);
                _membersByIndex = _membersByIndex.Remove(memberThatLeft.Index);

                if (_indexByAddress.TryGetValue(memberThatLeft.Address, out _))
                    _indexByAddress = _indexByAddress.Remove(memberThatLeft.Address);

                var endpointTerminated = new EndpointTerminatedEvent {Address = memberThatLeft.Address};
                _logger.LogDebug("Published event {@EndpointTerminated}", endpointTerminated);
                _cluster.System.EventStream.Publish(endpointTerminated);
            }

            void MemberJoin(Member newMember)
            {
                newMember.Index = _nextMemberIndex++;
                
                _members = _members.Add(newMember.Id, newMember);
                _membersByIndex = _membersByIndex.Add(newMember.Index, newMember);
                _indexByAddress = _indexByAddress.Add(newMember.Address, newMember.Index);

                foreach (var kind in newMember.Kinds)
                {
                    if (!_memberStrategyByKind.ContainsKey(kind))
                    {
                        _memberStrategyByKind = _memberStrategyByKind.SetItem(kind, GetMemberStrategyByKind(kind));
                    }

                    _memberStrategyByKind[kind].AddMember(newMember);
                }
            }
        }

        //
        private IMemberStrategy GetMemberStrategyByKind(string kind)
        {
            //Try get the cluster kind
            var clusterKind = _cluster.TryGetClusterKind(kind);

            //if it exists, and if it has a strategy
            if (clusterKind?.Strategy != null)
            {
                //use that strategy
                return clusterKind.Strategy;
            }
            
            //otherwise, use whatever member strategy the default builder says
            return _cluster.Config!.MemberStrategyBuilder(_cluster, kind) ?? new SimpleMemberStrategy();
        }

        /// <summary>
        ///     broadcast a message to all members eventstream
        /// </summary>
        /// <param name="message"></param>
        /// <param name="includeSelf"></param>
        public void BroadcastEvent(object message, bool includeSelf = true)
        {
            foreach (var (id, member) in _members.ToArray())
            {
                if (!includeSelf && id == _cluster.System.Id) continue;

                var pid = PID.FromAddress(member.Address, "eventstream");

                try
                {
                    _system.Root.Send(pid, message);
                }
                catch (Exception)
                {
                    _logger.LogError("Failed to broadcast {Message} to {Pid}", message, pid);
                }
            }
        }

        public bool ContainsMemberId(string memberId) => _members.ContainsKey(memberId);

        public bool TryGetMember(string memberId, out Member value) => _members.TryGetValue(memberId, out value);

        public bool TryGetMemberIndexByAddress(string address, out int value) => _indexByAddress.TryGetValue(address, out value);

        public bool TryGetMemberByIndex(int memberIndex, out Member value) => _membersByIndex.TryGetValue(memberIndex, out value);

        public Member[] GetAllMembers() => _members.Values.ToArray();
    }
}<|MERGE_RESOLUTION|>--- conflicted
+++ resolved
@@ -74,19 +74,8 @@
 
         public void UpdateClusterTopology(IReadOnlyCollection<Member> statuses)
         {
-<<<<<<< HEAD
-            var locked = _rwLock.TryEnterWriteLock(1000);
-
-            while (!locked)
-            {
-                _logger.LogDebug("MemberList did not acquire writer lock within 1 seconds, retry");
-                locked = _rwLock.TryEnterWriteLock(1000);
-            }
-
-            try
-=======
+
             lock (this)
->>>>>>> aca754ce
             {
                 _logger.LogDebug("Updating Cluster Topology");
                 var topology = new ClusterTopology {EventId = Member.GetMembershipHashCode(statuses)};
