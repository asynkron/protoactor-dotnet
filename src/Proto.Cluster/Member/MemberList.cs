﻿// -----------------------------------------------------------------------
// <copyright file="MemberList.cs" company="Asynkron AB">
//      Copyright (C) 2015-2020 Asynkron AB All rights reserved
// </copyright>
// -----------------------------------------------------------------------
using System;
using System.Collections.Generic;
using System.Collections.Immutable;
using System.Linq;
using JetBrains.Annotations;
using Microsoft.Extensions.Logging;
using Proto.Cluster.Data;
using Proto.Remote;
using Proto.Utils;

namespace Proto.Cluster
{
    //This class is responsible for figuring out what members are currently active in the cluster
    //it will receive a list of Members from the IClusterProvider
    //from that, we calculate a delta, which members joined, or left.

    //TODO: check usage and threadsafety.
    [PublicAPI]
    public record MemberList
    {
        private readonly Cluster _cluster;
        private readonly EventStream _eventStream;
        private readonly ILogger _logger;
        private uint _currentMembershipHashCode = uint.MinValue;

        private readonly IRootContext _root;
        private readonly ActorSystem _system;
        private ImmutableDictionary<string, int> _indexByAddress = ImmutableDictionary<string, int>.Empty;

        private LeaderInfo? _leader;

        //TODO: the members here are only from the cluster provider
        //The partition lookup broadcasts and use broadcasted information
        //meaning the partition infra might be ahead of this list.
        //come up with a good solution to keep all this in sync
        private ImmutableDictionary<string, Member> _members = ImmutableDictionary<string, Member>.Empty;
        private ImmutableDictionary<int, Member> _membersByIndex = ImmutableDictionary<int, Member>.Empty;

<<<<<<< HEAD
       // private ImmutableDictionary<string, IMemberStrategy> _memberStrategyByKind = ImmutableDictionary<string, IMemberStrategy>.Empty;
=======
        private ImmutableDictionary<string, IMemberStrategy> _memberStrategyByKind = ImmutableDictionary<string, IMemberStrategy>.Empty;
>>>>>>> f74e7530
        private readonly ConcurrentSet<string> _bannedMembers = new();
        private int _nextMemberIndex;

        public MemberList(Cluster cluster)
        {
            _cluster = cluster;
            _system = _cluster.System;
            _root = _system.Root;
            _eventStream = _system.EventStream;
            _logger = Log.CreateLogger($"MemberList-{_cluster.LoggerId}");
            _cluster.System.EventStream.Subscribe<ClusterTopologyNotification>(OnClusterTopologyNotification);
        }

        private void OnClusterTopologyNotification(ClusterTopologyNotification ctn)
<<<<<<< HEAD
        {
            _logger.LogDebug("[MemberList] Got ClusterTopologyNotification {ClusterTopologyNotification}", ctn);
        }

        public Member? GetActivator(string kind, string requestSourceAddress)
        {
            lock (this)
            {
                var clusterKind = _cluster.GetClusterKind(kind);

                if (clusterKind != null) return clusterKind.GetStrategy(_cluster).GetActivator(requestSourceAddress);

                _logger.LogError("MemberList did not find any activator for kind '{Kind}'", kind);
                return null;

=======
        {
            _logger.LogDebug("[MemberList] Got ClusterTopologyNotification {ClusterTopologyNotification}", ctn);
        }

        public Member? GetActivator(string kind, string requestSourceAddress)
        {
            lock (this)
            {
                if (_memberStrategyByKind.TryGetValue(kind, out var memberStrategy))
                    return memberStrategy.GetActivator(requestSourceAddress);

                _logger.LogError("MemberList did not find any activator for kind '{Kind}'", kind);
                return null;
>>>>>>> f74e7530
            }
        }

        public void UpdateClusterTopology(IReadOnlyCollection<Member> statuses, ulong eventId)
        {
            lock (this)
            {
                _logger.LogDebug("Updating Cluster Topology");
                var topology = new ClusterTopology {EventId = eventId};

                //TLDR:
                //this method basically filters out any member status in the banned list
                //then makes a delta between new and old members
                //notifying the cluster accordingly which members left or joined

                //these are all members that are currently active
                var nonBannedStatuses =
                    statuses
                        .Where(s => !_bannedMembers.Contains(s.Id))
                        .ToArray();

                var newMembershipHashCode = Member.GetMembershipHashCode(nonBannedStatuses);

                //same topology, bail out
                if (newMembershipHashCode == _currentMembershipHashCode)
                {
                    return;
                }

                _currentMembershipHashCode = newMembershipHashCode;

                //these are the member IDs hashset of currently active members
                var newMemberIds =
                    nonBannedStatuses
                        .Select(s => s.Id)
                        .ToImmutableHashSet();

                //these are all members that existed before, but are not in the current nonBannedMemberStatuses
                var membersThatLeft =
                    _members
                        .Where(m => !newMemberIds.Contains(m.Key))
                        .Select(m => m.Value)
                        .ToArray();

                //notify that these members left
                foreach (var memberThatLeft in membersThatLeft)
                {
                    MemberLeave(memberThatLeft);
                    topology.Left.Add(new Member
                        {
                            Host = memberThatLeft.Host,
                            Port = memberThatLeft.Port,
                            Id = memberThatLeft.Id,
                            Index = memberThatLeft.Index
                        }
                    );
                }

                //these are all members that are new and did not exist before
                var membersThatJoined =
                    nonBannedStatuses
                        .Where(m => !_members.ContainsKey(m.Id))
                        .ToArray();

                //notify that these members joined
                foreach (var memberThatJoined in membersThatJoined)
                {
                    // Node local short identifier
                    MemberJoin(memberThatJoined);
                    topology.Joined.Add(new Member
                        {
                            Host = memberThatJoined.Host,
                            Port = memberThatJoined.Port,
                            Id = memberThatJoined.Id,
                            Index = memberThatJoined.Index
                        }
                    );
                }

                topology.Members.AddRange(_members.Values);

                _logger.LogDebug("Published ClusterTopology event {ClusterTopology}", topology);

                if (topology.Joined.Count > 0) _logger.LogInformation("Cluster members joined {MembersJoined}", topology.Joined);

                if (topology.Left.Count > 0) _logger.LogInformation("Cluster members left {MembersJoined}", topology.Left);

                _eventStream.Publish(topology);

                //Notify other members...
                BroadcastEvent(new ClusterTopologyNotification
                    {
                        MemberId = _cluster.System.Id,
                        MembershipHashCode = _currentMembershipHashCode
                    }, false
                );
            }

<<<<<<< HEAD

            void MemberLeave(Member memberThatLeft)
            {
                //update MemberStrategy
                foreach (var k in memberThatLeft.Kinds)
                {
                    var ck = _cluster.GetClusterKind(k);
                    ck.GetStrategy(_cluster).RemoveMember(memberThatLeft);
                }

                _bannedMembers.Add(memberThatLeft.Id);

                _members = _members.Remove(memberThatLeft.Id);
                _membersByIndex = _membersByIndex.Remove(memberThatLeft.Index);

                if (_indexByAddress.TryGetValue(memberThatLeft.Address, out _))
                    _indexByAddress = _indexByAddress.Remove(memberThatLeft.Address);

                var endpointTerminated = new EndpointTerminatedEvent {Address = memberThatLeft.Address};
                _logger.LogDebug("Published event {@EndpointTerminated}", endpointTerminated);
                _cluster.System.EventStream.Publish(endpointTerminated);
            }

=======

            void MemberLeave(Member memberThatLeft)
            {
                //update MemberStrategy
                foreach (var k in memberThatLeft.Kinds)
                {
                    if (!_memberStrategyByKind.TryGetValue(k, out var ms)) continue;

                    ms.RemoveMember(memberThatLeft);

                    if (ms.GetAllMembers().Count == 0)
                    {
                        _memberStrategyByKind = _memberStrategyByKind.Remove(k);
                    }
                }

                _bannedMembers.Add(memberThatLeft.Id);

                _members = _members.Remove(memberThatLeft.Id);
                _membersByIndex = _membersByIndex.Remove(memberThatLeft.Index);

                if (_indexByAddress.TryGetValue(memberThatLeft.Address, out _))
                    _indexByAddress = _indexByAddress.Remove(memberThatLeft.Address);

                var endpointTerminated = new EndpointTerminatedEvent {Address = memberThatLeft.Address};
                _logger.LogDebug("Published event {@EndpointTerminated}", endpointTerminated);
                _cluster.System.EventStream.Publish(endpointTerminated);
            }

>>>>>>> f74e7530
            void MemberJoin(Member newMember)
            {
                newMember.Index = _nextMemberIndex++;
                
                _members = _members.Add(newMember.Id, newMember);
                _membersByIndex = _membersByIndex.Add(newMember.Index, newMember);
                _indexByAddress = _indexByAddress.Add(newMember.Address, newMember.Index);

                foreach (var kind in newMember.Kinds)
                {
<<<<<<< HEAD
                    var ck = _cluster.GetClusterKind(kind);
                    ck.GetStrategy(_cluster).AddMember(newMember);
=======
                    if (!_memberStrategyByKind.ContainsKey(kind))
                    {
                        _memberStrategyByKind = _memberStrategyByKind.SetItem(kind,
                            _cluster.Config!.MemberStrategyBuilder(_cluster, kind) ?? new SimpleMemberStrategy()
                        );
                    }

                    _memberStrategyByKind[kind].AddMember(newMember);
>>>>>>> f74e7530
                }
            }
        }

        /// <summary>
        ///     broadcast a message to all members eventstream
        /// </summary>
        /// <param name="message"></param>
        /// <param name="includeSelf"></param>
        public void BroadcastEvent(object message, bool includeSelf = true)
        {
            foreach (var (id, member) in _members.ToArray())
            {
                if (!includeSelf && id == _cluster.System.Id) continue;

                var pid = PID.FromAddress(member.Address, "eventstream");

                try
                {
                    _system.Root.Send(pid, message);
                }
                catch (Exception)
                {
                    _logger.LogError("Failed to broadcast {Message} to {Pid}", message, pid);
                }
            }
        }

        public bool ContainsMemberId(string memberId) => _members.ContainsKey(memberId);

        public bool TryGetMember(string memberId, out Member value) => _members.TryGetValue(memberId, out value);

        public bool TryGetMemberIndexByAddress(string address, out int value) => _indexByAddress.TryGetValue(address, out value);

        public bool TryGetMemberByIndex(int memberIndex, out Member value) => _membersByIndex.TryGetValue(memberIndex, out value);

        public Member[] GetAllMembers() => _members.Values.ToArray();
    }
}<|MERGE_RESOLUTION|>--- conflicted
+++ resolved
@@ -40,12 +40,6 @@
         //come up with a good solution to keep all this in sync
         private ImmutableDictionary<string, Member> _members = ImmutableDictionary<string, Member>.Empty;
         private ImmutableDictionary<int, Member> _membersByIndex = ImmutableDictionary<int, Member>.Empty;
-
-<<<<<<< HEAD
-       // private ImmutableDictionary<string, IMemberStrategy> _memberStrategyByKind = ImmutableDictionary<string, IMemberStrategy>.Empty;
-=======
-        private ImmutableDictionary<string, IMemberStrategy> _memberStrategyByKind = ImmutableDictionary<string, IMemberStrategy>.Empty;
->>>>>>> f74e7530
         private readonly ConcurrentSet<string> _bannedMembers = new();
         private int _nextMemberIndex;
 
@@ -60,7 +54,6 @@
         }
 
         private void OnClusterTopologyNotification(ClusterTopologyNotification ctn)
-<<<<<<< HEAD
         {
             _logger.LogDebug("[MemberList] Got ClusterTopologyNotification {ClusterTopologyNotification}", ctn);
         }
@@ -75,22 +68,6 @@
 
                 _logger.LogError("MemberList did not find any activator for kind '{Kind}'", kind);
                 return null;
-
-=======
-        {
-            _logger.LogDebug("[MemberList] Got ClusterTopologyNotification {ClusterTopologyNotification}", ctn);
-        }
-
-        public Member? GetActivator(string kind, string requestSourceAddress)
-        {
-            lock (this)
-            {
-                if (_memberStrategyByKind.TryGetValue(kind, out var memberStrategy))
-                    return memberStrategy.GetActivator(requestSourceAddress);
-
-                _logger.LogError("MemberList did not find any activator for kind '{Kind}'", kind);
-                return null;
->>>>>>> f74e7530
             }
         }
 
@@ -189,8 +166,6 @@
                 );
             }
 
-<<<<<<< HEAD
-
             void MemberLeave(Member memberThatLeft)
             {
                 //update MemberStrategy
@@ -213,37 +188,7 @@
                 _cluster.System.EventStream.Publish(endpointTerminated);
             }
 
-=======
-
-            void MemberLeave(Member memberThatLeft)
-            {
-                //update MemberStrategy
-                foreach (var k in memberThatLeft.Kinds)
-                {
-                    if (!_memberStrategyByKind.TryGetValue(k, out var ms)) continue;
-
-                    ms.RemoveMember(memberThatLeft);
-
-                    if (ms.GetAllMembers().Count == 0)
-                    {
-                        _memberStrategyByKind = _memberStrategyByKind.Remove(k);
-                    }
-                }
-
-                _bannedMembers.Add(memberThatLeft.Id);
-
-                _members = _members.Remove(memberThatLeft.Id);
-                _membersByIndex = _membersByIndex.Remove(memberThatLeft.Index);
-
-                if (_indexByAddress.TryGetValue(memberThatLeft.Address, out _))
-                    _indexByAddress = _indexByAddress.Remove(memberThatLeft.Address);
-
-                var endpointTerminated = new EndpointTerminatedEvent {Address = memberThatLeft.Address};
-                _logger.LogDebug("Published event {@EndpointTerminated}", endpointTerminated);
-                _cluster.System.EventStream.Publish(endpointTerminated);
-            }
-
->>>>>>> f74e7530
+
             void MemberJoin(Member newMember)
             {
                 newMember.Index = _nextMemberIndex++;
@@ -254,19 +199,8 @@
 
                 foreach (var kind in newMember.Kinds)
                 {
-<<<<<<< HEAD
                     var ck = _cluster.GetClusterKind(kind);
                     ck.GetStrategy(_cluster).AddMember(newMember);
-=======
-                    if (!_memberStrategyByKind.ContainsKey(kind))
-                    {
-                        _memberStrategyByKind = _memberStrategyByKind.SetItem(kind,
-                            _cluster.Config!.MemberStrategyBuilder(_cluster, kind) ?? new SimpleMemberStrategy()
-                        );
-                    }
-
-                    _memberStrategyByKind[kind].AddMember(newMember);
->>>>>>> f74e7530
                 }
             }
         }
