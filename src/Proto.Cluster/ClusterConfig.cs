﻿// -----------------------------------------------------------------------
// <copyright file="ClusterConfig.cs" company="Asynkron AB">
//      Copyright (C) 2015-2020 Asynkron AB All rights reserved
// </copyright>
// -----------------------------------------------------------------------
using System;
using System.Collections.Immutable;
using System.Linq;
using JetBrains.Annotations;
using Proto.Cluster.Identity;

namespace Proto.Cluster
{
    [PublicAPI]
    public record ClusterConfig
    {
        private ClusterConfig(string clusterName, IClusterProvider clusterProvider, IIdentityLookup identityLookup)
        {
            ClusterName = clusterName ?? throw new ArgumentNullException(nameof(clusterName));
            ClusterProvider = clusterProvider ?? throw new ArgumentNullException(nameof(clusterProvider));
            TimeoutTimespan = TimeSpan.FromSeconds(5);
            ActorRequestTimeout = TimeSpan.FromSeconds(5);
            MaxNumberOfEventsInRequestLogThrottlePeriod = 3;
            RequestLogThrottlePeriod = TimeSpan.FromSeconds(2);
<<<<<<< HEAD
            GossipInterval = TimeSpan.FromMilliseconds(300);
            GossipFanout = 3;
=======
            HeartBeatInterval = TimeSpan.FromSeconds(30);
            HeartBeatTimeout = TimeSpan.FromSeconds(5);
            HeartBeatFanOut = 5;
>>>>>>> 78b88a60
            ClusterRequestDeDuplication = true;
            ClusterRequestDeDuplicationWindow = TimeSpan.FromSeconds(30);
            IdentityLookup = identityLookup;
            MemberStrategyBuilder = (_, _) => new SimpleMemberStrategy();
            PubSubBatchSize = 2000;
        }

        public Func<Cluster, string, IMemberStrategy> MemberStrategyBuilder { get; init; }
        
        public string ClusterName { get; }

        public ImmutableList<ClusterKind> ClusterKinds { get; init; } = ImmutableList<ClusterKind>.Empty;

        public IClusterProvider ClusterProvider { get; }

        public int PubSubBatchSize { get; init; }
        public TimeSpan TimeoutTimespan { get; init; }
        public TimeSpan ActorRequestTimeout { get; init; }
        public TimeSpan RequestLogThrottlePeriod { get; init; }
        public int MaxNumberOfEventsInRequestLogThrottlePeriod { get; init; }

        public int GossipFanout { get; init;  }

        public IIdentityLookup IdentityLookup { get; }
<<<<<<< HEAD
        public TimeSpan GossipInterval { get; init; }
=======
        public TimeSpan HeartBeatInterval { get; init; }
        public TimeSpan HeartBeatTimeout { get; init; }
        public int HeartBeatFanOut { get; init; }
>>>>>>> 78b88a60

        public bool ClusterRequestDeDuplication { get; init; }

        public TimeSpan ClusterRequestDeDuplicationWindow { get; init; }

        public Func<Cluster, IClusterContext> ClusterContextProducer { get; init; } =
            c => new DefaultClusterContext(c.IdentityLookup, c.PidCache, c.Config.ToClusterContextConfig(),c.System.Shutdown);

        public ClusterConfig WithTimeout(TimeSpan timeSpan) =>
            this with {TimeoutTimespan = timeSpan};

        public ClusterConfig WithActorRequestTimeout(TimeSpan timeSpan) =>
            this with {ActorRequestTimeout = timeSpan};

        public ClusterConfig WithRequestLogThrottlePeriod(TimeSpan timeSpan) =>
            this with {RequestLogThrottlePeriod = timeSpan};

        public ClusterConfig WithHeartBeatInterval(TimeSpan timeSpan) =>
            this with { HeartBeatInterval = timeSpan };

        public ClusterConfig WithHeartBeatTimeout(TimeSpan timeSpan) =>
            this with { HeartBeatTimeout = timeSpan };
        
        public ClusterConfig WithHeartBeatFanOut(int fanOut) =>
            this with { HeartBeatFanOut = fanOut };

        public ClusterConfig WithPubSubBatchSize(int batchSize) =>
            this with {PubSubBatchSize = batchSize};

        public ClusterConfig WithMaxNumberOfEventsInRequestLogThrottlePeriod(int max) =>
            this with {MaxNumberOfEventsInRequestLogThrottlePeriod = max};

        public ClusterConfig WithClusterKind(string kind, Props prop)
            => WithClusterKind(new ClusterKind(kind, prop));

        public ClusterConfig WithClusterKind(string kind, Props prop, Func<Cluster, IMemberStrategy> strategyBuilder) =>
            WithClusterKind(new ClusterKind(kind, prop) {StrategyBuilder = strategyBuilder});

        public ClusterConfig WithClusterKinds(params (string kind, Props prop)[] knownKinds) =>
            WithClusterKinds(knownKinds.Select(k => new ClusterKind(k.kind, k.prop)).ToArray());

        public ClusterConfig WithClusterKinds(params (string kind, Props prop, Func<Cluster, IMemberStrategy> strategyBuilder)[] knownKinds) =>
            WithClusterKinds(knownKinds.Select(k => new ClusterKind(k.kind, k.prop) {StrategyBuilder = k.strategyBuilder}).ToArray());

        public ClusterConfig WithClusterKind(ClusterKind clusterKind) => WithClusterKinds(clusterKind);

        public ClusterConfig WithClusterKinds(params ClusterKind[] clusterKinds)
            => this with {ClusterKinds = ClusterKinds.AddRange(clusterKinds)};
        
        public ClusterConfig WithMemberStrategyBuilder(Func<Cluster, string, IMemberStrategy> builder) =>
            this with {MemberStrategyBuilder = builder};

        public ClusterConfig WithClusterContextProducer(Func<Cluster, IClusterContext> producer) =>
            this with {ClusterContextProducer = producer};
        
        public ClusterConfig WithGossipInterval(TimeSpan interval) =>
            this with {GossipInterval = interval};
        
        public ClusterConfig WithGossipFanOut(int fanout) =>
            this with {GossipFanout = fanout};
        

        public static ClusterConfig Setup(
            string clusterName,
            IClusterProvider clusterProvider,
            IIdentityLookup identityLookup
        ) =>
            new(clusterName, clusterProvider, identityLookup);
    }
}<|MERGE_RESOLUTION|>--- conflicted
+++ resolved
@@ -22,14 +22,10 @@
             ActorRequestTimeout = TimeSpan.FromSeconds(5);
             MaxNumberOfEventsInRequestLogThrottlePeriod = 3;
             RequestLogThrottlePeriod = TimeSpan.FromSeconds(2);
-<<<<<<< HEAD
             GossipInterval = TimeSpan.FromMilliseconds(300);
             GossipFanout = 3;
-=======
-            HeartBeatInterval = TimeSpan.FromSeconds(30);
-            HeartBeatTimeout = TimeSpan.FromSeconds(5);
-            HeartBeatFanOut = 5;
->>>>>>> 78b88a60
+            // HeartBeatInterval = TimeSpan.FromSeconds(30);
+            // HeartBeatTimeout = TimeSpan.FromSeconds(5);
             ClusterRequestDeDuplication = true;
             ClusterRequestDeDuplicationWindow = TimeSpan.FromSeconds(30);
             IdentityLookup = identityLookup;
@@ -54,13 +50,10 @@
         public int GossipFanout { get; init;  }
 
         public IIdentityLookup IdentityLookup { get; }
-<<<<<<< HEAD
         public TimeSpan GossipInterval { get; init; }
-=======
         public TimeSpan HeartBeatInterval { get; init; }
         public TimeSpan HeartBeatTimeout { get; init; }
         public int HeartBeatFanOut { get; init; }
->>>>>>> 78b88a60
 
         public bool ClusterRequestDeDuplication { get; init; }
 
