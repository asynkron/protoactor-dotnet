--- conflicted
+++ resolved
@@ -1,361 +1,357 @@
-﻿// -----------------------------------------------------------------------
-//   <copyright file="Partition.cs" company="Asynkron HB">
-//       Copyright (C) 2015-2018 Asynkron HB All rights reserved
-//   </copyright>
-// -----------------------------------------------------------------------
-
-using System;
-using System.Collections.Generic;
-using System.Linq;
-using System.Threading.Tasks;
-using Microsoft.Extensions.Logging;
-using Proto.Remote;
-
-namespace Proto.Cluster
-{
-    static class Partition
-    {
-<<<<<<< HEAD
-        public static readonly Dictionary<string, PID> KindMap = new Dictionary<string, PID>();
-=======
-        private static readonly Dictionary<string, PID> KindMap = new Dictionary<string, PID>();
->>>>>>> 9218b335
-
-        private static Subscription<object> memberStatusSub;
-
-        public static void Setup(string[] kinds)
-        {
-            foreach (var kind in kinds)
-            {
-                var pid = SpawnPartitionActor(kind);
-                KindMap[kind] = pid;
-            }
-
-            memberStatusSub = EventStream.Instance.Subscribe<MemberStatusEvent>(
-                msg =>
-                {
-                    foreach (var kind in msg.Kinds)
-                    {
-                        if (KindMap.TryGetValue(kind, out var kindPid))
-                        {
-                            RootContext.Empty.Send(kindPid, msg);
-                        }
-                    }
-                }
-            );
-        }
-
-        private static PID SpawnPartitionActor(string kind)
-        {
-            var props = Props.FromProducer(() => new PartitionActor(kind)).WithGuardianSupervisorStrategy(Supervision.AlwaysRestartStrategy);
-            var pid = RootContext.Empty.SpawnNamed(props, "partition-" + kind);
-            return pid;
-        }
-
-        public static void Stop()
-        {
-            foreach (var kind in KindMap.Values)
-            {
-                RootContext.Empty.Stop(kind);
-            }
-
-            KindMap.Clear();
-            EventStream.Instance.Unsubscribe(memberStatusSub.Id);
-        }
-
-        public static PID PartitionForKind(string address, string kind) => new PID(address, "partition-" + kind);
-    }
-
-    class PartitionActor : IActor
-    {
-        private static readonly ILogger _logger = Log.CreateLogger<PartitionActor>();
-        
-        private class SpawningProcess : TaskCompletionSource<ActorPidResponse>
-        {
-            public string SpawningAddress { get; }
-            public SpawningProcess(string address) => SpawningAddress = address;
-        }
-
-        private readonly string _kind;
-        private readonly Dictionary<string, PID> _partition = new Dictionary<string, PID>();        //actor/grain name to PID
-        private readonly Dictionary<PID, string> _reversePartition = new Dictionary<PID, string>(); //PID to grain name
-        private readonly Dictionary<string, SpawningProcess> _spawningProcs = new Dictionary<string, SpawningProcess>(); //spawning processes
-
-        public PartitionActor(string kind) => _kind = kind;
-
-        public Task ReceiveAsync(IContext context)
-        {
-            switch (context.Message)
-            {
-                case Started _:
-                    _logger.LogDebug("Started PartitionActor for {Kind}", _kind);
-                    break;
-                case ActorPidRequest msg:
-                    Spawn(msg, context);
-                    break;
-                case Terminated msg:
-                    Terminated(msg);
-                    break;
-                case TakeOwnership msg:
-                    TakeOwnership(msg, context);
-                    break;
-                case MemberJoinedEvent msg:
-                    MemberJoined(msg, context);
-                    break;
-                case MemberRejoinedEvent msg:
-                    MemberRejoined(msg);
-                    break;
-                case MemberLeftEvent msg:
-                    MemberLeft(msg, context);
-                    break;
-            }
-
-            return Actor.Done;
-        }
-
-        private void Terminated(Terminated msg)
-        {
-            //one of the actors we manage died, remove it from the lookup
-            if (_reversePartition.TryGetValue(msg.Who, out var key))
-            {
-                _partition.Remove(key);
-                _reversePartition.Remove(msg.Who);
-            }
-        }
-
-        private void TakeOwnership(TakeOwnership msg, IContext context)
-        {
-            //Check again if I'm the owner
-            var address = MemberList.GetPartition(msg.Name, _kind);
-
-            if (!string.IsNullOrEmpty(address) && address != ProcessRegistry.Instance.Address)
-            {
-                //if not, forward to the correct owner
-                var owner = Partition.PartitionForKind(address, _kind);
-
-                context.Send(owner, msg);
-            }
-            else
-            {
-                _logger.LogDebug("Kind {Kind} Take Ownership name: {Name}, pid: {Pid}", _kind, msg.Name, msg.Pid);
-                _partition[msg.Name] = msg.Pid;
-                _reversePartition[msg.Pid] = msg.Name;
-                context.Watch(msg.Pid);
-            }
-        }
-
-        private void MemberLeft(MemberLeftEvent msg, IContext context)
-        {
-            _logger.LogInformation("Kind {Kind} member left {Address}", _kind, msg.Address);
-
-            //If the left member is self, transfer remaining pids to others
-            if (msg.Address == ProcessRegistry.Instance.Address)
-            {
-                //TODO: right now we transfer ownership on a per actor basis.
-                //this could be done in a batch
-                //ownership is also racy, new nodes should maybe forward requests to neighbours (?)
-                foreach (var (actorId, _) in _partition.ToArray())
-                {
-                    var address = MemberList.GetPartition(actorId, _kind);
-
-                    if (!string.IsNullOrEmpty(address))
-                    {
-                        TransferOwnership(actorId, address, context);
-                    }
-                }
-            }
-
-            foreach (var (actorId, pid) in _partition.ToArray())
-            {
-                if (pid.Address == msg.Address)
-                {
-                    _partition.Remove(actorId);
-                    _reversePartition.Remove(pid);
-                }
-            }
-
-            //Process Spawning Process
-            foreach (var (_, sp) in _spawningProcs)
-            {
-                if (sp.SpawningAddress == msg.Address)
-                {
-                    sp.TrySetResult(ActorPidResponse.Unavailable);
-                }
-            }
-        }
-
-        private void MemberRejoined(MemberRejoinedEvent msg)
-        {
-            _logger.LogInformation("Kind {Kind} member rejoined {Address}", _kind, msg.Address);
-
-            foreach (var (actorId, pid) in _partition.ToArray())
-            {
-                if (pid.Address == msg.Address)
-                {
-                    _partition.Remove(actorId);
-                    _reversePartition.Remove(pid);
-                }
-            }
-
-            //Process Spawning Process
-            foreach (var (_, sp) in _spawningProcs)
-            {
-                if (sp.SpawningAddress == msg.Address)
-                {
-                    sp.TrySetResult(ActorPidResponse.Unavailable);
-                }
-            }
-        }
-
-        private void MemberJoined(MemberJoinedEvent msg, IContext context)
-        {
-            _logger.LogInformation("Kind {Kind} member joined {Address}", _kind, msg.Address);
-
-            //TODO: right now we transfer ownership on a per actor basis.
-            //this could be done in a batch
-            //ownership is also racy, new nodes should maybe forward requests to neighbours (?)
-            foreach (var (actorId, _) in _partition.ToArray())
-            {
-                var address = MemberList.GetPartition(actorId, _kind);
-
-                if (!string.IsNullOrEmpty(address) && address != ProcessRegistry.Instance.Address)
-                {
-                    TransferOwnership(actorId, address, context);
-                }
-            }
-
-            foreach (var (actorId, sp) in _spawningProcs)
-            {
-                var address = MemberList.GetPartition(actorId, _kind);
-
-                if (!string.IsNullOrEmpty(address) && address != ProcessRegistry.Instance.Address)
-                {
-                    sp.TrySetResult(ActorPidResponse.Unavailable);
-                }
-            }
-        }
-
-        private void TransferOwnership(string actorId, string address, IContext context)
-        {
-            var pid = _partition[actorId];
-            var owner = Partition.PartitionForKind(address, _kind);
-            context.Send(owner, new TakeOwnership {Name = actorId, Pid = pid});
-            _partition.Remove(actorId);
-            _reversePartition.Remove(pid);
-            context.Unwatch(pid);
-        }
-
-        private void Spawn(ActorPidRequest msg, IContext context)
-        {
-            //Check if exist in current partition dictionary
-            if (_partition.TryGetValue(msg.Name, out var pid))
-            {
-                context.Respond(new ActorPidResponse {Pid = pid});
-                return;
-            }
-
-            //Check if is spawning, if so just await spawning finish.
-            if (_spawningProcs.TryGetValue(msg.Name, out var spawning))
-            {
-                context.ReenterAfter(
-                    spawning.Task, rst =>
-                    {
-                        context.Respond(rst.IsFaulted ? ActorPidResponse.Err : rst.Result);
-                        return Actor.Done;
-                    }
-                );
-                return;
-            }
-
-            //Get activator
-            var activator = MemberList.GetActivator(msg.Kind);
-
-            if (string.IsNullOrEmpty(activator))
-            {
-                //No activator currently available, return unavailable
-                _logger.LogDebug("No members currently available");
-                context.Respond(ActorPidResponse.Unavailable);
-                return;
-            }
-
-            //Create SpawningProcess and cache it in spawning dictionary.
-            spawning = new SpawningProcess(activator);
-            _spawningProcs[msg.Name] = spawning;
-
-            //Await SpawningProcess
-            context.ReenterAfter(
-                spawning.Task, rst =>
-                {
-                    _spawningProcs.Remove(msg.Name);
-
-                    //Check if exist in current partition dictionary
-                    //This is necessary to avoid race condition during partition map transfering.
-                    if (_partition.TryGetValue(msg.Name, out pid))
-                    {
-                        context.Respond(new ActorPidResponse {Pid = pid});
-                        return Actor.Done;
-                    }
-
-                    //Check if process is faulted
-                    if (rst.IsFaulted)
-                    {
-                        context.Respond(ActorPidResponse.Err);
-                        return Actor.Done;
-                    }
-
-                    var pidResp = rst.Result;
-
-                    if ((ResponseStatusCode) pidResp.StatusCode == ResponseStatusCode.OK)
-                    {
-                        pid = pidResp.Pid;
-                        _partition[msg.Name] = pid;
-                        _reversePartition[pid] = msg.Name;
-                        context.Watch(pid);
-                    }
-
-                    context.Respond(pidResp);
-                    return Actor.Done;
-                }
-            );
-
-            //Perform Spawning
-            Task.Factory.StartNew(() => Spawning(msg, activator, 3, spawning));
-        }
-
-        private async Task Spawning(ActorPidRequest req, string activator, int retryCount, SpawningProcess spawning)
-        {
-            var retry = retryCount;
-            ActorPidResponse pidResp;
-
-            do
-            {
-                pidResp = await TrySpawn(retry == retryCount ? activator : MemberList.GetActivator(req.Kind));
-            } while ((ResponseStatusCode) pidResp.StatusCode == ResponseStatusCode.Unavailable && retry-- > 0);
-
-            spawning.TrySetResult(pidResp);
-
-            async Task<ActorPidResponse> TrySpawn(string act)
-            {
-                if (string.IsNullOrEmpty(act))
-                {
-                    //No activator currently available, return unavailable
-                    _logger.LogDebug("No activator currently available");
-                    return ActorPidResponse.Unavailable;
-                }
-
-                try
-                {
-                    return await Remote.Remote.SpawnNamedAsync(activator, req.Name, req.Kind, Cluster.Config.TimeoutTimespan);
-                }
-                catch (TimeoutException)
-                {
-                    return ActorPidResponse.TimeOut;
-                }
-                catch
-                {
-                    return ActorPidResponse.Err;
-                }
-            }
-        }
-    }
+﻿// -----------------------------------------------------------------------
+//   <copyright file="Partition.cs" company="Asynkron HB">
+//       Copyright (C) 2015-2018 Asynkron HB All rights reserved
+//   </copyright>
+// -----------------------------------------------------------------------
+
+using System;
+using System.Collections.Generic;
+using System.Linq;
+using System.Threading.Tasks;
+using Microsoft.Extensions.Logging;
+using Proto.Remote;
+
+namespace Proto.Cluster
+{
+    static class Partition
+    {
+        private static readonly Dictionary<string, PID> KindMap = new Dictionary<string, PID>();
+
+        private static Subscription<object> memberStatusSub;
+
+        public static void Setup(string[] kinds)
+        {
+            foreach (var kind in kinds)
+            {
+                var pid = SpawnPartitionActor(kind);
+                KindMap[kind] = pid;
+            }
+
+            memberStatusSub = EventStream.Instance.Subscribe<MemberStatusEvent>(
+                msg =>
+                {
+                    foreach (var kind in msg.Kinds)
+                    {
+                        if (KindMap.TryGetValue(kind, out var kindPid))
+                        {
+                            RootContext.Empty.Send(kindPid, msg);
+                        }
+                    }
+                }
+            );
+        }
+
+        private static PID SpawnPartitionActor(string kind)
+        {
+            var props = Props.FromProducer(() => new PartitionActor(kind)).WithGuardianSupervisorStrategy(Supervision.AlwaysRestartStrategy);
+            var pid = RootContext.Empty.SpawnNamed(props, "partition-" + kind);
+            return pid;
+        }
+
+        public static void Stop()
+        {
+            foreach (var kind in KindMap.Values)
+            {
+                RootContext.Empty.Stop(kind);
+            }
+
+            KindMap.Clear();
+            EventStream.Instance.Unsubscribe(memberStatusSub.Id);
+        }
+
+        public static PID PartitionForKind(string address, string kind) => new PID(address, "partition-" + kind);
+    }
+
+    class PartitionActor : IActor
+    {
+        private static readonly ILogger _logger = Log.CreateLogger<PartitionActor>();
+        
+        private class SpawningProcess : TaskCompletionSource<ActorPidResponse>
+        {
+            public string SpawningAddress { get; }
+            public SpawningProcess(string address) => SpawningAddress = address;
+        }
+
+        private readonly string _kind;
+        private readonly Dictionary<string, PID> _partition = new Dictionary<string, PID>();        //actor/grain name to PID
+        private readonly Dictionary<PID, string> _reversePartition = new Dictionary<PID, string>(); //PID to grain name
+        private readonly Dictionary<string, SpawningProcess> _spawningProcs = new Dictionary<string, SpawningProcess>(); //spawning processes
+
+        public PartitionActor(string kind) => _kind = kind;
+
+        public Task ReceiveAsync(IContext context)
+        {
+            switch (context.Message)
+            {
+                case Started _:
+                    _logger.LogDebug("Started PartitionActor for {Kind}", _kind);
+                    break;
+                case ActorPidRequest msg:
+                    Spawn(msg, context);
+                    break;
+                case Terminated msg:
+                    Terminated(msg);
+                    break;
+                case TakeOwnership msg:
+                    TakeOwnership(msg, context);
+                    break;
+                case MemberJoinedEvent msg:
+                    MemberJoined(msg, context);
+                    break;
+                case MemberRejoinedEvent msg:
+                    MemberRejoined(msg);
+                    break;
+                case MemberLeftEvent msg:
+                    MemberLeft(msg, context);
+                    break;
+            }
+
+            return Actor.Done;
+        }
+
+        private void Terminated(Terminated msg)
+        {
+            //one of the actors we manage died, remove it from the lookup
+            if (_reversePartition.TryGetValue(msg.Who, out var key))
+            {
+                _partition.Remove(key);
+                _reversePartition.Remove(msg.Who);
+            }
+        }
+
+        private void TakeOwnership(TakeOwnership msg, IContext context)
+        {
+            //Check again if I'm the owner
+            var address = MemberList.GetPartition(msg.Name, _kind);
+
+            if (!string.IsNullOrEmpty(address) && address != ProcessRegistry.Instance.Address)
+            {
+                //if not, forward to the correct owner
+                var owner = Partition.PartitionForKind(address, _kind);
+
+                context.Send(owner, msg);
+            }
+            else
+            {
+                _logger.LogDebug("Kind {Kind} Take Ownership name: {Name}, pid: {Pid}", _kind, msg.Name, msg.Pid);
+                _partition[msg.Name] = msg.Pid;
+                _reversePartition[msg.Pid] = msg.Name;
+                context.Watch(msg.Pid);
+            }
+        }
+
+        private void MemberLeft(MemberLeftEvent msg, IContext context)
+        {
+            _logger.LogInformation("Kind {Kind} member left {Address}", _kind, msg.Address);
+
+            //If the left member is self, transfer remaining pids to others
+            if (msg.Address == ProcessRegistry.Instance.Address)
+            {
+                //TODO: right now we transfer ownership on a per actor basis.
+                //this could be done in a batch
+                //ownership is also racy, new nodes should maybe forward requests to neighbours (?)
+                foreach (var (actorId, _) in _partition.ToArray())
+                {
+                    var address = MemberList.GetPartition(actorId, _kind);
+
+                    if (!string.IsNullOrEmpty(address))
+                    {
+                        TransferOwnership(actorId, address, context);
+                    }
+                }
+            }
+
+            foreach (var (actorId, pid) in _partition.ToArray())
+            {
+                if (pid.Address == msg.Address)
+                {
+                    _partition.Remove(actorId);
+                    _reversePartition.Remove(pid);
+                }
+            }
+
+            //Process Spawning Process
+            foreach (var (_, sp) in _spawningProcs)
+            {
+                if (sp.SpawningAddress == msg.Address)
+                {
+                    sp.TrySetResult(ActorPidResponse.Unavailable);
+                }
+            }
+        }
+
+        private void MemberRejoined(MemberRejoinedEvent msg)
+        {
+            _logger.LogInformation("Kind {Kind} member rejoined {Address}", _kind, msg.Address);
+
+            foreach (var (actorId, pid) in _partition.ToArray())
+            {
+                if (pid.Address == msg.Address)
+                {
+                    _partition.Remove(actorId);
+                    _reversePartition.Remove(pid);
+                }
+            }
+
+            //Process Spawning Process
+            foreach (var (_, sp) in _spawningProcs)
+            {
+                if (sp.SpawningAddress == msg.Address)
+                {
+                    sp.TrySetResult(ActorPidResponse.Unavailable);
+                }
+            }
+        }
+
+        private void MemberJoined(MemberJoinedEvent msg, IContext context)
+        {
+            _logger.LogInformation("Kind {Kind} member joined {Address}", _kind, msg.Address);
+
+            //TODO: right now we transfer ownership on a per actor basis.
+            //this could be done in a batch
+            //ownership is also racy, new nodes should maybe forward requests to neighbours (?)
+            foreach (var (actorId, _) in _partition.ToArray())
+            {
+                var address = MemberList.GetPartition(actorId, _kind);
+
+                if (!string.IsNullOrEmpty(address) && address != ProcessRegistry.Instance.Address)
+                {
+                    TransferOwnership(actorId, address, context);
+                }
+            }
+
+            foreach (var (actorId, sp) in _spawningProcs)
+            {
+                var address = MemberList.GetPartition(actorId, _kind);
+
+                if (!string.IsNullOrEmpty(address) && address != ProcessRegistry.Instance.Address)
+                {
+                    sp.TrySetResult(ActorPidResponse.Unavailable);
+                }
+            }
+        }
+
+        private void TransferOwnership(string actorId, string address, IContext context)
+        {
+            var pid = _partition[actorId];
+            var owner = Partition.PartitionForKind(address, _kind);
+            context.Send(owner, new TakeOwnership {Name = actorId, Pid = pid});
+            _partition.Remove(actorId);
+            _reversePartition.Remove(pid);
+            context.Unwatch(pid);
+        }
+
+        private void Spawn(ActorPidRequest msg, IContext context)
+        {
+            //Check if exist in current partition dictionary
+            if (_partition.TryGetValue(msg.Name, out var pid))
+            {
+                context.Respond(new ActorPidResponse {Pid = pid});
+                return;
+            }
+
+            //Check if is spawning, if so just await spawning finish.
+            if (_spawningProcs.TryGetValue(msg.Name, out var spawning))
+            {
+                context.ReenterAfter(
+                    spawning.Task, rst =>
+                    {
+                        context.Respond(rst.IsFaulted ? ActorPidResponse.Err : rst.Result);
+                        return Actor.Done;
+                    }
+                );
+                return;
+            }
+
+            //Get activator
+            var activator = MemberList.GetActivator(msg.Kind);
+
+            if (string.IsNullOrEmpty(activator))
+            {
+                //No activator currently available, return unavailable
+                _logger.LogDebug("No members currently available");
+                context.Respond(ActorPidResponse.Unavailable);
+                return;
+            }
+
+            //Create SpawningProcess and cache it in spawning dictionary.
+            spawning = new SpawningProcess(activator);
+            _spawningProcs[msg.Name] = spawning;
+
+            //Await SpawningProcess
+            context.ReenterAfter(
+                spawning.Task, rst =>
+                {
+                    _spawningProcs.Remove(msg.Name);
+
+                    //Check if exist in current partition dictionary
+                    //This is necessary to avoid race condition during partition map transfering.
+                    if (_partition.TryGetValue(msg.Name, out pid))
+                    {
+                        context.Respond(new ActorPidResponse {Pid = pid});
+                        return Actor.Done;
+                    }
+
+                    //Check if process is faulted
+                    if (rst.IsFaulted)
+                    {
+                        context.Respond(ActorPidResponse.Err);
+                        return Actor.Done;
+                    }
+
+                    var pidResp = rst.Result;
+
+                    if ((ResponseStatusCode) pidResp.StatusCode == ResponseStatusCode.OK)
+                    {
+                        pid = pidResp.Pid;
+                        _partition[msg.Name] = pid;
+                        _reversePartition[pid] = msg.Name;
+                        context.Watch(pid);
+                    }
+
+                    context.Respond(pidResp);
+                    return Actor.Done;
+                }
+            );
+
+            //Perform Spawning
+            Task.Factory.StartNew(() => Spawning(msg, activator, 3, spawning));
+        }
+
+        private async Task Spawning(ActorPidRequest req, string activator, int retryCount, SpawningProcess spawning)
+        {
+            var retry = retryCount;
+            ActorPidResponse pidResp;
+
+            do
+            {
+                pidResp = await TrySpawn(retry == retryCount ? activator : MemberList.GetActivator(req.Kind));
+            } while ((ResponseStatusCode) pidResp.StatusCode == ResponseStatusCode.Unavailable && retry-- > 0);
+
+            spawning.TrySetResult(pidResp);
+
+            async Task<ActorPidResponse> TrySpawn(string act)
+            {
+                if (string.IsNullOrEmpty(act))
+                {
+                    //No activator currently available, return unavailable
+                    _logger.LogDebug("No activator currently available");
+                    return ActorPidResponse.Unavailable;
+                }
+
+                try
+                {
+                    return await Remote.Remote.SpawnNamedAsync(activator, req.Name, req.Kind, Cluster.Config.TimeoutTimespan);
+                }
+                catch (TimeoutException)
+                {
+                    return ActorPidResponse.TimeOut;
+                }
+                catch
+                {
+                    return ActorPidResponse.Err;
+                }
+            }
+        }
+    }
 }