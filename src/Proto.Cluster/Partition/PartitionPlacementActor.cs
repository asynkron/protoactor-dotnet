--- conflicted
+++ resolved
@@ -13,7 +13,7 @@
     class PartitionPlacementActor : IActor
     {
         private readonly Cluster _cluster;
-        private static readonly ILogger Logger = Log.CreateLogger<PartitionPlacementActor>();
+        private readonly ILogger _logger;
 
         //pid -> the actor that we have created here
         //kind -> the actor kind
@@ -22,6 +22,7 @@
         public PartitionPlacementActor(Cluster cluster)
         {
             _cluster = cluster;
+            _logger = Log.CreateLogger($"{nameof(PartitionPlacementActor)}-{cluster.LoggerId}");
         }
 
         public Task ReceiveAsync(IContext context) =>
@@ -75,13 +76,8 @@
                 //this identity is not owned by the requester
                 if (ownerAddress != requestAddress) continue;
 
-<<<<<<< HEAD
-                Logger.LogDebug("Transfer {Identity} to {newOwnerAddress} -- {EventId}", clusterIdentity, ownerAddress,
-                    msg.EventId
-=======
                 _logger.LogDebug("Transfer {Identity} to {newOwnerAddress} -- {TopologyHash}", clusterIdentity, ownerAddress,
                     msg.TopologyHash
->>>>>>> 20212b53
                 );
 
                 var actor = new Activation {ClusterIdentity = clusterIdentity, Pid = pid};
@@ -92,7 +88,7 @@
             //always respond, this is request response msg
             context.Respond(response);
 
-            Logger.LogDebug("Transferred {Count} actor ownership to other members", count);
+            _logger.LogDebug("Transferred {Count} actor ownership to other members", count);
             return Task.CompletedTask;
         }
 
