--- conflicted
+++ resolved
@@ -37,18 +37,12 @@
         {
             if (_isClient)
             {
-                var membershipHashCode = 0ul;
+                var eventId = 0ul;
                 //make sure selector is updated first
                 _system.EventStream.Subscribe<ClusterTopology>(e => {
-<<<<<<< HEAD
-                        if (e.MembershipHashCode == membershipHashCode) return;
-
-                        membershipHashCode = e.MembershipHashCode;
-=======
                         if (e.TopologyHash == eventId) return;
 
                         eventId = e.TopologyHash;
->>>>>>> 20212b53
                         Selector.Update(e.Members.ToArray());
                     }
                 );
@@ -66,21 +60,12 @@
 
                 //synchronous subscribe to keep accurate
 
-<<<<<<< HEAD
-                var membershipHashCode = 0ul;
-                //make sure selector is updated first
-                _system.EventStream.Subscribe<ClusterTopology>(e => {
-                        if (e.MembershipHashCode == membershipHashCode) return;
-
-                        membershipHashCode = e.MembershipHashCode;
-=======
                 var topologyHash = 0ul;
                 //make sure selector is updated first
                 _system.EventStream.Subscribe<ClusterTopology>(e => {
                         if (e.TopologyHash == topologyHash) return;
 
                         topologyHash = e.TopologyHash;
->>>>>>> 20212b53
 
                         Selector.Update(e.Members.ToArray());
                         _context.Send(_partitionIdentityActor, e);
