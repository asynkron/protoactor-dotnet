// -----------------------------------------------------------------------
// <copyright file="PartitionIdentityActor.cs" company="Asynkron AB">
//      Copyright (C) 2015-2020 Asynkron AB All rights reserved
// </copyright>
// -----------------------------------------------------------------------
using System;
using System.Collections.Generic;
using System.Linq;
using System.Threading.Tasks;
using Microsoft.Extensions.Logging;

namespace Proto.Cluster.Partition
{
    //This actor is responsible to keep track of identities owned by this member
    //it does not manage the cluster spawned actors itself, only identity->remote PID management
    //TLDR; this is a partition/bucket in the distributed hash table which makes up the identity lookup
    //
    //for spawning/activating cluster actors see PartitionActivator.cs
    class PartitionIdentityActor : IActor
    {
        //for how long do we wait when performing a identity handover?
        
        private readonly Cluster _cluster;
        private static readonly ILogger Logger = Log.CreateLogger<PartitionIdentityActor>();
        private readonly string _myAddress;

        private readonly Dictionary<ClusterIdentity, PID> _partitionLookup = new(); //actor/grain name to PID

        private readonly Rendezvous _rdv = new();

        private readonly Dictionary<ClusterIdentity, Task<ActivationResponse>> _spawns = new();

<<<<<<< HEAD
        private ulong _membershipHashCode;
=======
        private ulong _topologyHash;
>>>>>>> 20212b53
        private readonly TimeSpan _identityHandoverTimeout;

        public PartitionIdentityActor(Cluster cluster, TimeSpan identityHandoverTimeout)
        {
            _cluster = cluster;
            _myAddress = cluster.System.Address;
            _identityHandoverTimeout = identityHandoverTimeout;
        }
        
        public Task ReceiveAsync(IContext context) =>
            context.Message switch
            {
                Started                  => OnStarted(context),
                ActivationRequest msg    => OnActivationRequest(msg, context),
                ActivationTerminated msg => OnActivationTerminated(msg, context),
                ClusterTopology msg      => OnClusterTopology(msg, context),
                _                        => Task.CompletedTask
            };

        private Task OnStarted(IContext context)
        {
            var self = context.Self!;
            _cluster.System.EventStream.Subscribe<ActivationTerminated>(e => {
                
                _cluster.System.Root.Send(self,e);
            });
            
            return Task.CompletedTask;
        }

        private async Task OnClusterTopology(ClusterTopology msg, IContext context)
        {
            await _cluster.MemberList.TopologyConsensus();
<<<<<<< HEAD
            if (_membershipHashCode == msg.MembershipHashCode) return;

            _membershipHashCode = msg.MembershipHashCode;
=======
            if (_topologyHash == msg.TopologyHash) return;

            _topologyHash = msg.TopologyHash;
>>>>>>> 20212b53
            var members = msg.Members.ToArray();

            _rdv.UpdateMembers(members);

            //remove all identities we do no longer own.
            _partitionLookup.Clear();

            var requests = new List<Task<IdentityHandoverResponse>>();
            var requestMsg = new IdentityHandoverRequest
            {
<<<<<<< HEAD
                EventId = _membershipHashCode,
=======
                TopologyHash = _topologyHash,
>>>>>>> 20212b53
                Address = _myAddress
            };

            requestMsg.Members.AddRange(members);

            foreach (var member in members)
            {
                var activatorPid = PartitionManager.RemotePartitionPlacementActor(member.Address);
                var request =
                    context.RequestAsync<IdentityHandoverResponse>(activatorPid, requestMsg, CancellationTokens.WithTimeout(_identityHandoverTimeout));
                requests.Add(request);
            }

            try
            {
                Logger.LogDebug("Requesting ownerships");

                //built in timeout on each request above
                var responses = await Task.WhenAll(requests);
<<<<<<< HEAD
                Logger.LogDebug("Got ownerships {EventId}", _membershipHashCode);
=======
                Logger.LogDebug("Got ownerships {EventId}", _topologyHash);
>>>>>>> 20212b53

                foreach (var response in responses)
                {
                    foreach (var actor in response.Actors)
                    {
                        TakeOwnership(actor);

                        if (!_partitionLookup.ContainsKey(actor.ClusterIdentity))
                            Logger.LogError("Ownership bug, we should own {Identity}", actor.ClusterIdentity);
                        else
                            Logger.LogDebug("I have ownership of {Identity}", actor.ClusterIdentity);
                    }
                }
            }
            catch (Exception x)
            {
                Logger.LogError(x, "Failed to get identities");
            }

            var membersLookup = msg.Members.ToDictionary(m => m.Address, m => m);

            //scan through all id lookups and remove cases where the address is no longer part of cluster members
            foreach (var (actorId, pid) in _partitionLookup.ToArray())
            {
                if (!membersLookup.ContainsKey(pid.Address)) _partitionLookup.Remove(actorId);
            }
        }

        private Task OnActivationTerminated(ActivationTerminated msg, IContext context)
        {
            if (_spawns.ContainsKey(msg.ClusterIdentity))
            {
                return Task.CompletedTask;
            }
            
            //we get this via broadcast to all nodes, remove if we have it, or ignore
            Logger.LogDebug("[PartitionIdentityActor] Terminated {Pid}", msg.Pid);
           // _cluster.PidCache.RemoveByVal(msg.ClusterIdentity,msg.Pid);
            _partitionLookup.Remove(msg.ClusterIdentity);

            return Task.CompletedTask;
        }

        private void TakeOwnership(Activation msg)
        {
            if (_partitionLookup.TryGetValue(msg.ClusterIdentity, out var existing))
            {
                //these are the same, that's good, just ignore message
                if (existing.Address == msg.Pid.Address) return;
            }

            Logger.LogDebug("Taking Ownership of: {Identity}, pid: {Pid}", msg.Identity, msg.Pid);
            _partitionLookup[msg.ClusterIdentity] = msg.Pid;
        }

        private async Task OnActivationRequest(ActivationRequest msg, IContext context)
        {
            var ownerAddress = _rdv.GetOwnerMemberByIdentity(msg.Identity);

            if (ownerAddress != _myAddress)
            {
                var ownerPid = PartitionManager.RemotePartitionIdentityActor(ownerAddress);
                Logger.LogWarning("Tried to spawn on wrong node, forwarding");
                context.Forward(ownerPid);

                return;
            }

            //Check if exist in current partition dictionary
            if (_partitionLookup.TryGetValue(msg.ClusterIdentity, out var pid))
            {
                if (pid == null)
                {
                    Logger.LogError("Null PID for ClusterIdentity {ClusterIdentity}",msg.ClusterIdentity);
                }
                context.Respond(new ActivationResponse {Pid = pid});
                return;
            }
            
            //only activate members when we are all in sync
            await _cluster.MemberList.TopologyConsensus();

            //Get activator
            var activatorAddress = _cluster.MemberList.GetActivator(msg.Kind, context.Sender!.Address)?.Address;

            //just make the code analyzer understand the address is not null after this block
            if (activatorAddress is null || string.IsNullOrEmpty(activatorAddress))
            {
                //No activator currently available, return unavailable
                Logger.LogWarning("No members currently available for kind {Kind}", msg.Kind);
                context.Respond(new ActivationResponse {Pid = null});
                return;
            }

            //What is this?
            //in case the actor of msg.Name is not yet spawned. there could be multiple re-entrant
            //messages requesting it, we just reuse the same task for all those
            //once spawned, the key is removed from this dict
            if (!_spawns.TryGetValue(msg.ClusterIdentity, out var res))
            {
                res = SpawnRemoteActor(msg, activatorAddress);
                _spawns.Add(msg.ClusterIdentity, res);
            }

            //execution ends here. context.ReenterAfter is invoked once the task completes
            //but still within the actors sequential execution
            //but other messages could have been processed in between

            //Await SpawningProcess
            context.ReenterAfter(
                res,
                rst => {


                    var response = res.Result;

                    //TODO: as this is async, there might come in multiple ActivationRequests asking for this
                    //Identity, causing multiple activations

                    //Check if exist in current partition dictionary
                    //This is necessary to avoid race condition during partition map transfer.
                    if (_partitionLookup.TryGetValue(msg.ClusterIdentity, out pid))
                    {
                        _spawns.Remove(msg.ClusterIdentity);
                        context.Respond(new ActivationResponse {Pid = pid});
                        return Task.CompletedTask;
                    }

                    //Check if process is faulted
                    if (rst.IsFaulted)
                    {
                        _spawns.Remove(msg.ClusterIdentity);
                        context.Respond(response);
                        return Task.CompletedTask;
                    }
                    if (response == null)
                    {
                        _spawns.Remove(msg.ClusterIdentity);
                        // context.Respond(new ActivationResponse()
                        // {
                        //     
                        // });
                        //TODO what do we do in this case?
                        return Task.CompletedTask;
                    }

                    _partitionLookup[msg.ClusterIdentity] = response.Pid;
                    context.Respond(response);

                    try
                    {
                        _spawns.Remove(msg.ClusterIdentity);
                    }
                    catch (Exception e)
                    {
                        //debugging hack
                        Logger.LogInformation(e, "Failed while removing spawn {Id}", msg.Identity);
                    }

                    return Task.CompletedTask;
                }
            );
        }

        private async Task<ActivationResponse> SpawnRemoteActor(ActivationRequest req, string activator)
        {
            try
            {
                Logger.LogDebug("Spawning Remote Actor {Activator} {Identity} {Kind}", activator, req.Identity,
                    req.Kind
                );
                var timeout = _cluster.Config!.TimeoutTimespan;
                var activator1 = PartitionManager.RemotePartitionPlacementActor(activator);

                var res = await _cluster.System.Root.RequestAsync<ActivationResponse>(activator1, req, timeout);
                return res;
            }
            catch
            {
                return null!;
            }
        }
    }
}<|MERGE_RESOLUTION|>--- conflicted
+++ resolved
@@ -30,11 +30,7 @@
 
         private readonly Dictionary<ClusterIdentity, Task<ActivationResponse>> _spawns = new();
 
-<<<<<<< HEAD
-        private ulong _membershipHashCode;
-=======
         private ulong _topologyHash;
->>>>>>> 20212b53
         private readonly TimeSpan _identityHandoverTimeout;
 
         public PartitionIdentityActor(Cluster cluster, TimeSpan identityHandoverTimeout)
@@ -68,15 +64,9 @@
         private async Task OnClusterTopology(ClusterTopology msg, IContext context)
         {
             await _cluster.MemberList.TopologyConsensus();
-<<<<<<< HEAD
-            if (_membershipHashCode == msg.MembershipHashCode) return;
-
-            _membershipHashCode = msg.MembershipHashCode;
-=======
             if (_topologyHash == msg.TopologyHash) return;
 
             _topologyHash = msg.TopologyHash;
->>>>>>> 20212b53
             var members = msg.Members.ToArray();
 
             _rdv.UpdateMembers(members);
@@ -87,11 +77,7 @@
             var requests = new List<Task<IdentityHandoverResponse>>();
             var requestMsg = new IdentityHandoverRequest
             {
-<<<<<<< HEAD
-                EventId = _membershipHashCode,
-=======
                 TopologyHash = _topologyHash,
->>>>>>> 20212b53
                 Address = _myAddress
             };
 
@@ -111,11 +97,7 @@
 
                 //built in timeout on each request above
                 var responses = await Task.WhenAll(requests);
-<<<<<<< HEAD
-                Logger.LogDebug("Got ownerships {EventId}", _membershipHashCode);
-=======
                 Logger.LogDebug("Got ownerships {EventId}", _topologyHash);
->>>>>>> 20212b53
 
                 foreach (var response in responses)
                 {
