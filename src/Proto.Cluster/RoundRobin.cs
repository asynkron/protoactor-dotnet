﻿using System.Threading;

namespace Proto.Cluster
{
    public class RoundRobin
    {
        private int _val;

        private readonly IMemberStrategy _memberStrategy;

<<<<<<< HEAD
        public RoundRobin(IMemberStrategy memberStrategy) => _memberStrategy = memberStrategy;
=======
        public RoundRobin(IMemberStrategy memberStrategy)
        {
            _memberStrategy = memberStrategy;
        }
>>>>>>> 33a0e278

        public string GetNode()
        {
            var members = _memberStrategy.GetAllMembers();
            var l = members.Count;
            if (l == 0) return "";
            if (l == 1) return members[0].Address;

            var nv = Interlocked.Increment(ref _val);

            return members[nv % l].Address;
        }
    }
}<|MERGE_RESOLUTION|>--- conflicted
+++ resolved
@@ -8,14 +8,10 @@
 
         private readonly IMemberStrategy _memberStrategy;
 
-<<<<<<< HEAD
-        public RoundRobin(IMemberStrategy memberStrategy) => _memberStrategy = memberStrategy;
-=======
         public RoundRobin(IMemberStrategy memberStrategy)
         {
             _memberStrategy = memberStrategy;
         }
->>>>>>> 33a0e278
 
         public string GetNode()
         {
