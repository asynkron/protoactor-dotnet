<Project Sdk="Microsoft.NET.Sdk">

  <PropertyGroup>
    <IsPackable>true</IsPackable>
    <Nullable>enable</Nullable>
    <LangVersion>9</LangVersion>
    <TargetFrameworks>netstandard2.1;net5.0</TargetFrameworks>
  </PropertyGroup>

  <ItemGroup>
<<<<<<< HEAD
    <PackageReference Include="Grpc" Version="2.36.4" />
=======
    <PackageReference Include="Grpc" Version="2.36.0" />
>>>>>>> 5fbda174
    <PackageReference Include="Grpc.HealthCheck" Version="2.36.4" />
  </ItemGroup>

  <ItemGroup>
    <ProjectReference Include="..\Proto.Remote\Proto.Remote.csproj" />
  </ItemGroup>

</Project>
<|MERGE_RESOLUTION|>--- conflicted
+++ resolved
@@ -8,11 +8,7 @@
   </PropertyGroup>
 
   <ItemGroup>
-<<<<<<< HEAD
     <PackageReference Include="Grpc" Version="2.36.4" />
-=======
-    <PackageReference Include="Grpc" Version="2.36.0" />
->>>>>>> 5fbda174
     <PackageReference Include="Grpc.HealthCheck" Version="2.36.4" />
   </ItemGroup>
 
@@ -20,4 +16,4 @@
     <ProjectReference Include="..\Proto.Remote\Proto.Remote.csproj" />
   </ItemGroup>
 
-</Project>
+</Project>