--- conflicted
+++ resolved
@@ -1,75 +1,35 @@
-<<<<<<< HEAD
-﻿<?xml version="1.0" encoding="utf-8"?>
-<Project Sdk="Microsoft.NET.Sdk" ToolsVersion="15.0">
-  <PropertyGroup>
-    <TargetFrameworks>netstandard1.5;netstandard2.0;net452</TargetFrameworks>
-    <Version>0.1.6-dev</Version>
-  </PropertyGroup>
-  <PropertyGroup Condition="'$(TargetFramework)' == 'net452'">
-    <TargetFrameworkVersion>v4.5.2</TargetFrameworkVersion>
-  </PropertyGroup>
-  <PropertyGroup>
-    <OutputType>library</OutputType>
-    <Authors>Proto.Actor Team</Authors>
-    <Description>Ultra-fast distributed actors for .NET.</Description>
-    <PackageLicenseUrl>http://www.apache.org/licenses/LICENSE-2.0</PackageLicenseUrl>
-    <PackageProjectUrl>http://proto.actor/</PackageProjectUrl>
-    <PackageIconUrl>http://proto.actor/images/logo.png</PackageIconUrl>
-    <RepositoryUrl>https://github.com/AsynkronIT/protoactor-dotnet</RepositoryUrl>
-    <PackageTags>actors actor model concurrency proto protoactor couchbase</PackageTags>
-    <AssemblyVersion>0.1.2.0</AssemblyVersion>
-    <FileVersion>0.1.2.0</FileVersion>
-  </PropertyGroup>
-  <ItemGroup>
-    <PackageReference Include="Consul" Version="0.7.2.3" />
-    <PackageReference Include="Microsoft.Extensions.Options">
-      <Version>1.1.2</Version>
-    </PackageReference>
-  </ItemGroup>
-  <ItemGroup>
-    <ProjectReference Include="..\..\Proto.Actor\Proto.Actor.csproj" />
-    <ProjectReference Include="..\..\Proto.Cluster\Proto.Cluster.csproj" />
-    <ProjectReference Include="..\..\Proto.Mailbox\Proto.Mailbox.csproj" />
-    <ProjectReference Include="..\..\Proto.Persistence\Proto.Persistence.csproj" />
-  </ItemGroup>
-=======
-﻿<?xml version="1.0" encoding="utf-8"?>
-<Project Sdk="Microsoft.NET.Sdk" ToolsVersion="15.0">
-  <PropertyGroup>
-    <TargetFrameworks>netstandard1.5;net452</TargetFrameworks>
-    <Version>0.1.6-dev</Version>
-  </PropertyGroup>
-  <PropertyGroup Condition="'$(TargetFramework)' == 'net452'">
-    <TargetFrameworkVersion>v4.5.2</TargetFrameworkVersion>
-  </PropertyGroup>
-  <PropertyGroup>
-    <OutputType>library</OutputType>
-    <Authors>Proto.Actor Team</Authors>
-    <Description>Ultra-fast distributed actors for .NET.</Description>
-    <PackageLicenseUrl>http://www.apache.org/licenses/LICENSE-2.0</PackageLicenseUrl>
-    <PackageProjectUrl>http://proto.actor/</PackageProjectUrl>
-    <PackageIconUrl>http://proto.actor/images/logo.png</PackageIconUrl>
-    <RepositoryUrl>https://github.com/AsynkronIT/protoactor-dotnet</RepositoryUrl>
-    <PackageTags>actors actor model concurrency proto protoactor couchbase</PackageTags>
-    <AssemblyVersion>0.1.2.0</AssemblyVersion>
-    <FileVersion>0.1.2.0</FileVersion>
-  </PropertyGroup>
-  <ItemGroup>
-    <PackageReference Include="Consul" Version="0.7.2.3" />
-    <PackageReference Include="Microsoft.Extensions.Options">
-      <Version>1.1.2</Version>
-    </PackageReference>
-  </ItemGroup>
-  <ItemGroup>
-    <ProjectReference Include="..\..\Proto.Actor\Proto.Actor.csproj" />
-    <ProjectReference Include="..\..\Proto.Cluster\Proto.Cluster.csproj" />
-    <ProjectReference Include="..\..\Proto.Mailbox\Proto.Mailbox.csproj" />
-    <ProjectReference Include="..\..\Proto.Persistence\Proto.Persistence.csproj" />
-  </ItemGroup>
-  <ItemGroup Condition="'$(TargetFramework)' == 'netstandard1.5'">
-    <PackageReference Include="System.Diagnostics.Process">
-      <Version>4.3.0</Version>
-    </PackageReference>
-  </ItemGroup>
->>>>>>> 4e499101
+﻿
+<?xml version="1.0" encoding="utf-8"?>
+<Project Sdk="Microsoft.NET.Sdk" ToolsVersion="15.0">
+  <PropertyGroup>
+    <TargetFrameworks>netstandard1.5;netstandard2.0;net452</TargetFrameworks>
+    <Version>0.1.6-dev</Version>
+  </PropertyGroup>
+  <PropertyGroup Condition="'$(TargetFramework)' == 'net452'">
+    <TargetFrameworkVersion>v4.5.2</TargetFrameworkVersion>
+  </PropertyGroup>
+  <PropertyGroup>
+    <OutputType>library</OutputType>
+    <Authors>Proto.Actor Team</Authors>
+    <Description>Ultra-fast distributed actors for .NET.</Description>
+    <PackageLicenseUrl>http://www.apache.org/licenses/LICENSE-2.0</PackageLicenseUrl>
+    <PackageProjectUrl>http://proto.actor/</PackageProjectUrl>
+    <PackageIconUrl>http://proto.actor/images/logo.png</PackageIconUrl>
+    <RepositoryUrl>https://github.com/AsynkronIT/protoactor-dotnet</RepositoryUrl>
+    <PackageTags>actors actor model concurrency proto protoactor couchbase</PackageTags>
+    <AssemblyVersion>0.1.2.0</AssemblyVersion>
+    <FileVersion>0.1.2.0</FileVersion>
+  </PropertyGroup>
+  <ItemGroup>
+    <PackageReference Include="Consul" Version="0.7.2.3" />
+    <PackageReference Include="Microsoft.Extensions.Options">
+      <Version>1.1.2</Version>
+    </PackageReference>
+  </ItemGroup>
+  <ItemGroup>
+    <ProjectReference Include="..\..\Proto.Actor\Proto.Actor.csproj" />
+    <ProjectReference Include="..\..\Proto.Cluster\Proto.Cluster.csproj" />
+    <ProjectReference Include="..\..\Proto.Mailbox\Proto.Mailbox.csproj" />
+    <ProjectReference Include="..\..\Proto.Persistence\Proto.Persistence.csproj" />
+  </ItemGroup>
 </Project>