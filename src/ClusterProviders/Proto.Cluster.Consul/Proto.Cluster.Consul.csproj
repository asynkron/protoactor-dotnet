<<<<<<< HEAD
﻿<Project Sdk="Microsoft.NET.Sdk" ToolsVersion="15.0">
  <PropertyGroup>
    <TargetFramework>netstandard2.0</TargetFramework>
  </PropertyGroup>
  <ItemGroup>
    <PackageReference Include="Consul" Version="0.7.2.6" />
    <PackageReference Include="Microsoft.Extensions.Options" Version="3.1.1" />
  </ItemGroup>
  <ItemGroup>
    <ProjectReference Include="..\..\Proto.Actor\Proto.Actor.csproj" />
    <ProjectReference Include="..\..\Proto.Cluster\Proto.Cluster.csproj" />
    <ProjectReference Include="..\..\Proto.Mailbox\Proto.Mailbox.csproj" />
    <ProjectReference Include="..\..\Proto.Persistence\Proto.Persistence.csproj" />
  </ItemGroup>
=======
﻿<Project Sdk="Microsoft.NET.Sdk" ToolsVersion="15.0">
  <Import Project="../../../netfx.props" />
  <PropertyGroup>
    <TargetFrameworks>netstandard2.0;net461</TargetFrameworks>
    <Version>0.1.6-dev</Version>
    <OutputType>Library</OutputType>
  </PropertyGroup>
  <PropertyGroup Condition="'$(TargetFramework)' == 'net461'">
    <TargetFrameworkVersion>v4.6.1</TargetFrameworkVersion>
  </PropertyGroup>
  <PropertyGroup>
    <OutputType>library</OutputType>
    <Authors>Proto.Actor Team</Authors>
    <Description>Ultra-fast distributed actors for .NET.</Description>
    <PackageLicenseUrl>http://www.apache.org/licenses/LICENSE-2.0</PackageLicenseUrl>
    <PackageProjectUrl>http://proto.actor/</PackageProjectUrl>
    <PackageIconUrl>http://proto.actor/images/logo.png</PackageIconUrl>
    <RepositoryUrl>https://github.com/AsynkronIT/protoactor-dotnet</RepositoryUrl>
    <PackageTags>actors actor model concurrency proto protoactor couchbase</PackageTags>
    <AssemblyVersion>0.1.2.0</AssemblyVersion>
    <FileVersion>0.1.2.0</FileVersion>
  </PropertyGroup>
  <ItemGroup>
    <PackageReference Include="Consul" Version="0.7.2.6" />
    <PackageReference Include="Microsoft.Extensions.Options" Version="2.2.0" />
  </ItemGroup>
  <ItemGroup>
    <ProjectReference Include="..\..\Proto.Actor\Proto.Actor.csproj" />
    <ProjectReference Include="..\..\Proto.Cluster\Proto.Cluster.csproj" />
    <ProjectReference Include="..\..\Proto.Mailbox\Proto.Mailbox.csproj" />
    <ProjectReference Include="..\..\Proto.Persistence\Proto.Persistence.csproj" />
  </ItemGroup>
>>>>>>> 33a0e278
</Project><|MERGE_RESOLUTION|>--- conflicted
+++ resolved
@@ -1,19 +1,3 @@
-<<<<<<< HEAD
-﻿<Project Sdk="Microsoft.NET.Sdk" ToolsVersion="15.0">
-  <PropertyGroup>
-    <TargetFramework>netstandard2.0</TargetFramework>
-  </PropertyGroup>
-  <ItemGroup>
-    <PackageReference Include="Consul" Version="0.7.2.6" />
-    <PackageReference Include="Microsoft.Extensions.Options" Version="3.1.1" />
-  </ItemGroup>
-  <ItemGroup>
-    <ProjectReference Include="..\..\Proto.Actor\Proto.Actor.csproj" />
-    <ProjectReference Include="..\..\Proto.Cluster\Proto.Cluster.csproj" />
-    <ProjectReference Include="..\..\Proto.Mailbox\Proto.Mailbox.csproj" />
-    <ProjectReference Include="..\..\Proto.Persistence\Proto.Persistence.csproj" />
-  </ItemGroup>
-=======
 ﻿<Project Sdk="Microsoft.NET.Sdk" ToolsVersion="15.0">
   <Import Project="../../../netfx.props" />
   <PropertyGroup>
@@ -46,5 +30,4 @@
     <ProjectReference Include="..\..\Proto.Mailbox\Proto.Mailbox.csproj" />
     <ProjectReference Include="..\..\Proto.Persistence\Proto.Persistence.csproj" />
   </ItemGroup>
->>>>>>> 33a0e278
 </Project>