﻿// -----------------------------------------------------------------------
//   <copyright file="ConsulProvider.cs" company="Asynkron HB">
//       Copyright (C) 2015-2018 Asynkron HB All rights reserved
//   </copyright>
// -----------------------------------------------------------------------

using System;
using System.Threading.Tasks;
using Consul;
using Microsoft.Extensions.Options;

namespace Proto.Cluster.Consul
{
    public class ConsulProvider : IClusterProvider
    {
<<<<<<< HEAD
        private readonly ConsulClient _client;
        private string _id;
        private string _clusterName;
        private string _address;
        private int _port;
        private string[] _kinds;
        private readonly TimeSpan _serviceTtl;
        private readonly TimeSpan _blockingWaitTime;
        private readonly TimeSpan _deregisterCritical;
        private readonly TimeSpan _refreshTtl;
        private ulong _index;
        private bool _shutdown;
        private bool _deregistered;
        private IMemberStatusValue _statusValue;
        private IMemberStatusValueSerializer _statusValueSerializer;
=======
        private readonly ConsulProviderOptions _options;
        private readonly Action<ConsulClientConfiguration> _consulConfig;
        private PID _clusterMonitor;
>>>>>>> 9218b335

        public ConsulProvider(ConsulProviderOptions options) : this(options, config => { }) { }

        public ConsulProvider(ConsulProviderOptions options, Action<ConsulClientConfiguration> consulConfig)
        {
<<<<<<< HEAD
            _serviceTtl = options.ServiceTtl;
            _refreshTtl = options.RefreshTtl;
            _deregisterCritical = options.DeregisterCritical;
            _blockingWaitTime = options.BlockingWaitTime;

            _client = new ConsulClient(consulConfig);
=======
            _options = options;
            _consulConfig = consulConfig;
>>>>>>> 9218b335
        }

        public ConsulProvider(IOptions<ConsulProviderOptions> options) : this(options.Value, config => { }) { }

        public ConsulProvider(IOptions<ConsulProviderOptions> options, Action<ConsulClientConfiguration> consulConfig)
            : this(options.Value, consulConfig) { }

<<<<<<< HEAD
        public async Task RegisterMemberAsync(
=======
        public Task RegisterMemberAsync(
>>>>>>> 9218b335
            string clusterName, string address, int port, string[] kinds, IMemberStatusValue statusValue,
            IMemberStatusValueSerializer statusValueSerializer
        )
        {
<<<<<<< HEAD
            _id = $"{clusterName}@{address}:{port}";
            _clusterName = clusterName;
            _address = address;
            _port = port;
            _kinds = kinds;
            _index = 0;
            _statusValue = statusValue;
            _statusValueSerializer = statusValueSerializer;

            await RegisterServiceAsync();

            UpdateTtl();
        }

        public async Task DeregisterMemberAsync()
        {
            //DeregisterService
            await DeregisterServiceAsync();

            _deregistered = true;
        }

        public async Task DeregisterAllKindsAsync()
        {
            _kinds = new string[0];
            await RegisterServiceAsync();
        }

        public async Task Shutdown()
        {
            _shutdown = true;

            if (!_deregistered)
                await DeregisterMemberAsync();
        }

        public void MonitorMemberStatusChanges()
        {
            var t = new Thread(
                _ =>
                {
                    while (!_shutdown)
                    {
                        NotifyStatuses();
                    }
                }
            ) {IsBackground = true};
            t.Start();
        }

        private void UpdateTtl()
        {
            var t = new Thread(
                _ =>
                {
                    while (!_shutdown)
                    {
                        BlockingUpdateTtl();
                        Thread.Sleep(_refreshTtl);
                    }
                }
            ) {IsBackground = true};
            t.Start();
        }
=======
            var props = Props
                .FromProducer(() => new ConsulClusterMonitor(_options, _consulConfig))
                .WithGuardianSupervisorStrategy(Supervision.AlwaysRestartStrategy)
                .WithDispatcher(Mailbox.Dispatchers.SynchronousDispatcher);
            _clusterMonitor = RootContext.Empty.SpawnNamed(props, "ClusterMonitor");

            RootContext.Empty.Send(
                _clusterMonitor, new Messages.RegisterMember
                {
                    ClusterName = clusterName,
                    Address = address,
                    Port = port,
                    Kinds = kinds,
                    StatusValue = statusValue,
                    StatusValueSerializer = statusValueSerializer
                }
            );
>>>>>>> 9218b335

            return Actor.Done;
        }

<<<<<<< HEAD
        private Task DeregisterServiceAsync() => _client.Agent.ServiceDeregister(_id);

        public Task UpdateMemberStatusValueAsync(IMemberStatusValue statusValue)
        {
            _statusValue = statusValue;
            return RegisterServiceAsync();
        }

        private void NotifyStatuses()
        {
            var statuses = _client.Health.Service(
                    _clusterName, null, false, new QueryOptions
                    {
                        WaitIndex = _index,
                        WaitTime = _blockingWaitTime
                    }
                )
                .GetAwaiter().GetResult();
            
            _index = statuses.LastIndex;
            var memberStatuses =
                (from v in statuses.Response
                 let memberId = v.Service.ID
                 let memberStatusVal = v.Service.Meta["StatusValue"]
                 select new MemberStatus(memberId, v.Service.Address, v.Service.Port, v.Service.Tags, true, _statusValueSerializer.Deserialize(memberStatusVal)))
                .ToArray();

            //Update Tags for this member
            foreach (var memStat in memberStatuses)
            {
                if (memStat.Address == _address && memStat.Port == _port)
                {
                    _kinds = memStat.Kinds.ToArray();
                    break;
                }
            }

            var res = new ClusterTopologyEvent(memberStatuses);
            Actor.EventStream.Publish(res);
        }

        private void BlockingUpdateTtl() => _client.Agent.PassTTL("service:" + _id, "").Wait();
=======
        public Task DeregisterMemberAsync()
        {
            RootContext.Empty.Send(_clusterMonitor, new Messages.DeregisterMember());
            return Actor.Done;
        }

        public Task Shutdown()
        {
            RootContext.Empty.Stop(_clusterMonitor);
            return Task.CompletedTask;
        }

        public void MonitorMemberStatusChanges() => RootContext.Empty.Send(_clusterMonitor, new Messages.CheckStatus {Index = 0});

        public Task UpdateMemberStatusValueAsync(IMemberStatusValue statusValue)
        {
            RootContext.Empty.Send(_clusterMonitor, new Messages.UpdateStatusValue{StatusValue = statusValue});
            return Actor.Done;
        }
>>>>>>> 9218b335
    }
}<|MERGE_RESOLUTION|>--- conflicted
+++ resolved
@@ -1,222 +1,79 @@
-﻿// -----------------------------------------------------------------------
-//   <copyright file="ConsulProvider.cs" company="Asynkron HB">
-//       Copyright (C) 2015-2018 Asynkron HB All rights reserved
-//   </copyright>
-// -----------------------------------------------------------------------
-
-using System;
-using System.Threading.Tasks;
-using Consul;
-using Microsoft.Extensions.Options;
-
-namespace Proto.Cluster.Consul
-{
-    public class ConsulProvider : IClusterProvider
-    {
-<<<<<<< HEAD
-        private readonly ConsulClient _client;
-        private string _id;
-        private string _clusterName;
-        private string _address;
-        private int _port;
-        private string[] _kinds;
-        private readonly TimeSpan _serviceTtl;
-        private readonly TimeSpan _blockingWaitTime;
-        private readonly TimeSpan _deregisterCritical;
-        private readonly TimeSpan _refreshTtl;
-        private ulong _index;
-        private bool _shutdown;
-        private bool _deregistered;
-        private IMemberStatusValue _statusValue;
-        private IMemberStatusValueSerializer _statusValueSerializer;
-=======
-        private readonly ConsulProviderOptions _options;
-        private readonly Action<ConsulClientConfiguration> _consulConfig;
-        private PID _clusterMonitor;
->>>>>>> 9218b335
-
-        public ConsulProvider(ConsulProviderOptions options) : this(options, config => { }) { }
-
-        public ConsulProvider(ConsulProviderOptions options, Action<ConsulClientConfiguration> consulConfig)
-        {
-<<<<<<< HEAD
-            _serviceTtl = options.ServiceTtl;
-            _refreshTtl = options.RefreshTtl;
-            _deregisterCritical = options.DeregisterCritical;
-            _blockingWaitTime = options.BlockingWaitTime;
-
-            _client = new ConsulClient(consulConfig);
-=======
-            _options = options;
-            _consulConfig = consulConfig;
->>>>>>> 9218b335
-        }
-
-        public ConsulProvider(IOptions<ConsulProviderOptions> options) : this(options.Value, config => { }) { }
-
-        public ConsulProvider(IOptions<ConsulProviderOptions> options, Action<ConsulClientConfiguration> consulConfig)
-            : this(options.Value, consulConfig) { }
-
-<<<<<<< HEAD
-        public async Task RegisterMemberAsync(
-=======
-        public Task RegisterMemberAsync(
->>>>>>> 9218b335
-            string clusterName, string address, int port, string[] kinds, IMemberStatusValue statusValue,
-            IMemberStatusValueSerializer statusValueSerializer
-        )
-        {
-<<<<<<< HEAD
-            _id = $"{clusterName}@{address}:{port}";
-            _clusterName = clusterName;
-            _address = address;
-            _port = port;
-            _kinds = kinds;
-            _index = 0;
-            _statusValue = statusValue;
-            _statusValueSerializer = statusValueSerializer;
-
-            await RegisterServiceAsync();
-
-            UpdateTtl();
-        }
-
-        public async Task DeregisterMemberAsync()
-        {
-            //DeregisterService
-            await DeregisterServiceAsync();
-
-            _deregistered = true;
-        }
-
-        public async Task DeregisterAllKindsAsync()
-        {
-            _kinds = new string[0];
-            await RegisterServiceAsync();
-        }
-
-        public async Task Shutdown()
-        {
-            _shutdown = true;
-
-            if (!_deregistered)
-                await DeregisterMemberAsync();
-        }
-
-        public void MonitorMemberStatusChanges()
-        {
-            var t = new Thread(
-                _ =>
-                {
-                    while (!_shutdown)
-                    {
-                        NotifyStatuses();
-                    }
-                }
-            ) {IsBackground = true};
-            t.Start();
-        }
-
-        private void UpdateTtl()
-        {
-            var t = new Thread(
-                _ =>
-                {
-                    while (!_shutdown)
-                    {
-                        BlockingUpdateTtl();
-                        Thread.Sleep(_refreshTtl);
-                    }
-                }
-            ) {IsBackground = true};
-            t.Start();
-        }
-=======
-            var props = Props
-                .FromProducer(() => new ConsulClusterMonitor(_options, _consulConfig))
-                .WithGuardianSupervisorStrategy(Supervision.AlwaysRestartStrategy)
-                .WithDispatcher(Mailbox.Dispatchers.SynchronousDispatcher);
-            _clusterMonitor = RootContext.Empty.SpawnNamed(props, "ClusterMonitor");
-
-            RootContext.Empty.Send(
-                _clusterMonitor, new Messages.RegisterMember
-                {
-                    ClusterName = clusterName,
-                    Address = address,
-                    Port = port,
-                    Kinds = kinds,
-                    StatusValue = statusValue,
-                    StatusValueSerializer = statusValueSerializer
-                }
-            );
->>>>>>> 9218b335
-
-            return Actor.Done;
-        }
-
-<<<<<<< HEAD
-        private Task DeregisterServiceAsync() => _client.Agent.ServiceDeregister(_id);
-
-        public Task UpdateMemberStatusValueAsync(IMemberStatusValue statusValue)
-        {
-            _statusValue = statusValue;
-            return RegisterServiceAsync();
-        }
-
-        private void NotifyStatuses()
-        {
-            var statuses = _client.Health.Service(
-                    _clusterName, null, false, new QueryOptions
-                    {
-                        WaitIndex = _index,
-                        WaitTime = _blockingWaitTime
-                    }
-                )
-                .GetAwaiter().GetResult();
-            
-            _index = statuses.LastIndex;
-            var memberStatuses =
-                (from v in statuses.Response
-                 let memberId = v.Service.ID
-                 let memberStatusVal = v.Service.Meta["StatusValue"]
-                 select new MemberStatus(memberId, v.Service.Address, v.Service.Port, v.Service.Tags, true, _statusValueSerializer.Deserialize(memberStatusVal)))
-                .ToArray();
-
-            //Update Tags for this member
-            foreach (var memStat in memberStatuses)
-            {
-                if (memStat.Address == _address && memStat.Port == _port)
-                {
-                    _kinds = memStat.Kinds.ToArray();
-                    break;
-                }
-            }
-
-            var res = new ClusterTopologyEvent(memberStatuses);
-            Actor.EventStream.Publish(res);
-        }
-
-        private void BlockingUpdateTtl() => _client.Agent.PassTTL("service:" + _id, "").Wait();
-=======
-        public Task DeregisterMemberAsync()
-        {
-            RootContext.Empty.Send(_clusterMonitor, new Messages.DeregisterMember());
-            return Actor.Done;
-        }
-
-        public Task Shutdown()
-        {
-            RootContext.Empty.Stop(_clusterMonitor);
-            return Task.CompletedTask;
-        }
-
-        public void MonitorMemberStatusChanges() => RootContext.Empty.Send(_clusterMonitor, new Messages.CheckStatus {Index = 0});
-
-        public Task UpdateMemberStatusValueAsync(IMemberStatusValue statusValue)
-        {
-            RootContext.Empty.Send(_clusterMonitor, new Messages.UpdateStatusValue{StatusValue = statusValue});
-            return Actor.Done;
-        }
->>>>>>> 9218b335
-    }
+﻿// -----------------------------------------------------------------------
+//   <copyright file="ConsulProvider.cs" company="Asynkron HB">
+//       Copyright (C) 2015-2018 Asynkron HB All rights reserved
+//   </copyright>
+// -----------------------------------------------------------------------
+
+using System;
+using System.Threading.Tasks;
+using Consul;
+using Microsoft.Extensions.Options;
+
+namespace Proto.Cluster.Consul
+{
+    public class ConsulProvider : IClusterProvider
+    {
+        private readonly ConsulProviderOptions _options;
+        private readonly Action<ConsulClientConfiguration> _consulConfig;
+        private PID _clusterMonitor;
+
+        public ConsulProvider(ConsulProviderOptions options) : this(options, config => { }) { }
+
+        public ConsulProvider(ConsulProviderOptions options, Action<ConsulClientConfiguration> consulConfig)
+        {
+            _options = options;
+            _consulConfig = consulConfig;
+        }
+
+        public ConsulProvider(IOptions<ConsulProviderOptions> options) : this(options.Value, config => { }) { }
+
+        public ConsulProvider(IOptions<ConsulProviderOptions> options, Action<ConsulClientConfiguration> consulConfig)
+            : this(options.Value, consulConfig) { }
+
+        public Task RegisterMemberAsync(
+            string clusterName, string address, int port, string[] kinds, IMemberStatusValue statusValue,
+            IMemberStatusValueSerializer statusValueSerializer
+        )
+        {
+            var props = Props
+                .FromProducer(() => new ConsulClusterMonitor(_options, _consulConfig))
+                .WithGuardianSupervisorStrategy(Supervision.AlwaysRestartStrategy)
+                .WithDispatcher(Mailbox.Dispatchers.SynchronousDispatcher);
+            _clusterMonitor = RootContext.Empty.SpawnNamed(props, "ClusterMonitor");
+
+            RootContext.Empty.Send(
+                _clusterMonitor, new Messages.RegisterMember
+                {
+                    ClusterName = clusterName,
+                    Address = address,
+                    Port = port,
+                    Kinds = kinds,
+                    StatusValue = statusValue,
+                    StatusValueSerializer = statusValueSerializer
+                }
+            );
+
+            return Actor.Done;
+        }
+
+        public Task DeregisterMemberAsync()
+        {
+            RootContext.Empty.Send(_clusterMonitor, new Messages.DeregisterMember());
+            return Actor.Done;
+        }
+
+        public Task Shutdown()
+        {
+            RootContext.Empty.Stop(_clusterMonitor);
+            return Task.CompletedTask;
+        }
+
+        public void MonitorMemberStatusChanges() => RootContext.Empty.Send(_clusterMonitor, new Messages.CheckStatus {Index = 0});
+
+        public Task UpdateMemberStatusValueAsync(IMemberStatusValue statusValue)
+        {
+            RootContext.Empty.Send(_clusterMonitor, new Messages.UpdateStatusValue{StatusValue = statusValue});
+            return Actor.Done;
+        }
+    }
 }