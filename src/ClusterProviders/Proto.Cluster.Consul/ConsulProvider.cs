--- conflicted
+++ resolved
@@ -1,365 +1,288 @@
-﻿// -----------------------------------------------------------------------
-//   <copyright file="ConsulProvider.cs" company="Asynkron HB">
-//       Copyright (C) 2015-2017 Asynkron HB All rights reserved
-//   </copyright>
-// -----------------------------------------------------------------------
-
-using System;
-using System.Collections.Generic;
-using System.Linq;
-using System.Text;
-using System.Threading;
-using System.Threading.Tasks;
-using Consul;
-using Microsoft.Extensions.Options;
-
-namespace Proto.Cluster.Consul
-{
-    public class ConsulProviderOptions
-    {
-        /// <summary>
-        /// Default value is 3 seconds
-        /// </summary>
-        public TimeSpan? ServiceTtl { get; set; } = TimeSpan.FromSeconds(10);
-
-        /// <summary>
-        /// Default value is 1 second
-        /// </summary>
-        public TimeSpan? RefreshTtl { get; set; } = TimeSpan.FromSeconds(1);
-
-        /// <summary>
-        /// Default value is 10 seconds
-        /// </summary>
-        public TimeSpan? DeregisterCritical { get; set; } = TimeSpan.FromSeconds(30);
-
-        /// <summary>
-        /// Default value is 20 seconds
-        /// </summary>
-        public TimeSpan? BlockingWaitTime { get; set; } = TimeSpan.FromSeconds(20);
-    }
-
-    public class ConsulProvider : IClusterProvider
-    {
-<<<<<<< HEAD
-        private readonly ConsulClient _client;
-=======
-        private readonly TimeSpan _blockingWaitTime;
-        private readonly ConsulClient _client;
-        private readonly TimeSpan _deregisterCritical;
-        private readonly TimeSpan _refreshTtl;
-        private readonly TimeSpan _serviceTtl;
-        private string _clusterName;
-        private bool _deregistered;
->>>>>>> 1d3b6eb5
-        private string _id;
-        private string _clusterName;
-        private string _address;
-        private int _port;
-        private string[] _kinds;
-        private TimeSpan _serviceTtl;
-        private TimeSpan _blockingWaitTime;
-        private TimeSpan _deregisterCritical;
-        private TimeSpan _refreshTtl;
-        private ulong _index;
-<<<<<<< HEAD
-        private bool _shutdown = false;
-        private bool _deregistered = false;
-        private IMemberStatusValue _statusValue;
-        private IMemberStatusValueSerializer _statusValueSerializer;
-=======
-        private string _kvKey;
-        private bool _shutdown;
->>>>>>> 1d3b6eb5
-
-        public ConsulProvider(ConsulProviderOptions options) : this(options, config => { }) { }
-
-        public ConsulProvider(ConsulProviderOptions options, Action<ConsulClientConfiguration> consulConfig)
-        {
-            _serviceTtl = options.ServiceTtl.Value;
-            _refreshTtl = options.RefreshTtl.Value;
-            _deregisterCritical = options.DeregisterCritical.Value;
-            _blockingWaitTime = options.BlockingWaitTime.Value;
-
-            _client = new ConsulClient(consulConfig);
-        }
-
-        public ConsulProvider(IOptions<ConsulProviderOptions> options) : this(options.Value, config => { })
-        {
-        }
-
-        public ConsulProvider(IOptions<ConsulProviderOptions> options, Action<ConsulClientConfiguration> consulConfig) :
-            this(options.Value, consulConfig)
-        {
-        }
-
-        public async Task RegisterMemberAsync(string clusterName, string address, int port, string[] kinds, IMemberStatusValue statusValue, IMemberStatusValueSerializer statusValueSerializer)
-        {
-            _id = $"{clusterName}@{address}:{port}";
-            _clusterName = clusterName;
-            _address = address;
-            _port = port;
-            _kinds = kinds;
-            _index = 0;
-
-<<<<<<< HEAD
-            _statusValueSerializer = statusValueSerializer;
-
-            await RegisterServiceAsync();
-            await RegisterMemberIDAsync();
-            await UpdateMemberStatusValueAsync(statusValue);
-
-            await BlockingUpdateTtlAsync();
-            await BlockingStatusChangeAsync();
-            UpdateTtl();
-=======
-            var s = new AgentServiceRegistration
-            {
-                ID = _id,
-                Name = clusterName,
-                Tags = kinds,
-                Address = host,
-                Port = port,
-                Check = new AgentServiceCheck
-                {
-                    DeregisterCriticalServiceAfter = _deregisterCritical,
-                    TTL = _serviceTtl
-                }
-            };
-            await _client.Agent.ServiceRegister(s);
-
-
-            //register a semi unique ID for the current process
-            _kvKey = $"{_clusterName}/{host}:{port}"; //slash should be present
-            var value = Encoding.UTF8.GetBytes(DateTime.UtcNow.ToString("yyyy-MM-dd'T'HH:mm:ssK"));
-            await _client.KV.Put(new KVPair(_kvKey)
-            {
-                //Write the ID for this member.
-                //the value is later used to see if an existing node have changed its ID over time
-                //meaning that it has Re-joined the cluster.
-                Value = value
-            }, new WriteOptions());
-
-           UpdateTtl();
->>>>>>> 1d3b6eb5
-        }
-
-        public async Task DeregisterMemberAsync()
-        {
-            //DeregisterService
-            await DeregisterServiceAsync();
-            //DeleteProcess
-            await DeregisterMemberIDAsync();
-            await DeleteMemberStatusValueAsync();
-
-            _deregistered = true;
-        }
-
-        public async Task DeregisterAllKindsAsync()
-        {
-            this._kinds = new string[0];
-            await RegisterServiceAsync();
-        }
-
-        public async Task Shutdown()
-        {
-            _shutdown = true;
-            if (!_deregistered)
-                await DeregisterMemberAsync();
-        }
-
-        public void MonitorMemberStatusChanges()
-        {
-            var t = new Thread(_ =>
-            {
-                while (!_shutdown)
-                {
-                    NotifyStatuses();
-                }
-            }) {IsBackground = true};
-            t.Start();
-        }
-
-        private async Task RegisterServiceAsync()
-        {
-            var s = new AgentServiceRegistration
-            {
-                ID = _id,
-                Name = _clusterName,
-                Tags = _kinds.ToArray(),
-                Address = _address,
-                Port = _port,
-                Check = new AgentServiceCheck
-                {
-                    DeregisterCriticalServiceAfter = _deregisterCritical,
-                    TTL = _serviceTtl
-                }
-            };
-            await _client.Agent.ServiceRegister(s);
-        }
-
-        private async Task DeregisterServiceAsync()
-        {
-            await _client.Agent.ServiceDeregister(_id);
-        }
-
-        public async Task UpdateMemberStatusValueAsync(IMemberStatusValue statusValue)
-        {
-            _statusValue = statusValue;
-
-            if (_statusValue == null) return;
-            
-            if (string.IsNullOrEmpty(_id)) return;
-
-            //register a semi unique ID for the current process
-            var kvKey = $"{_clusterName}/{_address}:{_port}/StatusValue"; //slash should be present
-            var value = _statusValueSerializer.ToValueBytes(statusValue);
-            await _client.KV.Put(new KVPair(kvKey)
-            {
-                //Write the ID for this member.
-                //the value is later used to see if an existing node have changed its ID over time
-                //meaning that it has Re-joined the cluster.
-                Value = value
-            }, new WriteOptions());
-        }
-
-        private async Task DeleteMemberStatusValueAsync()
-        {
-            if (_statusValue == null) return;
-            var kvKey = $"{_clusterName}/{_address}:{_port}/StatusValue"; //slash should be present
-            await _client.KV.Delete(kvKey);
-        }
-
-        private async Task RegisterMemberIDAsync()
-        {
-            //register a semi unique ID for the current process
-            var kvKey = $"{_clusterName}/{_address}:{_port}/ID"; //slash should be present
-            var value = Encoding.UTF8.GetBytes(DateTime.UtcNow.ToString("yyyy-MM-dd'T'HH:mm:ssK"));
-            await _client.KV.Put(new KVPair(kvKey)
-            {
-                //Write the ID for this member.
-                //the value is later used to see if an existing node have changed its ID over time
-                //meaning that it has Re-joined the cluster.
-                Value = value
-            }, new WriteOptions());
-        }
-
-        private async Task DeregisterMemberIDAsync()
-        {
-            var kvKey = $"{_clusterName}/{_address}:{_port}/ID"; //slash should be present
-            await _client.KV.Delete(kvKey);
-        }
-
-        private void UpdateTtl()
-        {
-            var t = new Thread(_ =>
-            {
-                while (!_shutdown)
-                {
-                    BlockingUpdateTtl();
-                    Thread.Sleep(_refreshTtl);
-                }
-            }) {IsBackground = true};
-            t.Start();
-        }
-
-
-
-        private void NotifyStatuses()
-        {
-<<<<<<< HEAD
-            var statuses = await _client.Health.Service(_clusterName, null, false, new QueryOptions
-            {
-                WaitIndex = _index,
-                WaitTime = _blockingWaitTime
-            });
-=======
-            var statuses = _client.Health.Service(_clusterName, null, true, CancellationToken.None).Result;
-
->>>>>>> 1d3b6eb5
-            _index = statuses.LastIndex;
-            var kvKey = _clusterName + "/";
-            var kv = _client.KV.List(kvKey).Result;
-
-            var memberIds = new Dictionary<string, string>();
-            var memberStatusVals = new Dictionary<string, byte[]>();
-            foreach (var v in kv.Response)
-<<<<<<< HEAD
-            {
-                var idx = v.Key.LastIndexOf('/');
-                var key = v.Key.Substring(0, idx);
-                var type = v.Key.Substring(idx + 1);
-                if (type == "ID")
-                {
-                    //Read the ID per member.
-                    //The value is used to see if an existing node have changed its ID over time
-                    //meaning that it has Re-joined the cluster.
-                    memberIds[key] = Encoding.UTF8.GetString(v.Value);
-                }
-                else if (type == "StatusValue")
-                {
-                    memberStatusVals[key] = v.Value;
-                }
-            }
-=======
-                //Read the ID per member.
-                //The value is used to see if an existing node have changed its ID over time
-                //meaning that it has Re-joined the cluster.
-                memberIds[v.Key] = BitConverter.ToInt64(v.Value, 0);
->>>>>>> 1d3b6eb5
-
-            string GetMemberId(string mIdKey)
-            {
-                if (memberIds.TryGetValue(mIdKey, out string v)) return v;
-                else return null;
-            };
-
-            byte[] GetMemberStatusVal(string mIdKey)
-            {
-<<<<<<< HEAD
-                if (memberStatusVals.TryGetValue(mIdKey, out byte[] v)) return v;
-                else return null;
-            };
-=======
-                if (memberIds.TryGetValue(mIdKey, out var v)) return v;
-                return null;
-            }
-
-            ;
->>>>>>> 1d3b6eb5
-
-            var memberStatuses =
-                (from v in statuses.Response
-                    let memberIdKey = $"{_clusterName}/{v.Service.Address}:{v.Service.Port}"
-                    let memberId = GetMemberId(memberIdKey)
-                    where memberId != null
-<<<<<<< HEAD
-                    let passing = v.Checks.Length > 1 && Equals(v.Checks[1].Status, HealthStatus.Passing)
-                    let memberStatusVal = GetMemberStatusVal(memberIdKey)
-                    select new MemberStatus(memberId, v.Service.Address, v.Service.Port, v.Service.Tags, passing, _statusValueSerializer.FromValueBytes(memberStatusVal)))
-=======
-                    select new MemberStatus(memberId.Value, v.Service.Address, v.Service.Port, v.Service.Tags,
-                        true))
->>>>>>> 1d3b6eb5
-                .ToArray();
-
-            //Update Tags for this member
-            foreach (var memStat in memberStatuses)
-            {
-                if (memStat.Address == _address && memStat.Port == _port)
-                {
-                    _kinds = memStat.Kinds.ToArray();
-                    break;
-                }
-            }
-
-            var res = new ClusterTopologyEvent(memberStatuses);
-            Actor.EventStream.Publish(res);
-
-        }
-
-        private void BlockingUpdateTtl()
-        {
-            _client.Agent.PassTTL("service:" + _id, "").Wait();
-        }
-    }
+﻿// -----------------------------------------------------------------------
+//   <copyright file="ConsulProvider.cs" company="Asynkron HB">
+//       Copyright (C) 2015-2017 Asynkron HB All rights reserved
+//   </copyright>
+// -----------------------------------------------------------------------
+
+using System;
+using System.Collections.Generic;
+using System.Linq;
+using System.Text;
+using System.Threading;
+using System.Threading.Tasks;
+using Consul;
+using Microsoft.Extensions.Options;
+
+namespace Proto.Cluster.Consul
+{
+    public class ConsulProviderOptions
+    {
+        /// <summary>
+        /// Default value is 3 seconds
+        /// </summary>
+        public TimeSpan? ServiceTtl { get; set; } = TimeSpan.FromSeconds(10);
+
+        /// <summary>
+        /// Default value is 1 second
+        /// </summary>
+        public TimeSpan? RefreshTtl { get; set; } = TimeSpan.FromSeconds(1);
+
+        /// <summary>
+        /// Default value is 10 seconds
+        /// </summary>
+        public TimeSpan? DeregisterCritical { get; set; } = TimeSpan.FromSeconds(30);
+
+        /// <summary>
+        /// Default value is 20 seconds
+        /// </summary>
+        public TimeSpan? BlockingWaitTime { get; set; } = TimeSpan.FromSeconds(20);
+    }
+
+    public class ConsulProvider : IClusterProvider
+    {
+        private readonly ConsulClient _client;
+        private string _id;
+        private string _clusterName;
+        private string _address;
+        private int _port;
+        private string[] _kinds;
+        private TimeSpan _serviceTtl;
+        private TimeSpan _blockingWaitTime;
+        private TimeSpan _deregisterCritical;
+        private TimeSpan _refreshTtl;
+        private ulong _index;
+        private bool _shutdown = false;
+        private bool _deregistered = false;
+        private IMemberStatusValue _statusValue;
+        private IMemberStatusValueSerializer _statusValueSerializer;
+
+        public ConsulProvider(ConsulProviderOptions options) : this(options, config => { }) { }
+
+        public ConsulProvider(ConsulProviderOptions options, Action<ConsulClientConfiguration> consulConfig)
+        {
+            _serviceTtl = options.ServiceTtl.Value;
+            _refreshTtl = options.RefreshTtl.Value;
+            _deregisterCritical = options.DeregisterCritical.Value;
+            _blockingWaitTime = options.BlockingWaitTime.Value;
+
+            _client = new ConsulClient(consulConfig);
+        }
+
+        public ConsulProvider(IOptions<ConsulProviderOptions> options) : this(options.Value, config => { })
+        {
+        }
+
+        public ConsulProvider(IOptions<ConsulProviderOptions> options, Action<ConsulClientConfiguration> consulConfig) : this(options.Value, consulConfig)
+        {
+        }
+
+        public async Task RegisterMemberAsync(string clusterName, string address, int port, string[] kinds, IMemberStatusValue statusValue, IMemberStatusValueSerializer statusValueSerializer)
+        {
+            _id = $"{clusterName}@{address}:{port}";
+            _clusterName = clusterName;
+            _address = address;
+            _port = port;
+            _kinds = kinds;
+            _index = 0;
+
+            _statusValueSerializer = statusValueSerializer;
+
+            await RegisterServiceAsync();
+            await RegisterMemberIDAsync();
+            await UpdateMemberStatusValueAsync(statusValue);
+
+            UpdateTtl();
+        }
+
+        public async Task DeregisterMemberAsync()
+        {
+            //DeregisterService
+            await DeregisterServiceAsync();
+            //DeleteProcess
+            await DeregisterMemberIDAsync();
+            await DeleteMemberStatusValueAsync();
+
+            _deregistered = true;
+        }
+
+        public async Task DeregisterAllKindsAsync()
+        {
+            this._kinds = new string[0];
+            await RegisterServiceAsync();
+        }
+
+        public async Task Shutdown()
+        {
+            _shutdown = true;
+            if (!_deregistered)
+                await DeregisterMemberAsync();
+        }
+
+        public void MonitorMemberStatusChanges()
+        {
+            var t = new Thread(_ =>
+            {
+                while (!_shutdown)
+                {
+                    NotifyStatuses();
+                }
+            }) {IsBackground = true};
+            t.Start();
+        }
+
+        private void UpdateTtl()
+        {
+            var t = new Thread(_ =>
+            {
+                while (!_shutdown)
+                {
+                    BlockingUpdateTtl();
+                    Thread.Sleep(_refreshTtl);
+                }
+            }) {IsBackground = true};
+            t.Start();
+        }
+
+        private async Task RegisterServiceAsync()
+        {
+            var s = new AgentServiceRegistration
+            {
+                ID = _id,
+                Name = _clusterName,
+                Tags = _kinds.ToArray(),
+                Address = _address,
+                Port = _port,
+                Check = new AgentServiceCheck
+                {
+                    DeregisterCriticalServiceAfter = _deregisterCritical,
+                    TTL = _serviceTtl
+                }
+            };
+            await _client.Agent.ServiceRegister(s);
+        }
+
+        private async Task DeregisterServiceAsync()
+        {
+            await _client.Agent.ServiceDeregister(_id);
+        }
+
+        public async Task UpdateMemberStatusValueAsync(IMemberStatusValue statusValue)
+        {
+            _statusValue = statusValue;
+
+            if (_statusValue == null) return;
+            
+            if (string.IsNullOrEmpty(_id)) return;
+
+            //register a semi unique ID for the current process
+            var kvKey = $"{_clusterName}/{_address}:{_port}/StatusValue"; //slash should be present
+            var value = _statusValueSerializer.ToValueBytes(statusValue);
+            await _client.KV.Put(new KVPair(kvKey)
+            {
+                //Write the ID for this member.
+                //the value is later used to see if an existing node have changed its ID over time
+                //meaning that it has Re-joined the cluster.
+                Value = value
+            }, new WriteOptions());
+        }
+
+        private async Task DeleteMemberStatusValueAsync()
+        {
+            if (_statusValue == null) return;
+            var kvKey = $"{_clusterName}/{_address}:{_port}/StatusValue"; //slash should be present
+            await _client.KV.Delete(kvKey);
+        }
+
+        private async Task RegisterMemberIDAsync()
+        {
+            //register a semi unique ID for the current process
+            var kvKey = $"{_clusterName}/{_address}:{_port}/ID"; //slash should be present
+            var value = Encoding.UTF8.GetBytes(DateTime.UtcNow.ToString("yyyy-MM-dd'T'HH:mm:ssK"));
+            await _client.KV.Put(new KVPair(kvKey)
+            {
+                //Write the ID for this member.
+                //the value is later used to see if an existing node have changed its ID over time
+                //meaning that it has Re-joined the cluster.
+                Value = value
+            }, new WriteOptions());
+        }
+
+        private async Task DeregisterMemberIDAsync()
+        {
+            var kvKey = $"{_clusterName}/{_address}:{_port}/ID"; //slash should be present
+            await _client.KV.Delete(kvKey);
+        }
+
+        private void NotifyStatuses()
+        {
+            var statuses = _client.Health.Service(_clusterName, null, false, new QueryOptions
+            {
+                WaitIndex = _index,
+                WaitTime = _blockingWaitTime
+            }).Result;
+            _index = statuses.LastIndex;
+            var kvKey = _clusterName + "/";
+            var kv = _client.KV.List(kvKey).Result;
+
+            var memberIds = new Dictionary<string, string>();
+            var memberStatusVals = new Dictionary<string, byte[]>();
+            foreach (var v in kv.Response)
+            {
+                var idx = v.Key.LastIndexOf('/');
+                var key = v.Key.Substring(0, idx);
+                var type = v.Key.Substring(idx + 1);
+                if (type == "ID")
+                {
+                    //Read the ID per member.
+                    //The value is used to see if an existing node have changed its ID over time
+                    //meaning that it has Re-joined the cluster.
+                    memberIds[key] = Encoding.UTF8.GetString(v.Value);
+                }
+                else if (type == "StatusValue")
+                {
+                    memberStatusVals[key] = v.Value;
+                }
+            }
+
+            string GetMemberId(string mIdKey)
+            {
+                if (memberIds.TryGetValue(mIdKey, out string v)) return v;
+                else return null;
+            };
+
+            byte[] GetMemberStatusVal(string mIdKey)
+            {
+                if (memberStatusVals.TryGetValue(mIdKey, out byte[] v)) return v;
+                else return null;
+            };
+
+            var memberStatuses =
+                (from v in statuses.Response
+                    let memberIdKey = $"{_clusterName}/{v.Service.Address}:{v.Service.Port}"
+                    let memberId = GetMemberId(memberIdKey)
+                    where memberId != null
+                    let passing = v.Checks.Length > 1 && Equals(v.Checks[1].Status, HealthStatus.Passing)
+                    let memberStatusVal = GetMemberStatusVal(memberIdKey)
+                    select new MemberStatus(memberId, v.Service.Address, v.Service.Port, v.Service.Tags, passing, _statusValueSerializer.FromValueBytes(memberStatusVal)))
+                .ToArray();
+
+            //Update Tags for this member
+            foreach (var memStat in memberStatuses)
+            {
+                if (memStat.Address == _address && memStat.Port == _port)
+                {
+                    _kinds = memStat.Kinds.ToArray();
+                    break;
+                }
+            }
+
+            var res = new ClusterTopologyEvent(memberStatuses);
+            Actor.EventStream.Publish(res);
+        }
+
+        private void BlockingUpdateTtl()
+        {
+            _client.Agent.PassTTL("service:" + _id, "").Wait();
+        }
+    }
 }