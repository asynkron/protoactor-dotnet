﻿// -----------------------------------------------------------------------
//   <copyright file="ConsulProvider.cs" company="Asynkron HB">
//       Copyright (C) 2015-2018 Asynkron HB All rights reserved
//   </copyright>
// -----------------------------------------------------------------------

using System;
using System.Collections.Generic;
using System.Linq;
using System.Threading;
using System.Threading.Tasks;
using Consul;
using Microsoft.Extensions.Options;

namespace Proto.Cluster.Consul
{
    public class ConsulProvider : IClusterProvider
    {
        private readonly ConsulClient _client;
        private string _id;
        private string _clusterName;
        private string _address;
        private int _port;
        private string[] _kinds;
        private readonly TimeSpan _serviceTtl;
        private readonly TimeSpan _blockingWaitTime;
        private readonly TimeSpan _deregisterCritical;
        private readonly TimeSpan _refreshTtl;
        private ulong _index;
        private bool _shutdown;
        private bool _deregistered;
        private IMemberStatusValue _statusValue;
        private IMemberStatusValueSerializer _statusValueSerializer;

        public ConsulProvider(ConsulProviderOptions options) : this(options, config => { }) { }

        public ConsulProvider(ConsulProviderOptions options, Action<ConsulClientConfiguration> consulConfig)
        {
            _serviceTtl = options.ServiceTtl;
            _refreshTtl = options.RefreshTtl;
            _deregisterCritical = options.DeregisterCritical;
            _blockingWaitTime = options.BlockingWaitTime;

            _client = new ConsulClient(consulConfig);
        }

        public ConsulProvider(IOptions<ConsulProviderOptions> options) : this(options.Value, config => { }) { }

        public ConsulProvider(IOptions<ConsulProviderOptions> options, Action<ConsulClientConfiguration> consulConfig)
            : this(options.Value, consulConfig) { }

        public async Task RegisterMemberAsync(
            string clusterName, string address, int port, string[] kinds, IMemberStatusValue statusValue,
            IMemberStatusValueSerializer statusValueSerializer
        )
        {
            _id = $"{clusterName}@{address}:{port}";
            _clusterName = clusterName;
            _address = address;
            _port = port;
            _kinds = kinds;
            _index = 0;
            _statusValue = statusValue;
            _statusValueSerializer = statusValueSerializer;

            await RegisterServiceAsync();

            UpdateTtl();
        }

        public async Task DeregisterMemberAsync()
        {
            //DeregisterService
            await DeregisterServiceAsync();

            _deregistered = true;
        }

        public async Task DeregisterAllKindsAsync()
        {
            _kinds = new string[0];
            await RegisterServiceAsync();
        }

        public async Task Shutdown()
        {
            _shutdown = true;

            if (!_deregistered)
                await DeregisterMemberAsync();
        }

        public void MonitorMemberStatusChanges()
        {
            var t = new Thread(
                _ =>
                {
                    while (!_shutdown)
                    {
                        NotifyStatuses();
                    }
                }
            ) {IsBackground = true};
            t.Start();
        }

        private void UpdateTtl()
        {
            var t = new Thread(
                _ =>
                {
                    while (!_shutdown)
                    {
                        BlockingUpdateTtl();
                        Thread.Sleep(_refreshTtl);
                    }
                }
            ) {IsBackground = true};
            t.Start();
        }

        private async Task RegisterServiceAsync()
        {
            var s = new AgentServiceRegistration
            {
                ID = _id,
                Name = _clusterName,
                Tags = _kinds.ToArray(),
                Address = _address,
                Port = _port,
                Meta = new Dictionary<string, string>() { { "StatusValue", _statusValueSerializer.Serialize(_statusValue) } },
                Check = new AgentServiceCheck
                {
                    DeregisterCriticalServiceAfter = _deregisterCritical,
                    TTL = _serviceTtl
                }
            };
            await _client.Agent.ServiceRegister(s);
        }

        private Task DeregisterServiceAsync() => _client.Agent.ServiceDeregister(_id);

        public Task UpdateMemberStatusValueAsync(IMemberStatusValue statusValue)
        {
            _statusValue = statusValue;
<<<<<<< HEAD

            if (_statusValue == null) return Task.CompletedTask;

            if (string.IsNullOrEmpty(_id)) return Task.CompletedTask;

            //register a semi unique ID for the current process
            var kvKey = $"{_clusterName}/{_address}:{_port}/StatusValue"; //slash should be present
            var value = _statusValueSerializer.ToValueBytes(statusValue);

            return _client.KV.Put(
                new KVPair(kvKey)
                {
                    //Write the ID for this member.
                    //the value is later used to see if an existing node have changed its ID over time
                    //meaning that it has Re-joined the cluster.
                    Value = value
                }, new WriteOptions()
            );
        }

        private Task RegisterMemberValsAsync()
        {
            var txn = new List<KVTxnOp>();

            //register a semi unique ID for the current process
            var kvKey = $"{_clusterName}/{_address}:{_port}/ID"; //slash should be present
            var value = Encoding.UTF8.GetBytes(DateTime.UtcNow.ToString("yyyy-MM-dd'T'HH:mm:ssK"));
            txn.Add(new KVTxnOp(kvKey, KVTxnVerb.Set) {Value = value});

            if (_statusValue != null)
            {
                var statusValKey = $"{_clusterName}/{_address}:{_port}/StatusValue"; //slash should be present
                var statusValValue = _statusValueSerializer.ToValueBytes(_statusValue);
                txn.Add(new KVTxnOp(statusValKey, KVTxnVerb.Set) {Value = statusValValue});
            }

            return _client.KV.Txn(txn, new WriteOptions());
        }

        private Task DeregisterMemberValsAsync()
        {
            var kvKey = $"{_clusterName}/{_address}:{_port}"; //slash should be present
            return _client.KV.DeleteTree(kvKey);
=======
            await this.RegisterServiceAsync();
>>>>>>> 33a0e278
        }

        private void NotifyStatuses()
        {
            var statuses = _client.Health.Service(
                    _clusterName, null, false, new QueryOptions
                    {
                        WaitIndex = _index,
                        WaitTime = _blockingWaitTime
                    }
                )
                .Result;
            _index = statuses.LastIndex;
<<<<<<< HEAD
            var kvKey = _clusterName + "/";
            var kv = _client.KV.List(kvKey).Result;

            var memberIds = new Dictionary<string, string>();
            var memberStatusVals = new Dictionary<string, byte[]>();

            foreach (var v in kv.Response)
            {
                var idx = v.Key.LastIndexOf('/');
                var key = v.Key.Substring(0, idx);
                var type = v.Key.Substring(idx + 1);

                if (type == "ID")
                {
                    //Read the ID per member.
                    //The value is used to see if an existing node have changed its ID over time
                    //meaning that it has Re-joined the cluster.
                    memberIds[key] = Encoding.UTF8.GetString(v.Value);
                }
                else if (type == "StatusValue")
                {
                    memberStatusVals[key] = v.Value;
                }
            }

            string GetMemberId(string mIdKey) => memberIds.TryGetValue(mIdKey, out var v) ? v : null;

            byte[] GetMemberStatusVal(string mIdKey) => memberStatusVals.TryGetValue(mIdKey, out var v) ? v : null;

            var memberStatuses =
                (from v in statuses.Response
                 let memberIdKey = $"{_clusterName}/{v.Service.Address}:{v.Service.Port}"
                 let memberId = GetMemberId(memberIdKey)
                 where memberId != null
                 let memberStatusVal = GetMemberStatusVal(memberIdKey)
                 select new MemberStatus(
                     memberId, v.Service.Address, v.Service.Port, v.Service.Tags, true, _statusValueSerializer.FromValueBytes(memberStatusVal)
                 ))
=======
            var memberStatuses =
                (from v in statuses.Response
                 let memberId = v.Service.ID
                 let memberStatusVal = v.Service.Meta["StatusValue"]
                 select new MemberStatus(memberId, v.Service.Address, v.Service.Port, v.Service.Tags, true, _statusValueSerializer.Deserialize(memberStatusVal)))
>>>>>>> 33a0e278
                .ToArray();

            //Update Tags for this member
            foreach (var memStat in memberStatuses)
            {
                if (memStat.Address == _address && memStat.Port == _port)
                {
                    _kinds = memStat.Kinds.ToArray();
                    break;
                }
            }

            var res = new ClusterTopologyEvent(memberStatuses);
            Actor.EventStream.Publish(res);
        }

        private void BlockingUpdateTtl() => _client.Agent.PassTTL("service:" + _id, "").Wait();
    }
}<|MERGE_RESOLUTION|>--- conflicted
+++ resolved
@@ -1,270 +1,183 @@
-﻿// -----------------------------------------------------------------------
-//   <copyright file="ConsulProvider.cs" company="Asynkron HB">
-//       Copyright (C) 2015-2018 Asynkron HB All rights reserved
-//   </copyright>
-// -----------------------------------------------------------------------
-
-using System;
-using System.Collections.Generic;
-using System.Linq;
-using System.Threading;
-using System.Threading.Tasks;
-using Consul;
-using Microsoft.Extensions.Options;
-
-namespace Proto.Cluster.Consul
-{
-    public class ConsulProvider : IClusterProvider
-    {
-        private readonly ConsulClient _client;
-        private string _id;
-        private string _clusterName;
-        private string _address;
-        private int _port;
-        private string[] _kinds;
-        private readonly TimeSpan _serviceTtl;
-        private readonly TimeSpan _blockingWaitTime;
-        private readonly TimeSpan _deregisterCritical;
-        private readonly TimeSpan _refreshTtl;
-        private ulong _index;
-        private bool _shutdown;
-        private bool _deregistered;
-        private IMemberStatusValue _statusValue;
-        private IMemberStatusValueSerializer _statusValueSerializer;
-
-        public ConsulProvider(ConsulProviderOptions options) : this(options, config => { }) { }
-
-        public ConsulProvider(ConsulProviderOptions options, Action<ConsulClientConfiguration> consulConfig)
-        {
-            _serviceTtl = options.ServiceTtl;
-            _refreshTtl = options.RefreshTtl;
-            _deregisterCritical = options.DeregisterCritical;
-            _blockingWaitTime = options.BlockingWaitTime;
-
-            _client = new ConsulClient(consulConfig);
-        }
-
-        public ConsulProvider(IOptions<ConsulProviderOptions> options) : this(options.Value, config => { }) { }
-
-        public ConsulProvider(IOptions<ConsulProviderOptions> options, Action<ConsulClientConfiguration> consulConfig)
-            : this(options.Value, consulConfig) { }
-
-        public async Task RegisterMemberAsync(
-            string clusterName, string address, int port, string[] kinds, IMemberStatusValue statusValue,
-            IMemberStatusValueSerializer statusValueSerializer
-        )
-        {
-            _id = $"{clusterName}@{address}:{port}";
-            _clusterName = clusterName;
-            _address = address;
-            _port = port;
-            _kinds = kinds;
-            _index = 0;
-            _statusValue = statusValue;
-            _statusValueSerializer = statusValueSerializer;
-
-            await RegisterServiceAsync();
-
-            UpdateTtl();
-        }
-
-        public async Task DeregisterMemberAsync()
-        {
-            //DeregisterService
-            await DeregisterServiceAsync();
-
-            _deregistered = true;
-        }
-
-        public async Task DeregisterAllKindsAsync()
-        {
-            _kinds = new string[0];
-            await RegisterServiceAsync();
-        }
-
-        public async Task Shutdown()
-        {
-            _shutdown = true;
-
-            if (!_deregistered)
-                await DeregisterMemberAsync();
-        }
-
-        public void MonitorMemberStatusChanges()
-        {
-            var t = new Thread(
-                _ =>
-                {
-                    while (!_shutdown)
-                    {
-                        NotifyStatuses();
-                    }
-                }
-            ) {IsBackground = true};
-            t.Start();
-        }
-
-        private void UpdateTtl()
-        {
-            var t = new Thread(
-                _ =>
-                {
-                    while (!_shutdown)
-                    {
-                        BlockingUpdateTtl();
-                        Thread.Sleep(_refreshTtl);
-                    }
-                }
-            ) {IsBackground = true};
-            t.Start();
-        }
-
-        private async Task RegisterServiceAsync()
-        {
-            var s = new AgentServiceRegistration
-            {
-                ID = _id,
-                Name = _clusterName,
-                Tags = _kinds.ToArray(),
-                Address = _address,
-                Port = _port,
-                Meta = new Dictionary<string, string>() { { "StatusValue", _statusValueSerializer.Serialize(_statusValue) } },
-                Check = new AgentServiceCheck
-                {
-                    DeregisterCriticalServiceAfter = _deregisterCritical,
-                    TTL = _serviceTtl
-                }
-            };
-            await _client.Agent.ServiceRegister(s);
-        }
-
-        private Task DeregisterServiceAsync() => _client.Agent.ServiceDeregister(_id);
-
-        public Task UpdateMemberStatusValueAsync(IMemberStatusValue statusValue)
-        {
-            _statusValue = statusValue;
-<<<<<<< HEAD
-
-            if (_statusValue == null) return Task.CompletedTask;
-
-            if (string.IsNullOrEmpty(_id)) return Task.CompletedTask;
-
-            //register a semi unique ID for the current process
-            var kvKey = $"{_clusterName}/{_address}:{_port}/StatusValue"; //slash should be present
-            var value = _statusValueSerializer.ToValueBytes(statusValue);
-
-            return _client.KV.Put(
-                new KVPair(kvKey)
-                {
-                    //Write the ID for this member.
-                    //the value is later used to see if an existing node have changed its ID over time
-                    //meaning that it has Re-joined the cluster.
-                    Value = value
-                }, new WriteOptions()
-            );
-        }
-
-        private Task RegisterMemberValsAsync()
-        {
-            var txn = new List<KVTxnOp>();
-
-            //register a semi unique ID for the current process
-            var kvKey = $"{_clusterName}/{_address}:{_port}/ID"; //slash should be present
-            var value = Encoding.UTF8.GetBytes(DateTime.UtcNow.ToString("yyyy-MM-dd'T'HH:mm:ssK"));
-            txn.Add(new KVTxnOp(kvKey, KVTxnVerb.Set) {Value = value});
-
-            if (_statusValue != null)
-            {
-                var statusValKey = $"{_clusterName}/{_address}:{_port}/StatusValue"; //slash should be present
-                var statusValValue = _statusValueSerializer.ToValueBytes(_statusValue);
-                txn.Add(new KVTxnOp(statusValKey, KVTxnVerb.Set) {Value = statusValValue});
-            }
-
-            return _client.KV.Txn(txn, new WriteOptions());
-        }
-
-        private Task DeregisterMemberValsAsync()
-        {
-            var kvKey = $"{_clusterName}/{_address}:{_port}"; //slash should be present
-            return _client.KV.DeleteTree(kvKey);
-=======
-            await this.RegisterServiceAsync();
->>>>>>> 33a0e278
-        }
-
-        private void NotifyStatuses()
-        {
-            var statuses = _client.Health.Service(
-                    _clusterName, null, false, new QueryOptions
-                    {
-                        WaitIndex = _index,
-                        WaitTime = _blockingWaitTime
-                    }
-                )
-                .Result;
-            _index = statuses.LastIndex;
-<<<<<<< HEAD
-            var kvKey = _clusterName + "/";
-            var kv = _client.KV.List(kvKey).Result;
-
-            var memberIds = new Dictionary<string, string>();
-            var memberStatusVals = new Dictionary<string, byte[]>();
-
-            foreach (var v in kv.Response)
-            {
-                var idx = v.Key.LastIndexOf('/');
-                var key = v.Key.Substring(0, idx);
-                var type = v.Key.Substring(idx + 1);
-
-                if (type == "ID")
-                {
-                    //Read the ID per member.
-                    //The value is used to see if an existing node have changed its ID over time
-                    //meaning that it has Re-joined the cluster.
-                    memberIds[key] = Encoding.UTF8.GetString(v.Value);
-                }
-                else if (type == "StatusValue")
-                {
-                    memberStatusVals[key] = v.Value;
-                }
-            }
-
-            string GetMemberId(string mIdKey) => memberIds.TryGetValue(mIdKey, out var v) ? v : null;
-
-            byte[] GetMemberStatusVal(string mIdKey) => memberStatusVals.TryGetValue(mIdKey, out var v) ? v : null;
-
-            var memberStatuses =
-                (from v in statuses.Response
-                 let memberIdKey = $"{_clusterName}/{v.Service.Address}:{v.Service.Port}"
-                 let memberId = GetMemberId(memberIdKey)
-                 where memberId != null
-                 let memberStatusVal = GetMemberStatusVal(memberIdKey)
-                 select new MemberStatus(
-                     memberId, v.Service.Address, v.Service.Port, v.Service.Tags, true, _statusValueSerializer.FromValueBytes(memberStatusVal)
-                 ))
-=======
-            var memberStatuses =
-                (from v in statuses.Response
-                 let memberId = v.Service.ID
-                 let memberStatusVal = v.Service.Meta["StatusValue"]
-                 select new MemberStatus(memberId, v.Service.Address, v.Service.Port, v.Service.Tags, true, _statusValueSerializer.Deserialize(memberStatusVal)))
->>>>>>> 33a0e278
-                .ToArray();
-
-            //Update Tags for this member
-            foreach (var memStat in memberStatuses)
-            {
-                if (memStat.Address == _address && memStat.Port == _port)
-                {
-                    _kinds = memStat.Kinds.ToArray();
-                    break;
-                }
-            }
-
-            var res = new ClusterTopologyEvent(memberStatuses);
-            Actor.EventStream.Publish(res);
-        }
-
-        private void BlockingUpdateTtl() => _client.Agent.PassTTL("service:" + _id, "").Wait();
-    }
+﻿// -----------------------------------------------------------------------
+//   <copyright file="ConsulProvider.cs" company="Asynkron HB">
+//       Copyright (C) 2015-2018 Asynkron HB All rights reserved
+//   </copyright>
+// -----------------------------------------------------------------------
+
+using System;
+using System.Collections.Generic;
+using System.Linq;
+using System.Threading;
+using System.Threading.Tasks;
+using Consul;
+using Microsoft.Extensions.Options;
+
+namespace Proto.Cluster.Consul
+{
+    public class ConsulProvider : IClusterProvider
+    {
+        private readonly ConsulClient _client;
+        private string _id;
+        private string _clusterName;
+        private string _address;
+        private int _port;
+        private string[] _kinds;
+        private readonly TimeSpan _serviceTtl;
+        private readonly TimeSpan _blockingWaitTime;
+        private readonly TimeSpan _deregisterCritical;
+        private readonly TimeSpan _refreshTtl;
+        private ulong _index;
+        private bool _shutdown;
+        private bool _deregistered;
+        private IMemberStatusValue _statusValue;
+        private IMemberStatusValueSerializer _statusValueSerializer;
+
+        public ConsulProvider(ConsulProviderOptions options) : this(options, config => { }) { }
+
+        public ConsulProvider(ConsulProviderOptions options, Action<ConsulClientConfiguration> consulConfig)
+        {
+            _serviceTtl = options.ServiceTtl;
+            _refreshTtl = options.RefreshTtl;
+            _deregisterCritical = options.DeregisterCritical;
+            _blockingWaitTime = options.BlockingWaitTime;
+
+            _client = new ConsulClient(consulConfig);
+        }
+
+        public ConsulProvider(IOptions<ConsulProviderOptions> options) : this(options.Value, config => { }) { }
+
+        public ConsulProvider(IOptions<ConsulProviderOptions> options, Action<ConsulClientConfiguration> consulConfig)
+            : this(options.Value, consulConfig) { }
+
+        public async Task RegisterMemberAsync(
+            string clusterName, string address, int port, string[] kinds, IMemberStatusValue statusValue,
+            IMemberStatusValueSerializer statusValueSerializer
+        )
+        {
+            _id = $"{clusterName}@{address}:{port}";
+            _clusterName = clusterName;
+            _address = address;
+            _port = port;
+            _kinds = kinds;
+            _index = 0;
+            _statusValue = statusValue;
+            _statusValueSerializer = statusValueSerializer;
+
+            await RegisterServiceAsync();
+
+            UpdateTtl();
+        }
+
+        public async Task DeregisterMemberAsync()
+        {
+            //DeregisterService
+            await DeregisterServiceAsync();
+
+            _deregistered = true;
+        }
+
+        public async Task DeregisterAllKindsAsync()
+        {
+            _kinds = new string[0];
+            await RegisterServiceAsync();
+        }
+
+        public async Task Shutdown()
+        {
+            _shutdown = true;
+
+            if (!_deregistered)
+                await DeregisterMemberAsync();
+        }
+
+        public void MonitorMemberStatusChanges()
+        {
+            var t = new Thread(
+                _ =>
+                {
+                    while (!_shutdown)
+                    {
+                        NotifyStatuses();
+                    }
+                }
+            ) {IsBackground = true};
+            t.Start();
+        }
+
+        private void UpdateTtl()
+        {
+            var t = new Thread(
+                _ =>
+                {
+                    while (!_shutdown)
+                    {
+                        BlockingUpdateTtl();
+                        Thread.Sleep(_refreshTtl);
+                    }
+                }
+            ) {IsBackground = true};
+            t.Start();
+        }
+
+        private async Task RegisterServiceAsync()
+        {
+            var s = new AgentServiceRegistration
+            {
+                ID = _id,
+                Name = _clusterName,
+                Tags = _kinds.ToArray(),
+                Address = _address,
+                Port = _port,
+                Meta = new Dictionary<string, string>() { { "StatusValue", _statusValueSerializer.Serialize(_statusValue) } },
+                Check = new AgentServiceCheck
+                {
+                    DeregisterCriticalServiceAfter = _deregisterCritical,
+                    TTL = _serviceTtl
+                }
+            };
+            await _client.Agent.ServiceRegister(s);
+        }
+
+        private Task DeregisterServiceAsync() => _client.Agent.ServiceDeregister(_id);
+
+        public Task UpdateMemberStatusValueAsync(IMemberStatusValue statusValue)
+        {
+            _statusValue = statusValue;
+            await this.RegisterServiceAsync();
+        }
+
+        private void NotifyStatuses()
+        {
+            var statuses = _client.Health.Service(
+                    _clusterName, null, false, new QueryOptions
+                    {
+                        WaitIndex = _index,
+                        WaitTime = _blockingWaitTime
+                    }
+                )
+                .Result;
+            _index = statuses.LastIndex;
+            var memberStatuses =
+                (from v in statuses.Response
+                 let memberId = v.Service.ID
+                 let memberStatusVal = v.Service.Meta["StatusValue"]
+                 select new MemberStatus(memberId, v.Service.Address, v.Service.Port, v.Service.Tags, true, _statusValueSerializer.Deserialize(memberStatusVal)))
+                .ToArray();
+
+            //Update Tags for this member
+            foreach (var memStat in memberStatuses)
+            {
+                if (memStat.Address == _address && memStat.Port == _port)
+                {
+                    _kinds = memStat.Kinds.ToArray();
+                    break;
+                }
+            }
+
+            var res = new ClusterTopologyEvent(memberStatuses);
+            Actor.EventStream.Publish(res);
+        }
+
+        private void BlockingUpdateTtl() => _client.Agent.PassTTL("service:" + _id, "").Wait();
+    }
 }