--- conflicted
+++ resolved
@@ -1,83 +1,76 @@
-﻿// -----------------------------------------------------------------------
-//  <copyright file="Dispatcher.cs" company="Asynkron HB">
-//      Copyright (C) 2015-2017 Asynkron HB All rights reserved
-//  </copyright>
-// -----------------------------------------------------------------------
-
-using System;
-using System.Threading;
-using System.Threading.Tasks;
-
-namespace Proto.Mailbox
-{
-    public interface IMessageInvoker
-    {
-        Task InvokeSystemMessageAsync(object msg);
-        Task InvokeUserMessageAsync(object msg);
-        Task EscalateFailureAsync(Exception reason, object message);
-    }
-
-
-    public interface IDispatcher
-    {
-        int Throughput { get; }
-        void Schedule(Func<Task> runner);
-    }
-
-    public static class Dispatchers
-    {
-        public static ThreadPoolDispatcher DefaultDispatcher { get; } = new ThreadPoolDispatcher();
-        public static SynchronousDispatcher SynchronousDispatcher { get; } = new SynchronousDispatcher();
-    }
-
-    public sealed class SynchronousDispatcher : IDispatcher
-    {
-        public int Throughput => 300;
-
-        public void Schedule(Func<Task> runner)
-        {
-            runner().Wait();
-        }
-    }
-
-    public sealed class ThreadPoolDispatcher : TaskSchedulerDispatcher
-    {
-        public ThreadPoolDispatcher()
-            : base(TaskScheduler.Default)
-        {
-        }
-<<<<<<< HEAD
-=======
-
-        public void Schedule(Func<Task> runner) => Task.Factory.StartNew(runner, TaskCreationOptions.None);
-
-        public int Throughput { get; set; }
->>>>>>> dac209db
-    }
-
-    /// <summary>
-    /// This must be created on the UI thread after a SynhronizationContext has been created.  Otherwise, an error will occur.
-    /// </summary>
-    public sealed class CurrentSynchronizationContextDispatcher : TaskSchedulerDispatcher
-    {
-        public CurrentSynchronizationContextDispatcher()
-            : base(TaskScheduler.FromCurrentSynchronizationContext())
-        {
-        }
-    }
-
-    public class TaskSchedulerDispatcher : IDispatcher
-    {
-        private readonly TaskScheduler _scheduler;
-
-        public TaskSchedulerDispatcher(TaskScheduler taskScheduler)
-        {
-            _scheduler = taskScheduler;
-            Throughput = 300;
-        }
-
-        public void Schedule(Func<Task> runner) => Task.Factory.StartNew(runner, CancellationToken.None, TaskCreationOptions.None, _scheduler);
-
-        public int Throughput { get; set; }
-    }
+﻿// -----------------------------------------------------------------------
+//  <copyright file="Dispatcher.cs" company="Asynkron HB">
+//      Copyright (C) 2015-2017 Asynkron HB All rights reserved
+//  </copyright>
+// -----------------------------------------------------------------------
+
+using System;
+using System.Threading;
+using System.Threading.Tasks;
+
+namespace Proto.Mailbox
+{
+    public interface IMessageInvoker
+    {
+        Task InvokeSystemMessageAsync(object msg);
+        Task InvokeUserMessageAsync(object msg);
+        Task EscalateFailureAsync(Exception reason, object message);
+    }
+
+
+    public interface IDispatcher
+    {
+        int Throughput { get; }
+        void Schedule(Func<Task> runner);
+    }
+
+    public static class Dispatchers
+    {
+        public static ThreadPoolDispatcher DefaultDispatcher { get; } = new ThreadPoolDispatcher();
+        public static SynchronousDispatcher SynchronousDispatcher { get; } = new SynchronousDispatcher();
+    }
+
+    public sealed class SynchronousDispatcher : IDispatcher
+    {
+        public int Throughput => 300;
+
+        public void Schedule(Func<Task> runner)
+        {
+            runner().Wait();
+        }
+    }
+
+    public sealed class ThreadPoolDispatcher : TaskSchedulerDispatcher
+    {
+        public ThreadPoolDispatcher()
+            : base(TaskScheduler.Default)
+        {
+        }
+    }
+
+    /// <summary>
+    /// This must be created on the UI thread after a SynhronizationContext has been created.  Otherwise, an error will occur.
+    /// </summary>
+    public sealed class CurrentSynchronizationContextDispatcher : TaskSchedulerDispatcher
+    {
+        public CurrentSynchronizationContextDispatcher()
+            : base(TaskScheduler.FromCurrentSynchronizationContext())
+        {
+        }
+    }
+
+    public class TaskSchedulerDispatcher : IDispatcher
+    {
+        private readonly TaskScheduler _scheduler;
+
+        public TaskSchedulerDispatcher(TaskScheduler taskScheduler)
+        {
+            _scheduler = taskScheduler;
+            Throughput = 300;
+        }
+
+        public void Schedule(Func<Task> runner) => Task.Factory.StartNew(runner, CancellationToken.None, TaskCreationOptions.None, _scheduler);
+
+        public int Throughput { get; set; }
+    }
 }