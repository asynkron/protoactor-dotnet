﻿// -----------------------------------------------------------------------
//   <copyright file="NonBlockingBoundedMailbox.cs" company="Asynkron HB">
//       Copyright (C) 2015-2018 Asynkron HB All rights reserved
//   </copyright>
// -----------------------------------------------------------------------

using System;
using System.Collections.Concurrent;
using System.Threading;

namespace Proto.Mailbox
{
    public class NonBlockingBoundedMailbox : IMailboxQueue
    {
        public NonBlockingBoundedMailbox(int maxSize, Action<object> overflowAction, TimeSpan timeout)
        {
            _maxSize = maxSize;
            _overflowAction = overflowAction;
            _timeout = timeout;
        }

        private readonly ConcurrentQueue<object> _messages = new ConcurrentQueue<object>();
        private readonly int _maxSize;
        private readonly Action<object> _overflowAction;
        private readonly TimeSpan _timeout;

        public void Push(object message)
        {
            if (SpinWait.SpinUntil(() => _messages.Count < _maxSize, _timeout))
            {
                //this will be racy, but best effort is good enough..
                _messages.Enqueue(message);
            }
            else 
            {
                _overflowAction(message);
            }
        }

<<<<<<< HEAD
        public object Pop() => _messages.TryDequeue(out var message) ? message : null;
=======
        public object Pop()
        {
            return _messages.TryDequeue(out var message) ? message : null;
        }
>>>>>>> 33a0e278

        public bool HasMessages => !_messages.IsEmpty;
    }
}<|MERGE_RESOLUTION|>--- conflicted
+++ resolved
@@ -37,14 +37,10 @@
             }
         }
 
-<<<<<<< HEAD
-        public object Pop() => _messages.TryDequeue(out var message) ? message : null;
-=======
         public object Pop()
         {
             return _messages.TryDequeue(out var message) ? message : null;
         }
->>>>>>> 33a0e278
 
         public bool HasMessages => !_messages.IsEmpty;
     }
