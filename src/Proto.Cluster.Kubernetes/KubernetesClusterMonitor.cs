// -----------------------------------------------------------------------
// <copyright file="KubernetesClusterMonitor.cs" company="Asynkron AB">
//      Copyright (C) 2015-2022 Asynkron AB All rights reserved
// </copyright>
// -----------------------------------------------------------------------

using System;
using System.Collections.Generic;
using System.Linq;
using System.Threading.Tasks;
using k8s;
using k8s.Autorest;
using k8s.Models;
using Microsoft.Extensions.Logging;
using static Proto.Cluster.Kubernetes.Messages;
using static Proto.Cluster.Kubernetes.ProtoLabels;

namespace Proto.Cluster.Kubernetes;

internal class KubernetesClusterMonitor : IActor
{
    private static readonly ILogger Logger = Log.CreateLogger<KubernetesClusterMonitor>();
    private readonly Cluster _cluster;

    private readonly Dictionary<string, V1Pod> _clusterPods = new();
    private readonly KubernetesProviderConfig _config;

    private string _address;
    private string _clusterName;
    private IKubernetes _kubernetes;
    private string _podName;
    private bool _stopping;
    private Watcher<V1Pod> _watcher;
    private Task<HttpOperationResponse<V1PodList>> _watcherTask;
    private bool _watching;

    public KubernetesClusterMonitor(Cluster cluster, KubernetesProviderConfig config)
    {
        _cluster = cluster;
        _kubernetes = config.ClientFactory();
        _config = config;
    }

    public Task ReceiveAsync(IContext context) =>
        context.Message switch
        {
<<<<<<< HEAD
            RegisterMember cmd => Register(cmd),
            StartWatchingCluster _ => StartWatchingCluster(context),
            DeregisterMember => StopWatchingCluster(),
            Stopping => StopWatchingCluster(),
            _ => Task.CompletedTask
=======
            RegisterMember cmd       => Register(cmd),
            StartWatchingCluster _   => StartWatchingCluster(context),
            DeregisterMember         => StopWatchingCluster(),
            Stopping                 => StopWatchingCluster(),
            _                        => Task.CompletedTask
>>>>>>> be463930
        };

    private Task Register(RegisterMember cmd)
    {
        _clusterName = cmd.ClusterName;
        _address = cmd.Address;
        _podName = KubernetesExtensions.GetPodName();

        return Task.CompletedTask;
    }

    private Task StopWatchingCluster()
    {
        // ReSharper disable once InvertIf
        if (_watching)
        {
            Logger.LogInformation(
                "[Cluster][KubernetesProvider] Stopping monitoring for {PodName} with ip {PodIp}",
                _podName, _address
            );

            _stopping = true;

            DisposeWatcher();
            DisposeWatcherTask();
        }

        return Task.CompletedTask;
    }

    private async Task StartWatchingCluster(IContext context)
    {
        try
        {
            await Poll();
        }
        catch (Exception x)
        {
            Logger.LogError(x, "[Cluster][KubernetesProvider] Failed to poll the Kubernetes API");
        }
<<<<<<< HEAD

        if (!_config.DisableWatch)
        {
            await Watch();
        }

        await Task.Delay(1000);

=======

        if (!_config.DisableWatch)
        {
            await Watch();
        }
        
        await Task.Delay(1000);
        
>>>>>>> be463930
        context.Send(context.Self, new StartWatchingCluster(_clusterName));
    }

    private Task Watch()
    {
        var tcs = new TaskCompletionSource();
<<<<<<< HEAD
        _watcherTask = GetListTask(_clusterName, true, _config.WatchTimeoutSeconds);
=======
        _watcherTask = GetListTask(_clusterName);
>>>>>>> be463930
        _watcher = _watcherTask.Watch<V1Pod, V1PodList>(Watch, Error, Closed);
        _watching = true;

        void Error(Exception ex)
        {
            // If we are already in stopping state, just ignore it
            if (_stopping)
            {
                return;
            }

            // We log it and attempt to watch again, overcome transient issues
            Logger.LogError(ex, "[Cluster][KubernetesProvider] Unable to watch the cluster status");

            RecreateKubernetesClient();
            Restart();
        }

        // The watcher closes from time to time and needs to be restarted
        void Closed()
        {
            // If we are already in stopping state, just ignore it
            if (_stopping)
            {
                return;
            }

            Logger.Log(_config.DebugLogLevel, "[Cluster][KubernetesProvider] Watcher has closed, restarting");
            Restart();
        }

        void Restart()
        {
            _watching = false;

            DisposeWatcher();
            DisposeWatcherTask();

            tcs.SetResult();
        }

        return tcs.Task;
    }

    private async Task Poll()
    {
<<<<<<< HEAD
        var x = await GetListTask(_clusterName, false, 2);
=======
        var x = await GetListTask(_clusterName);
>>>>>>> be463930
        foreach (var eventPod in x.Body.Items)
        {
            var podLabels = eventPod.Metadata.Labels;

            if (!podLabels.TryGetValue(LabelCluster, out var podClusterName))
            {
                Logger.LogInformation(
                    "[Cluster][KubernetesProvider] The pod {PodName} is not a Proto.Cluster node",
                    eventPod.Metadata.Name
                );

                continue;
            }

            if (_clusterName != podClusterName)
            {
                Logger.LogInformation(
                    "[Cluster][KubernetesProvider] The pod {PodName} is from another cluster {Cluster}",
                    eventPod.Metadata.Name, _clusterName
                );

                continue;
            }

            _clusterPods[eventPod.Uid()] = eventPod;
        }

        var uids = x.Body.Items.Select(p => p.Uid()).ToHashSet();
        var toRemove = _clusterPods.Keys.Where(k => !uids.Contains(k)).ToList();
<<<<<<< HEAD

        foreach (var uid in toRemove)
        {
            _clusterPods.Remove(uid);
        }

        UpdateTopology();
    }

    private Task<HttpOperationResponse<V1PodList>> GetListTask(string clusterName, bool watch, int timeoutInSeconds)
=======
        
        foreach(var uid in toRemove)
        {
            _clusterPods.Remove(uid);
        }
        
        UpdateTopology();
    }

    private Task<HttpOperationResponse<V1PodList>> GetListTask(string clusterName)
>>>>>>> be463930
    {
        var selector = $"{LabelCluster}={clusterName}";

        Logger.Log(_config.DebugLogLevel, "[Cluster][KubernetesProvider] Starting to watch pods with {Selector}",
            selector);

        return _kubernetes.ListNamespacedPodWithHttpMessagesAsync(
            KubernetesExtensions.GetKubeNamespace(),
            labelSelector: selector,
<<<<<<< HEAD
            watch: watch,
            timeoutSeconds: timeoutInSeconds
=======
            watch: true,
            timeoutSeconds: _config.WatchTimeoutSeconds
>>>>>>> be463930
        );
    }

    private void RecreateKubernetesClient()
    {
        DisposeWatcher();
        DisposeWatcherTask();
        DisposeKubernetesClient();

        Logger.LogWarning("[Cluster][KubernetesProvider] Recreating Kubernetes client due to connectivity error");
        _kubernetes = _config.ClientFactory();
    }

    private void DisposeKubernetesClient()
    {
        try
        {
            _kubernetes.Dispose();
        }
        catch
        {
            //pass
        }
    }

    private void DisposeWatcherTask()
    {
        try
        {
            _watcherTask?.Dispose();
        }
        catch
        {
            //pass
        }
    }

    private void DisposeWatcher()
    {
        try
        {
            _watcher?.Dispose();
        }
        catch
        {
            //pass
        }
    }

    private void Watch(WatchEventType eventType, V1Pod eventPod)
    {
        var podLabels = eventPod.Metadata.Labels;

        if (!podLabels.TryGetValue(LabelCluster, out var podClusterName))
        {
            Logger.LogInformation(
                "[Cluster][KubernetesProvider] The pod {PodName} is not a Proto.Cluster node",
                eventPod.Metadata.Name
            );

            return;
        }

        if (_clusterName != podClusterName)
        {
            Logger.LogInformation(
                "[Cluster][KubernetesProvider] The pod {PodName} is from another cluster {Cluster}",
                eventPod.Metadata.Name, _clusterName
            );

            return;
        }

        // Update the list of known pods
        if (eventType == WatchEventType.Deleted)
        {
            _clusterPods.Remove(eventPod.Uid());
        }
        else
        {
            _clusterPods[eventPod.Uid()] = eventPod;
        }

        UpdateTopology();
    }

    private void UpdateTopology()
    {
        var memberStatuses = _clusterPods.Values
            .Select(x => x.GetMemberStatus())
            .Where(x => x.IsRunning && (x.IsReady || x.Member.Id == _cluster.System.Id))
            .Select(x => x.Member)
            .ToList();

        Logger.Log(_config.DebugLogLevel, "[Cluster][KubernetesProvider] Topology received from Kubernetes {Members}",
            memberStatuses);

        try
        {
            _cluster.MemberList.UpdateClusterTopology(memberStatuses);
        }
        catch (Exception x)
        {
            Logger.LogError(x, "[Cluster][KubernetesProvider] Error updating MemberList with members data {Members}",
                memberStatuses);

            throw;
        }
    }
}<|MERGE_RESOLUTION|>--- conflicted
+++ resolved
@@ -44,19 +44,11 @@
     public Task ReceiveAsync(IContext context) =>
         context.Message switch
         {
-<<<<<<< HEAD
             RegisterMember cmd => Register(cmd),
             StartWatchingCluster _ => StartWatchingCluster(context),
             DeregisterMember => StopWatchingCluster(),
             Stopping => StopWatchingCluster(),
             _ => Task.CompletedTask
-=======
-            RegisterMember cmd       => Register(cmd),
-            StartWatchingCluster _   => StartWatchingCluster(context),
-            DeregisterMember         => StopWatchingCluster(),
-            Stopping                 => StopWatchingCluster(),
-            _                        => Task.CompletedTask
->>>>>>> be463930
         };
 
     private Task Register(RegisterMember cmd)
@@ -97,7 +89,6 @@
         {
             Logger.LogError(x, "[Cluster][KubernetesProvider] Failed to poll the Kubernetes API");
         }
-<<<<<<< HEAD
 
         if (!_config.DisableWatch)
         {
@@ -106,27 +97,14 @@
 
         await Task.Delay(1000);
 
-=======
-
-        if (!_config.DisableWatch)
-        {
-            await Watch();
-        }
-        
-        await Task.Delay(1000);
-        
->>>>>>> be463930
         context.Send(context.Self, new StartWatchingCluster(_clusterName));
     }
 
     private Task Watch()
     {
         var tcs = new TaskCompletionSource();
-<<<<<<< HEAD
+
         _watcherTask = GetListTask(_clusterName, true, _config.WatchTimeoutSeconds);
-=======
-        _watcherTask = GetListTask(_clusterName);
->>>>>>> be463930
         _watcher = _watcherTask.Watch<V1Pod, V1PodList>(Watch, Error, Closed);
         _watching = true;
 
@@ -173,11 +151,7 @@
 
     private async Task Poll()
     {
-<<<<<<< HEAD
         var x = await GetListTask(_clusterName, false, 2);
-=======
-        var x = await GetListTask(_clusterName);
->>>>>>> be463930
         foreach (var eventPod in x.Body.Items)
         {
             var podLabels = eventPod.Metadata.Labels;
@@ -207,7 +181,6 @@
 
         var uids = x.Body.Items.Select(p => p.Uid()).ToHashSet();
         var toRemove = _clusterPods.Keys.Where(k => !uids.Contains(k)).ToList();
-<<<<<<< HEAD
 
         foreach (var uid in toRemove)
         {
@@ -218,18 +191,6 @@
     }
 
     private Task<HttpOperationResponse<V1PodList>> GetListTask(string clusterName, bool watch, int timeoutInSeconds)
-=======
-        
-        foreach(var uid in toRemove)
-        {
-            _clusterPods.Remove(uid);
-        }
-        
-        UpdateTopology();
-    }
-
-    private Task<HttpOperationResponse<V1PodList>> GetListTask(string clusterName)
->>>>>>> be463930
     {
         var selector = $"{LabelCluster}={clusterName}";
 
@@ -239,13 +200,8 @@
         return _kubernetes.ListNamespacedPodWithHttpMessagesAsync(
             KubernetesExtensions.GetKubeNamespace(),
             labelSelector: selector,
-<<<<<<< HEAD
             watch: watch,
             timeoutSeconds: timeoutInSeconds
-=======
-            watch: true,
-            timeoutSeconds: _config.WatchTimeoutSeconds
->>>>>>> be463930
         );
     }
 
