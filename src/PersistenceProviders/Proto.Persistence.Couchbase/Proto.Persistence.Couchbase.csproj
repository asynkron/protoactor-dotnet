--- conflicted
+++ resolved
@@ -1,17 +1,3 @@
-<<<<<<< HEAD
-﻿<Project Sdk="Microsoft.NET.Sdk" ToolsVersion="15.0">
-  <PropertyGroup>
-    <TargetFramework>netstandard2.0</TargetFramework>
-  </PropertyGroup>
-  <ItemGroup>
-    <PackageReference Include="CouchbaseNetClient" Version="2.7.15" />
-  </ItemGroup>
-  <ItemGroup>
-    <ProjectReference Include="..\..\Proto.Actor\Proto.Actor.csproj" />
-    <ProjectReference Include="..\..\Proto.Mailbox\Proto.Mailbox.csproj" />
-    <ProjectReference Include="..\..\Proto.Persistence\Proto.Persistence.csproj" />
-  </ItemGroup>
-=======
 ﻿<Project Sdk="Microsoft.NET.Sdk" ToolsVersion="15.0">
   <Import Project="../../../netfx.props" />
   <PropertyGroup>
@@ -42,5 +28,4 @@
     <ProjectReference Include="..\..\Proto.Mailbox\Proto.Mailbox.csproj" />
     <ProjectReference Include="..\..\Proto.Persistence\Proto.Persistence.csproj" />
   </ItemGroup>
->>>>>>> 33a0e278
 </Project>