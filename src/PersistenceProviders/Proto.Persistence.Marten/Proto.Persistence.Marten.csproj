--- conflicted
+++ resolved
@@ -21,12 +21,7 @@
     <TargetFrameworkVersion>v4.6.1</TargetFrameworkVersion>
   </PropertyGroup>
   <ItemGroup>
-<<<<<<< HEAD
-    <PackageReference Include="Marten" Version="1.4.1" />
-    <PackageReference Include="System.Threading.Thread" Version="4.3.0" />
-=======
     <PackageReference Include="Marten" Version="2.1.0" />
->>>>>>> 363b1419
   </ItemGroup>
   <ItemGroup>
     <ProjectReference Include="..\..\Proto.Actor\Proto.Actor.csproj" />
