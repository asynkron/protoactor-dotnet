--- conflicted
+++ resolved
@@ -1,11 +1,3 @@
-<<<<<<< HEAD
-﻿<Project Sdk="Microsoft.NET.Sdk">
-  <PropertyGroup>
-    <TargetFramework>netstandard2.0</TargetFramework>
-  </PropertyGroup>
-  <ItemGroup>
-    <PackageReference Include="AWSSDK.DynamoDBv2" Version="3.3.104.24" />
-=======
 ﻿<?xml version="1.0" encoding="utf-8"?>
 <Project Sdk="Microsoft.NET.Sdk">
   <Import Project="../../../netfx.props" />
@@ -32,7 +24,6 @@
   </PropertyGroup>
   <ItemGroup>
     <PackageReference Include="AWSSDK.DynamoDBv2" Version="3.3.6.1" />
->>>>>>> 33a0e278
   </ItemGroup>
   <ItemGroup>
     <ProjectReference Include="..\..\Proto.Actor\Proto.Actor.csproj" />
