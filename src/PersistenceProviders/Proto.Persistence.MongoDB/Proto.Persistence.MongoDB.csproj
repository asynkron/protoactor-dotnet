<<<<<<< HEAD
﻿<Project Sdk="Microsoft.NET.Sdk">

  <PropertyGroup>
    <TargetFramework>netstandard2.0</TargetFramework>
  </PropertyGroup>

  <ItemGroup>
    <PackageReference Include="MongoDB.Driver" Version="2.10.1" />
  </ItemGroup>

  <ItemGroup>
    <ProjectReference Include="..\..\Proto.Actor\Proto.Actor.csproj" />
    <ProjectReference Include="..\..\Proto.Mailbox\Proto.Mailbox.csproj" />
    <ProjectReference Include="..\..\Proto.Persistence\Proto.Persistence.csproj" />
  </ItemGroup>

=======
﻿<Project Sdk="Microsoft.NET.Sdk">
  <Import Project="../../../netfx.props" />
  <PropertyGroup>
    <TargetFrameworks>netstandard2.0;net461</TargetFrameworks>
    <Version>0.1.2</Version>
    <Authors>Proto.Actor Team</Authors>
    <Company>Proto.Actor Team</Company>
    <Description>Ultra-fast distributed actors for .NET.</Description>
    <PackageLicenseUrl>http://www.apache.org/licenses/LICENSE-2.0</PackageLicenseUrl>
    <PackageProjectUrl>http://proto.actor/</PackageProjectUrl>
    <PackageIconUrl>http://proto.actor/images/logo.png</PackageIconUrl>
    <RepositoryUrl>https://github.com/AsynkronIT/protoactor-dotnet</RepositoryUrl>
    <PackageTags>actors actor model concurrency proto protoactor mongodb</PackageTags>
    <AssemblyVersion>0.1.2.0</AssemblyVersion>
    <FileVersion>0.1.2.0</FileVersion>
  </PropertyGroup>

  <PropertyGroup Condition="'$(Configuration)|$(Platform)'=='Debug|AnyCPU'">
    <DefineConstants>TRACE;DEBUG</DefineConstants>
  </PropertyGroup>

  <PropertyGroup Condition="'$(TargetFramework)' == 'net461'">
    <TargetFrameworkVersion>v4.6.1</TargetFrameworkVersion>
  </PropertyGroup>

  <ItemGroup>
    <PackageReference Include="MongoDB.Driver" Version="2.5.0" />
    <PackageReference Include="MongoDB.Driver.Core" Version="2.5.0" />
    <PackageReference Include="MongoDB.Bson" Version="2.5.0" />
  </ItemGroup>

  <ItemGroup>
    <ProjectReference Include="..\..\Proto.Actor\Proto.Actor.csproj" />
    <ProjectReference Include="..\..\Proto.Mailbox\Proto.Mailbox.csproj" />
    <ProjectReference Include="..\..\Proto.Persistence\Proto.Persistence.csproj" />
  </ItemGroup>

>>>>>>> 33a0e278
</Project><|MERGE_RESOLUTION|>--- conflicted
+++ resolved
@@ -1,21 +1,3 @@
-<<<<<<< HEAD
-﻿<Project Sdk="Microsoft.NET.Sdk">
-
-  <PropertyGroup>
-    <TargetFramework>netstandard2.0</TargetFramework>
-  </PropertyGroup>
-
-  <ItemGroup>
-    <PackageReference Include="MongoDB.Driver" Version="2.10.1" />
-  </ItemGroup>
-
-  <ItemGroup>
-    <ProjectReference Include="..\..\Proto.Actor\Proto.Actor.csproj" />
-    <ProjectReference Include="..\..\Proto.Mailbox\Proto.Mailbox.csproj" />
-    <ProjectReference Include="..\..\Proto.Persistence\Proto.Persistence.csproj" />
-  </ItemGroup>
-
-=======
 ﻿<Project Sdk="Microsoft.NET.Sdk">
   <Import Project="../../../netfx.props" />
   <PropertyGroup>
@@ -53,5 +35,4 @@
     <ProjectReference Include="..\..\Proto.Persistence\Proto.Persistence.csproj" />
   </ItemGroup>
 
->>>>>>> 33a0e278
 </Project>