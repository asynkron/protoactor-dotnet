<<<<<<< HEAD
﻿<Project Sdk="Microsoft.NET.Sdk" ToolsVersion="15.0">
  <PropertyGroup>
    <TargetFramework>netstandard2.0</TargetFramework>
  </PropertyGroup>
=======
﻿<?xml version="1.0" encoding="utf-8"?>
<Project Sdk="Microsoft.NET.Sdk" ToolsVersion="15.0">
  <Import Project="../../netfx.props" />
  <PropertyGroup>
    <TargetFrameworks>netstandard2.0;net461</TargetFrameworks>
    <Version>0.1.6.4</Version>
    <OutputType>Library</OutputType>
  </PropertyGroup>
  <PropertyGroup Condition="'$(TargetFramework)' == 'net461'">
    <TargetFrameworkVersion>v4.6.1</TargetFrameworkVersion>
  </PropertyGroup>
  <PropertyGroup>
    <OutputType>library</OutputType>
    <Authors>Proto.Actor Team</Authors>
    <Description>Ultra-fast distributed actors for .NET.</Description>
    <PackageLicenseUrl>http://www.apache.org/licenses/LICENSE-2.0</PackageLicenseUrl>
    <PackageProjectUrl>http://proto.actor/</PackageProjectUrl>
    <PackageIconUrl>http://proto.actor/images/logo.png</PackageIconUrl>
    <RepositoryUrl>https://github.com/AsynkronIT/protoactor-dotnet</RepositoryUrl>
    <PackageTags>actors actor model concurrency proto protoactor eventsourcing</PackageTags>
    <AssemblyVersion>0.1.6.0</AssemblyVersion>
    <FileVersion>0.1.6.0</FileVersion>
  </PropertyGroup>
  <ItemGroup>
    <PackageReference Include="System.ValueTuple" Version="4.5.0" />
  </ItemGroup>
>>>>>>> 33a0e278
</Project><|MERGE_RESOLUTION|>--- conflicted
+++ resolved
@@ -1,9 +1,3 @@
-<<<<<<< HEAD
-﻿<Project Sdk="Microsoft.NET.Sdk" ToolsVersion="15.0">
-  <PropertyGroup>
-    <TargetFramework>netstandard2.0</TargetFramework>
-  </PropertyGroup>
-=======
 ﻿<?xml version="1.0" encoding="utf-8"?>
 <Project Sdk="Microsoft.NET.Sdk" ToolsVersion="15.0">
   <Import Project="../../netfx.props" />
@@ -30,5 +24,4 @@
   <ItemGroup>
     <PackageReference Include="System.ValueTuple" Version="4.5.0" />
   </ItemGroup>
->>>>>>> 33a0e278
 </Project>