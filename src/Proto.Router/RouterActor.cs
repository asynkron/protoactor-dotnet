--- conflicted
+++ resolved
@@ -1,105 +1,77 @@
-// -----------------------------------------------------------------------
-//   <copyright file="RouterActor.cs" company="Asynkron HB">
-//       Copyright (C) 2015-2018 Asynkron HB All rights reserved
-//   </copyright>
-// -----------------------------------------------------------------------
-
-using System.Linq;
-using System.Threading;
-using System.Threading.Tasks;
-using Proto.Router.Messages;
-using Proto.Router.Routers;
-
-namespace Proto.Router
-{
-    public class RouterActor : IActor
-    {
-        private readonly RouterConfig _config;
-        private readonly RouterState _routerState;
-        private readonly AutoResetEvent _wg;
-
-        public RouterActor(RouterConfig config, RouterState routerState, AutoResetEvent wg)
-        {
-            _config = config;
-            _routerState = routerState;
-            _wg = wg;
-        }
-
-        public Task ReceiveAsync(IContext context)
-        {
-            switch (context.Message)
-            {
-                case Started _:
-                    _config.OnStarted(context, _routerState);
-                    _wg.Set();
-                    break;
-                case RouterAddRoutee addRoutee:
-                {
-                    var r = _routerState.GetRoutees();
-
-                    if (r.Contains(addRoutee.PID))
-                    {
-                        return Actor.Done;
-                    }
-
-                    context.Watch(addRoutee.PID);
-                    r.Add(addRoutee.PID);
-                    _routerState.SetRoutees(r);
-                    break;
-                }
-                case RouterRemoveRoutee removeRoutee:
-                {
-                    var r = _routerState.GetRoutees();
-
-                    if (!r.Contains(removeRoutee.PID))
-                    {
-                        return Actor.Done;
-                    }
-
-                    context.Unwatch(removeRoutee.PID);
-                    r.Remove(removeRoutee.PID);
-                    _routerState.SetRoutees(r);
-                    break;
-                }
-                case RouterBroadcastMessage broadcastMessage:
-                {
-                    foreach (var routee in _routerState.GetRoutees())
-                    {
-                        context.Request(routee, broadcastMessage.Message);
-                    }
-
-                    break;
-                }
-<<<<<<< HEAD
-                case RouterGetRoutees _:
-                {
-                    var r = _routerState.GetRoutees().ToList();
-                    context.Respond(new Routees(r));
-                    break;
-                }
-=======
-                context.Unwatch(removeRoutee.PID);
-                r.Remove(removeRoutee.PID);
-                _routerState.SetRoutees(r);
-                return Actor.Done;
-            }
-            if (context.Message is RouterBroadcastMessage broadcastMessage)
-            {
-                var sender = context.Sender;
-                foreach (var routee in _routerState.GetRoutees())
-                {
-                    context.Request(routee, broadcastMessage.Message, sender);
-                }
-                return Actor.Done;
-            }
-            if (context.Message is RouterGetRoutees)
-            {
-                var r = _routerState.GetRoutees().ToList();
-                context.Respond(new Routees(r));
->>>>>>> 33a0e278
-            }
-
-            return Actor.Done;
-        }
-    }
+// -----------------------------------------------------------------------
+//   <copyright file="RouterActor.cs" company="Asynkron HB">
+//       Copyright (C) 2015-2018 Asynkron HB All rights reserved
+//   </copyright>
+// -----------------------------------------------------------------------
+
+using System.Linq;
+using System.Threading;
+using System.Threading.Tasks;
+using Proto.Router.Messages;
+using Proto.Router.Routers;
+
+namespace Proto.Router
+{
+    public class RouterActor : IActor
+    {
+        private readonly RouterConfig _config;
+        private readonly RouterState _routerState;
+        private readonly AutoResetEvent _wg;
+
+        public RouterActor(RouterConfig config, RouterState routerState, AutoResetEvent wg)
+        {
+            _config = config;
+            _routerState = routerState;
+            _wg = wg;
+        }
+
+        public Task ReceiveAsync(IContext context)
+        {
+            if (context.Message is Started)
+            {
+                _config.OnStarted(context, _routerState);
+                _wg.Set();
+                return Actor.Done;
+            }
+            if (context.Message is RouterAddRoutee addRoutee)
+            {
+                var r = _routerState.GetRoutees();
+                if (r.Contains(addRoutee.PID))
+                {
+                    return Actor.Done;
+                }
+                context.Watch(addRoutee.PID);
+                r.Add(addRoutee.PID);
+                _routerState.SetRoutees(r);
+                return Actor.Done;
+            }
+            if (context.Message is RouterRemoveRoutee removeRoutee)
+            {
+                var r = _routerState.GetRoutees();
+                if (!r.Contains(removeRoutee.PID))
+                {
+                    return Actor.Done;
+                }
+                context.Unwatch(removeRoutee.PID);
+                r.Remove(removeRoutee.PID);
+                _routerState.SetRoutees(r);
+                return Actor.Done;
+            }
+            if (context.Message is RouterBroadcastMessage broadcastMessage)
+            {
+                var sender = context.Sender;
+                foreach (var routee in _routerState.GetRoutees())
+                {
+                    context.Request(routee, broadcastMessage.Message, sender);
+                }
+                return Actor.Done;
+            }
+            if (context.Message is RouterGetRoutees)
+            {
+                var r = _routerState.GetRoutees().ToList();
+                context.Respond(new Routees(r));
+            }
+            return Actor.Done;
+        }
+    }
 }