// -----------------------------------------------------------------------
//   <copyright file="RouterProcess.cs" company="Asynkron HB">
//       Copyright (C) 2015-2017 Asynkron HB All rights reserved
//   </copyright>
// -----------------------------------------------------------------------

<<<<<<< HEAD
using System.Threading.Tasks;
=======
using Proto.Mailbox;
>>>>>>> dac209db
using Proto.Router.Messages;
using Proto.Router.Routers;

namespace Proto.Router
{
    public class RouterProcess : LocalProcess
    {
        private readonly RouterState _state;

        public RouterProcess(RouterState state, IMailbox mailbox) : base(mailbox)
        {
            _state = state;
        }

<<<<<<< HEAD
        public override Task SendUserMessageAsync(PID pid, object message)
=======
        protected override void SendUserMessage(PID pid, object message)
>>>>>>> dac209db
        {
            var (msg,_,_) = MessageEnvelope.Unwrap(message);
            switch (msg)
            {
                case RouterManagementMessage _:
<<<<<<< HEAD
                    var router = ProcessRegistry.Instance.Get(_router);
                    return router.SendUserMessageAsync(pid, message);
=======
                    base.SendUserMessage(pid,message);
                    break;
>>>>>>> dac209db
                default:
                    return _state.RouteMessageAsync(message);
            }
        }
<<<<<<< HEAD

        public override Task SendSystemMessageAsync(PID pid, object message)
        {
            return _router.SendSystemMessageAsync(message);
        }
=======
>>>>>>> dac209db
    }
}<|MERGE_RESOLUTION|>--- conflicted
+++ resolved
@@ -1,56 +1,36 @@
-// -----------------------------------------------------------------------
-//   <copyright file="RouterProcess.cs" company="Asynkron HB">
-//       Copyright (C) 2015-2017 Asynkron HB All rights reserved
-//   </copyright>
-// -----------------------------------------------------------------------
-
-<<<<<<< HEAD
-using System.Threading.Tasks;
-=======
-using Proto.Mailbox;
->>>>>>> dac209db
-using Proto.Router.Messages;
-using Proto.Router.Routers;
-
-namespace Proto.Router
-{
-    public class RouterProcess : LocalProcess
-    {
-        private readonly RouterState _state;
-
-        public RouterProcess(RouterState state, IMailbox mailbox) : base(mailbox)
-        {
-            _state = state;
-        }
-
-<<<<<<< HEAD
-        public override Task SendUserMessageAsync(PID pid, object message)
-=======
-        protected override void SendUserMessage(PID pid, object message)
->>>>>>> dac209db
-        {
-            var (msg,_,_) = MessageEnvelope.Unwrap(message);
-            switch (msg)
-            {
-                case RouterManagementMessage _:
-<<<<<<< HEAD
-                    var router = ProcessRegistry.Instance.Get(_router);
-                    return router.SendUserMessageAsync(pid, message);
-=======
-                    base.SendUserMessage(pid,message);
-                    break;
->>>>>>> dac209db
-                default:
-                    return _state.RouteMessageAsync(message);
-            }
-        }
-<<<<<<< HEAD
-
-        public override Task SendSystemMessageAsync(PID pid, object message)
-        {
-            return _router.SendSystemMessageAsync(message);
-        }
-=======
->>>>>>> dac209db
-    }
+// -----------------------------------------------------------------------
+//   <copyright file="RouterProcess.cs" company="Asynkron HB">
+//       Copyright (C) 2015-2017 Asynkron HB All rights reserved
+//   </copyright>
+// -----------------------------------------------------------------------
+
+using System.Threading.Tasks;
+using Proto.Router.Messages;
+using Proto.Router.Routers;
+
+namespace Proto.Router
+{
+    public class RouterProcess : LocalProcess
+    {
+        private readonly RouterState _state;
+
+        public RouterProcess(RouterState state, IMailbox mailbox) : base(mailbox)
+        {
+            _state = state;
+        }
+
+        protected override void SendUserMessage(PID pid, object message)
+        {
+            var (msg,_,_) = MessageEnvelope.Unwrap(message);
+            switch (msg)
+            {
+                case RouterManagementMessage _:
+                    base.SendUserMessage(pid,message);
+                    break;
+                default:
+                    _state.RouteMessage(message);
+                    break;
+            }
+        }
+    }
 }