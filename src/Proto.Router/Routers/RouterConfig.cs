--- conflicted
+++ resolved
@@ -20,22 +20,16 @@
                 var routerState = CreateRouterState();
                 var wg = new AutoResetEvent(false);
                 var p = props.WithProducer(() => new RouterActor(this, routerState, wg));
-<<<<<<< HEAD
-
-=======
    
->>>>>>> 33a0e278
                 var ctx = new ActorContext(p, parent);
                 var mailbox = props.MailboxProducer();
                 var dispatcher = props.Dispatcher;
                 var process = new RouterProcess(routerState, mailbox);
                 var (self, absent) = ProcessRegistry.Instance.TryAdd(name, process);
-
                 if (!absent)
                 {
                     throw new ProcessNameExistException(name, self);
                 }
-
                 ctx.Self = self;
                 mailbox.RegisterHandlers(ctx, dispatcher);
                 mailbox.PostSystemMessage(Started.Instance);
@@ -46,5 +40,6 @@
 
             return new Props().WithSpawner(SpawnRouterProcess);
         }
+        
     }
 }