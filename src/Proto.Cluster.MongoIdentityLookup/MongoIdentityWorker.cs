--- conflicted
+++ resolved
@@ -56,45 +56,13 @@
 
         private async Task<PID> GetWithGlobalLock(string key, string identity, string kind, CancellationToken ct)
         {
-<<<<<<< HEAD
-            var key = msg.Key;
-            var ct = msg.CancellationToken;
-            var identity = msg.Identity;
-            var kind = msg.Kind;
-
-            var existingPid = await TryGetExistingActivationAsync(key, identity, kind, ct);
-            //we got an existing activation, use this
-            if (existingPid != null)
-            {
-                return existingPid;
-            }
-=======
             var existingPid = await TryGetExistingActivationAsync(key, identity, kind, ct);
             //we got an existing activation, use this
             if (existingPid != null) return existingPid;
->>>>>>> b2e2536d
 
             //are there any members that can spawn this kind?
             //if not, just bail out
             var activator = _memberList.GetActivator(kind);
-<<<<<<< HEAD
-            if (activator == null)
-            {
-                return null;
-            }
-
-            //try to acquire global lock for this key
-            var requestId = Guid.NewGuid();
-            var locked = await TryAcquireLockAsync(key, identity, kind, requestId);
-            if (locked)
-            {
-                //we have the lock, spawn and return
-                return await SpawnActivationAsync(key, identity, kind, activator, requestId, ct);
-            }
-
-            //we didn't get the lock, spin read for x times before giving up
-            return await SpinWaitOnLockAsync(key, identity, kind, ct);
-=======
             if (activator == null) return null;
 
             //try to acquire global lock for this key
@@ -107,7 +75,6 @@
             //we have the lock, spawn and return
             var pid = await SpawnActivationAsync(key, identity, kind, activator, requestId, ct);
             return pid;
->>>>>>> b2e2536d
         }
 
         private async Task<bool> TryAcquireLockAsync(string key, string identity, string kind, Guid requestId)
@@ -119,23 +86,6 @@
                 Key = key,
                 Kind = kind,
                 LockedBy = requestId,
-<<<<<<< HEAD
-                //Assumes that PLE is deleted when actor is terminated
-                Revision = 1
-            };
-            var l = await _pids.ReplaceOneAsync(x => x.Key == key && x.LockedBy == null && x.Revision == default, lockEntity,
-                new ReplaceOptions
-                {
-                    IsUpsert = true
-                }
-            );
-
-            //inserted
-            if (l.UpsertedId.IsString)
-                return true;
-
-            return l.ModifiedCount == 1;
-=======
                 Revision = 1,
                 MemberId = _cluster.Id.ToString()
             };
@@ -158,7 +108,6 @@
                 //if we did not match, someone else is
                 return l.MatchedCount == 1;
             }
->>>>>>> b2e2536d
         }
 
         private async Task<PID> SpawnActivationAsync(string key, string identity, string kind, Member activator,
@@ -167,10 +116,7 @@
             //we own the lock
             _logger.LogDebug("Storing placement lookup for {Identity} {Kind}", identity, kind);
 
-<<<<<<< HEAD
-=======
-
->>>>>>> b2e2536d
+
             var remotePid = _lookup.RemotePlacementActor(activator.Address);
             var req = new ActivationRequest
             {
@@ -186,11 +132,7 @@
                     )
                     : await _cluster.System.Root.RequestAsync<ActivationResponse>(remotePid, req, ct);
 
-<<<<<<< HEAD
-                await _pids.UpdateOneAsync(
-=======
                 var res = await _pids.UpdateOneAsync(
->>>>>>> b2e2536d
                     s => s.Key == key && s.LockedBy == requestId && s.Revision == 1,
                     Builders<PidLookupEntity>.Update
                         .Set(l => l.Address, activator.Address)
@@ -209,7 +151,6 @@
 
                 return resp.Pid;
             }
-
             //TODO: decide if we throw or return null
             catch (TimeoutException)
             {
@@ -232,29 +173,6 @@
             var lockId = pidLookupEntity?.LockedBy;
             if (lockId != null)
             {
-<<<<<<< HEAD
-                //There is an active lock on the pid, spinwait
-                var i = 0;
-                do
-                {
-                    await Task.Delay(100, ct);
-                } while ((pidLookupEntity = await LookupKey(key, ct))?.LockedBy == lockId && ++i < 10);
-            }
-
-            if (pidLookupEntity == null) return null;
-            if (pidLookupEntity.LockedBy == null)
-            {
-                return await ValidateAndMapToPid(identity, kind, pidLookupEntity);
-            }
-
-            if (pidLookupEntity.LockedBy == lockId)
-            {
-                //Stale lock. delete?
-                _logger.LogWarning($"Stale lock: {pidLookupEntity.Key}");
-            }
-
-            //failed to get pid, bail out
-=======
                 //There is an active lock on the pid, spin wait
                 var i = 0;
                 do
@@ -275,7 +193,6 @@
             //Stale lock. just delete it and let cluster retry
             _logger.LogDebug($"Stale lock: {pidLookupEntity.Key}");
             await DeleteLock(key, lockId!.Value, CancellationToken.None);
->>>>>>> b2e2536d
             return null;
         }
 
@@ -289,13 +206,7 @@
 
         private async Task<PID> ValidateAndMapToPid(string identity, string kind, PidLookupEntity pidLookup)
         {
-<<<<<<< HEAD
-            if (pidLookup.LockedBy != null)
-            {
-                //Still initializing..
-                return null;
-            }
-            var memberExists = _memberList.ContainsMemberId(pidLookup.MemberId);
+            var memberExists = pidLookup.MemberId == null || _memberList.ContainsMemberId(pidLookup.MemberId);
             if (!memberExists)
             {
                 _logger.LogWarning(
@@ -307,23 +218,9 @@
                 await _lookup.RemoveUniqueIdentityAsync(pidLookup.UniqueIdentity);
                 return null;
             }
-=======
-            var memberExists = pidLookup.MemberId == null || _memberList.ContainsMemberId(pidLookup.MemberId);
-            if (!memberExists)
-            {
-                _logger.LogWarning(
-                    "Found placement lookup for {Identity} {Kind}, but Member {MemberId} is not part of cluster",
-                    identity,
-                    kind, pidLookup.MemberId
-                );
-                //remove this one, it's outdated
-                await _lookup.RemoveUniqueIdentityAsync(pidLookup.UniqueIdentity);
-                return null;
-            }
 
             var isLocked = pidLookup.LockedBy != null;
             if (isLocked) return null;
->>>>>>> b2e2536d
 
             var pid = new PID(pidLookup.Address, pidLookup.UniqueIdentity);
             return pid;
@@ -336,12 +233,8 @@
 
         private async Task DeleteLock(string key, Guid requestId, CancellationToken ct)
         {
-<<<<<<< HEAD
-            await _pids.DeleteOneAsync(x => x.Key == key && x.LockedBy == requestId, ct);
-=======
             var res = await _pids.DeleteOneAsync(x => x.Key == key && x.LockedBy == requestId, ct);
             if (res.DeletedCount == 0) _logger.LogError("Deleted lock {Key} failed", key);
->>>>>>> b2e2536d
         }
     }
 }