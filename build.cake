--- conflicted
+++ resolved
@@ -4,12 +4,7 @@
 
 var target = Argument("target", "Default");
 var mygetApiKey = Argument<string>("mygetApiKey", null);
-<<<<<<< HEAD
 var currentBranch = "strong-naming";
-=======
-var nugetApiKey = Argument<string>("nugetApiKey", null);
-var currentBranch = Argument<string>("currentBranch", GitBranchCurrent("./").FriendlyName);
->>>>>>> f8956cb2
 var buildNumber = Argument<string>("buildNumber", null);
 var pullRequestTitle = Argument<string>("pullRequestTitle", null);
 var configuration = "Release";
@@ -26,8 +21,6 @@
 Task("PatchVersion")
     .Does(() => 
     {
-<<<<<<< HEAD
-=======
         if (isPullRequestBuild)
         {
             Information("Pull request build. Skipping version patching.");
@@ -46,7 +39,6 @@
         }
         Information("Version: " + packageVersion);        
 
->>>>>>> f8956cb2
         foreach(var proj in GetFiles("src/**/*.csproj")) 
         {
             Information("Patching " + proj);
